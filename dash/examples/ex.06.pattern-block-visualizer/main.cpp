#include <unistd.h>
#include <iostream>
#include <iomanip>
#include <sstream>
#include <fstream>
#include <cstddef>
#include <cmath>

#include <libdash.h>

#include <dash/tools/PatternVisualizer.h>

#include <dash/util/PatternMetrics.h>

#include <dash/pattern/internal/PatternLogging.h>

// needed for basename()
#include <libgen.h>


using std::cout;
using std::cerr;
using std::endl;

using namespace dash;

typedef dash::default_index_t  index_t;
typedef dash::default_extent_t extent_t;

typedef struct cli_params_t {
<<<<<<< HEAD
  std::string type;
  extent_t    size_x;
  extent_t    size_y;
  extent_t    units_x;
  extent_t    units_y;
  int         tile_x;
  int         tile_y;
  bool        blocked_display;
  bool        balance_extents;
  bool        cout;
=======
  cli_params_t() 
  { }
  std::string type    = "summa";
  extent_t    size_x  = 110;
  extent_t    size_y  = 110;
  extent_t    units_x = 10;
  extent_t    units_y = 10;
  int         tile_x  = -1;
  int         tile_y  = -1;
  bool        cout    = false;
>>>>>>> 47b12a9c
} cli_params;

static const
cli_params default_params;

template<typename PatternType>
static
std::string pattern_to_string(
  const PatternType & pattern);

template<typename PatternType>
static
std::string pattern_to_filename(
  const PatternType & pattern);

static
void print_usage(char **argv);

static
cli_params parse_args(int argc, char * argv[]);
static
void print_params(const cli_params & params);

template<typename PatternT>
static
void print_pattern_metrics(const PatternT & pattern);

template<typename PatternT>
static
void print_example(
  const PatternT   & pattern,
  const cli_params & params)
{
  typedef typename PatternT::index_type index_t;

  auto pattern_file = pattern_to_filename(pattern);
  auto pattern_desc = pattern_to_string(pattern);
  print_pattern_metrics(pattern);

  dash::tools::PatternVisualizer<PatternT> pv(pattern);
  pv.set_title(pattern_desc);

  cerr << "Generating visualization of "
       << endl
       << "    " << pattern_desc
       << endl;

  if (params.cout) {
    pv.draw_pattern(std::cout, params.blocked_display);
  } else {
    cerr << "Image file:"
         << endl
         << "    " << pattern_file
         << endl;
    std::ofstream out(pattern_file);
    pv.draw_pattern(out, params.blocked_display);
    out.close();
  }
}

static
dash::TilePattern<2, dash::ROW_MAJOR, index_t>
make_summa_pattern(
  const cli_params                  & params,
  const dash::SizeSpec<2, extent_t> & sizespec,
  const dash::TeamSpec<2, index_t>  & teamspec)
{
  auto pattern = dash::make_pattern<
                   dash::summa_pattern_partitioning_constraints,
                   dash::summa_pattern_mapping_constraints,
                   dash::summa_pattern_layout_constraints >(
                     sizespec,
                     teamspec);

  if (params.tile_x >= 0 || params.tile_y >= 0) {
    // change tile sizes of deduced pattern:
    typedef decltype(pattern) pattern_t;
    pattern_t custom_pattern(sizespec,
                             dash::DistributionSpec<2>(
                               params.tile_x > 0
                               ? dash::TILE(params.tile_x)
                               : dash::NONE,
                               params.tile_y > 0
                               ? dash::TILE(params.tile_y)
                               : dash::NONE),
                             teamspec);
    pattern = custom_pattern;
  }
  return pattern;
}

static
dash::ShiftTilePattern<2, dash::ROW_MAJOR, index_t>
make_shift_tile_pattern(
  const cli_params                  & params,
  const dash::SizeSpec<2, extent_t> & sizespec,
  const dash::TeamSpec<2, index_t>  & teamspec)
{
  // Example: -n 1680 1680 -u 28 1 -t 60 60
  typedef dash::ShiftTilePattern<2> pattern_t;
  pattern_t pattern(sizespec,
                    dash::DistributionSpec<2>(
                      dash::TILE(params.tile_y),
                      dash::TILE(params.tile_x)),
                    teamspec);
  return pattern;
}

static
dash::SeqTilePattern<2, dash::ROW_MAJOR, index_t>
make_seq_tile_pattern(
  const cli_params                  & params,
  const dash::SizeSpec<2, extent_t> & sizespec,
  const dash::TeamSpec<2, index_t>  & teamspec)
{
  // Example: -n 30 30 -u 4 1 -t 10 10
  typedef dash::SeqTilePattern<2> pattern_t;
  pattern_t pattern(sizespec,
                    dash::DistributionSpec<2>(
                      dash::TILE(params.tile_y),
                      dash::TILE(params.tile_x)),
                    teamspec);
  return pattern;
}

static
dash::TilePattern<2, dash::ROW_MAJOR, index_t>
make_tile_pattern(
  const cli_params                  & params,
  const dash::SizeSpec<2, extent_t> & sizespec,
  const dash::TeamSpec<2, index_t>  & teamspec)
{
  // Example: -n 30 30 -u 4 1 -t 10 10
  typedef dash::TilePattern<2> pattern_t;
  pattern_t pattern(sizespec,
                    dash::DistributionSpec<2>(
                      dash::TILE(params.tile_y),
                      dash::TILE(params.tile_x)),
                    teamspec);
  return pattern;
}

static
dash::Pattern<2, dash::ROW_MAJOR, index_t>
make_block_pattern(
  const cli_params                  & params,
  const dash::SizeSpec<2, extent_t> & sizespec,
  const dash::TeamSpec<2, index_t>  & teamspec)
{
  // Example: -n 30 30 -u 4 1 -t 10 10
  typedef dash::Pattern<2> pattern_t;
  pattern_t pattern(sizespec,
                    dash::DistributionSpec<2>(
                      (params.tile_y > 0
                       ? dash::BLOCKCYCLIC(params.tile_y)
                       : dash::NONE),
                      (params.tile_x > 0
                       ? dash::BLOCKCYCLIC(params.tile_x)
                       : dash::NONE)),
                    teamspec);
  return pattern;
}

int main(int argc, char* argv[])
{
  dash::init(&argc, &argv);

  auto params = parse_args(argc, argv);
  print_params(params);

  if (dash::myid() == 0) {
    try {
      dash::SizeSpec<2, extent_t> sizespec(params.size_y,  params.size_x);
      dash::TeamSpec<2, index_t>  teamspec(params.units_y, params.units_x);

      if(params.balance_extents) {
        teamspec.balance_extents();
      }
      if (params.tile_x < 0 && params.tile_y < 0) {
        auto max_team_extent = std::max(teamspec.extent(0),
                                        teamspec.extent(1));
        params.tile_y = sizespec.extent(0) / max_team_extent;
        params.tile_x = sizespec.extent(1) / max_team_extent;
      }

      if (params.type == "summa") {
        auto pattern = make_summa_pattern(params, sizespec, teamspec);
        print_example(pattern, params);
      } else if (params.type == "block") {
        auto pattern = make_block_pattern(params, sizespec, teamspec);
        print_example(pattern, params);
      } else if (params.type == "tile") {
        auto pattern = make_tile_pattern(params, sizespec, teamspec);
        print_example(pattern, params);
      } else if (params.type == "shift") {
        auto pattern = make_shift_tile_pattern(params, sizespec, teamspec);
        print_example(pattern, params);
      } else if (params.type == "seq") {
        auto pattern = make_seq_tile_pattern(params, sizespec, teamspec);
        print_example(pattern, params);
      } else {
        print_usage(argv);
        exit(EXIT_FAILURE);
      }

    } catch (std::exception & excep) {
      cerr << excep.what() << endl;
    }
  }

  dash::finalize();

  return EXIT_SUCCESS;
}

static
void print_usage(char **argv)
{
  if (dash::myid() == 0) {
    cerr << "Usage: \n"
         << basename(argv[0]) << " "
         << "-h | "
         << "[-s pattern] "
         << "[-n size_spec] "
         << "[-u unit_spec] "
         << "[-t tile_spec] "
         << "[-p] "
         << "\n\n";
    cerr << "-s pattern:   [summa|block|tile|seq|shift]\n"
         << "-n size_spec: <size_y>  <size_x>  [ "
         << default_params.size_y << " " << default_params.size_x << " ]\n"
         << "-u unit_spec: <units_y> <units_x> [  "
         << default_params.units_x << "  " << default_params.units_x << " ]\n"
         << "-t tile_spec: <tile_y>  <tile_x>  [ automatically determined ]\n"
         << "-p          : print to stdout instead of stderr\n"
         << "-h          : print help and exit"
         << std::endl;
  }
}

static
cli_params parse_args(int argc, char * argv[])
{
<<<<<<< HEAD
  cli_params params;
  params.size_x  = 110;
  params.size_y  = 110;
  params.units_x = 10;
  params.units_y = 10;
  params.tile_x  = -1;
  params.tile_y  = -1;
  params.blocked_display = false;
  params.balance_extents = false;
  params.cout    = false;
  params.type    = "summa";
=======
  cli_params params = default_params;
>>>>>>> 47b12a9c

  for (auto i = 1; i < argc; i += 3) {
    std::string flag = argv[i];
    if (flag == "-h") {
      print_usage(argv);
      exit(EXIT_SUCCESS);
    }
    if (flag == "-s") {
      params.type    = argv[i+1];
      i -= 1;
    } else if (flag == "-n") {
      params.size_y  = static_cast<extent_t>(atoi(argv[i+1]));
      params.size_x  = static_cast<extent_t>(atoi(argv[i+2]));
    } else if (flag == "-u") {
      params.units_y = static_cast<extent_t>(atoi(argv[i+1]));
      params.units_x = static_cast<extent_t>(atoi(argv[i+2]));
    } else if (flag == "-t") {
      params.tile_y  = static_cast<extent_t>(atoi(argv[i+1]));
      params.tile_x  = static_cast<extent_t>(atoi(argv[i+2]));
    } else if (flag == "-p") {
      params.cout    = true;
      i -= 2;
<<<<<<< HEAD
    } else if (flag == "-e") {
      params.balance_extents = true;
      i -= 2;
    } else if (flag == "-b") {
      params.blocked_display = true;
      i -= 2;
=======
    } else {
      print_usage(argv);
      exit(EXIT_FAILURE);
>>>>>>> 47b12a9c
    }
  }

  return params;
}

static
void print_params(const cli_params & params)
{
  int w_size  = std::log10(std::max(params.size_x,  params.size_y));
  int w_units = std::log10(std::max(params.units_x, params.units_y));
  int w_tile  = std::log10(std::max(params.tile_x,  params.tile_y));
  int w       = std::max({ w_size, w_units, w_tile }) + 1;

  cerr << "Parameters:"
       << endl
       << "    type (-s):               " << params.type
       << endl
       << "    size (-n <rows> <cols>): ( "
       << std::fixed << std::setw(w) << params.size_y << ", "
       << std::fixed << std::setw(w) << params.size_x << " )"
       << endl
       << "    team (-u <rows> <cols>): ( "
       << std::fixed << std::setw(w) << params.units_y << ", "
       << std::fixed << std::setw(w) << params.units_x << " )"
       << endl
       << "    balance extents (-e): "
       << (params.balance_extents ? "yes" : "no")
       << endl
       << "    tile (-t <rows> <cols>): ( "
       << std::fixed << std::setw(w) << params.tile_y << ", "
       << std::fixed << std::setw(w) << params.tile_x << " )"
       << endl
       << "    blocked display (-b): "
       << (params.blocked_display ? "yes" : "no")
       << endl
       << endl;
}

/**
 * Create string describing of pattern instance.
 */
template<typename PatternType>
static
std::string pattern_to_string(
  const PatternType & pattern)
{
  typedef typename PatternType::index_type index_t;

  dim_t ndim = pattern.ndim();

  std::string storage_order = pattern.memory_order() == ROW_MAJOR
                              ? "ROW_MAJOR"
                              : "COL_MAJOR";

  std::array<index_t, 2> blocksize;
  blocksize[0] = pattern.blocksize(0);
  blocksize[1] = pattern.blocksize(1);

  std::ostringstream ss;
  ss << "dash::"
     << PatternType::PatternName
     << "<"
     << ndim << ","
     << storage_order << ","
     << typeid(index_t).name()
     << ">(" << endl
     << "        SizeSpec:  " << pattern.sizespec().extents()  << "," << endl
     << "        TeamSpec:  " << pattern.teamspec().extents()  << "," << endl
     << "        BlockSpec: " << pattern.blockspec().extents() << "," << endl
     << "        BlockSize: " << blocksize << " )";

  return ss.str();
}

/**
 * Create filename describing of pattern instance.
 */
template<typename PatternType>
static
std::string pattern_to_filename(
  const PatternType & pattern)
{
  typedef typename PatternType::index_type index_t;

  dim_t ndim = pattern.ndim();

  std::string storage_order = pattern.memory_order() == ROW_MAJOR
                              ? "ROW_MAJOR"
                              : "COL_MAJOR";

  auto sspc = pattern.sizespec();
  auto tspc = pattern.teamspec();
  auto bspc = pattern.blockspec();

  std::ostringstream ss;
  ss << PatternType::PatternName
     << "--"
     << ndim << "-"
     << storage_order << "-"
     << typeid(index_t).name()
     << "--"
     << "size-"   << sspc.extent(0) << "x" << sspc.extent(1) << "--"
     << "team-"   << tspc.extent(0) << "x" << tspc.extent(1) << "--"
     << "blocks-" << bspc.extent(0) << "x" << bspc.extent(1)
     << ".svg";

  return ss.str();
}

template<typename PatternT>
static
void print_pattern_metrics(const PatternT & pattern)
{
  dash::util::PatternMetrics<PatternT> pm(pattern);

  size_t block_kbytes = pattern.blocksize(0) * pattern.blocksize(1) *
                        sizeof(double) /
                        1024;

  cerr << "Pattern Metrics:"
       << endl
       << "    Partitioning:"
       << endl
       << "        block size:         " << block_kbytes << " KB"
       << endl
       << "        number of blocks:   " << pm.num_blocks()
       << endl
       << "    Mapping imbalance:"
       << endl
       << "        min. blocks/unit:   " << pm.min_blocks_per_unit()
       << " = " << pm.min_elements_per_unit() << " elements"
       << endl
       << "        max. blocks/unit:   " << pm.max_blocks_per_unit()
       << " = " << pm.max_elements_per_unit() << " elements"
       << endl
       << "        imbalance factor:   " << std::setprecision(4)
                                         << pm.imbalance_factor()
       << endl
       << "        balanced units:     " << pm.num_balanced_units()
       << endl
       << "        imbalanced units:   " << pm.num_imbalanced_units()
       << endl
       << endl;
}

template<typename PatternT>
static
void log_pattern_mapping(const PatternT & pattern)
{
  typedef PatternT pattern_t;

  dash::internal::print_pattern_mapping(
    "pattern.unit_at", pattern, 3,
    [](const pattern_t & _pattern, int _x, int _y) -> dart_unit_t {
      return _pattern.unit_at(std::array<index_t, 2> {{_x, _y}});
    });
  dash::internal::print_pattern_mapping(
    "pattern.global_at", pattern, 3,
    [](const pattern_t & _pattern, int _x, int _y) -> index_t {
      return _pattern.global_at(std::array<index_t, 2> {{_x, _y}});
    });
  dash::internal::print_pattern_mapping(
    "pattern.local", pattern, 10,
    [](const pattern_t & _pattern, int _x, int _y) -> std::string {
      auto lpos = _pattern.local(std::array<index_t, 2> {{_x, _y}});
        std::ostringstream ss;
        ss << lpos.unit << ":" << lpos.coords;
        return ss.str();
    });
  dash::internal::print_pattern_mapping(
    "pattern.at", pattern, 3,
    [](const pattern_t & _pattern, int _x, int _y) -> index_t {
      return _pattern.at(std::array<index_t, 2> {{_x, _y}});
    });
  dash::internal::print_pattern_mapping(
    "pattern.block_at", pattern, 3,
    [](const pattern_t & _pattern, int _x, int _y) -> index_t {
      return _pattern.block_at(std::array<index_t, 2> {{_x, _y}});
    });
  dash::internal::print_pattern_mapping(
    "pattern.block.offset", pattern, 5,
    [](const pattern_t & _pattern, int _x, int _y) -> std::string {
      auto block_idx = _pattern.block_at(std::array<index_t, 2> {{_x, _y}});
        auto block_vs  = _pattern.block(block_idx);
        std::ostringstream ss;
        ss << block_vs.offset(0) << "," << block_vs.offset(1);
        return ss.str();
    });
  dash::internal::print_pattern_mapping(
    "pattern.local_index", pattern, 3,
    [](const pattern_t & _pattern, int _x, int _y) -> index_t {
      return _pattern.local_index(std::array<index_t, 2> {{_x, _y}}).index;
    });
}
<|MERGE_RESOLUTION|>--- conflicted
+++ resolved
@@ -28,19 +28,7 @@
 typedef dash::default_extent_t extent_t;
 
 typedef struct cli_params_t {
-<<<<<<< HEAD
-  std::string type;
-  extent_t    size_x;
-  extent_t    size_y;
-  extent_t    units_x;
-  extent_t    units_y;
-  int         tile_x;
-  int         tile_y;
-  bool        blocked_display;
-  bool        balance_extents;
-  bool        cout;
-=======
-  cli_params_t() 
+  cli_params_t()
   { }
   std::string type    = "summa";
   extent_t    size_x  = 110;
@@ -49,8 +37,9 @@
   extent_t    units_y = 10;
   int         tile_x  = -1;
   int         tile_y  = -1;
+  bool        blocked_display = false;
+  bool        balance_extents = false;
   bool        cout    = false;
->>>>>>> 47b12a9c
 } cli_params;
 
 static const
@@ -294,21 +283,7 @@
 static
 cli_params parse_args(int argc, char * argv[])
 {
-<<<<<<< HEAD
-  cli_params params;
-  params.size_x  = 110;
-  params.size_y  = 110;
-  params.units_x = 10;
-  params.units_y = 10;
-  params.tile_x  = -1;
-  params.tile_y  = -1;
-  params.blocked_display = false;
-  params.balance_extents = false;
-  params.cout    = false;
-  params.type    = "summa";
-=======
   cli_params params = default_params;
->>>>>>> 47b12a9c
 
   for (auto i = 1; i < argc; i += 3) {
     std::string flag = argv[i];
@@ -331,18 +306,15 @@
     } else if (flag == "-p") {
       params.cout    = true;
       i -= 2;
-<<<<<<< HEAD
     } else if (flag == "-e") {
       params.balance_extents = true;
       i -= 2;
     } else if (flag == "-b") {
       params.blocked_display = true;
       i -= 2;
-=======
     } else {
       print_usage(argv);
       exit(EXIT_FAILURE);
->>>>>>> 47b12a9c
     }
   }
 
