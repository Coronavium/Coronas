--- conflicted
+++ resolved
@@ -18,11 +18,8 @@
 {
   dash::init(&argc, &argv);
   Timer::Calibrate(0);
-<<<<<<< HEAD
-  
+
 	print_header();
-=======
->>>>>>> 3f3a5e24
 
   perform_test<int>(100);
 	perform_test<int>(400);
@@ -32,7 +29,7 @@
   return 0;
 }
 
-void print_header(){
+void print_header() {
   if(dash::myid()==0) {
     cout<<setw(8)  << "NUNITS; ";
     cout<<setw(8)  << "REPEAT; ";
@@ -88,24 +85,12 @@
   }
   arr.barrier();
   duration_neigh = Timer::ElapsedSince(ts_start);
-<<<<<<< HEAD
-  
-  
-  if(dash::myid()==0) {
-    cout<<setw(8)<<size << ";";
-    cout<<setw(8)<<REPEAT << ";";
-    cout<<setw(14)<<1.0e-6*duration_unit0 << ";";
-    cout<<setw(14)<<1.0e-6*duration_local << ";";
-    cout<<setw(14)<<1.0e-6*duration_neigh << endl;
-=======
-
 
   if (dash::myid() == 0) {
-    cout << "NUNITS: "       << setw(8)  << size;
-    cout << " REPEAT: "      << setw(8)  << REPEAT;
-    cout << " unit0 [sec]: " << setw(14) << 1.0e-6 * duration_unit0;
-    cout << " local [sec]: " << setw(14) << 1.0e-6 * duration_local;
-    cout << " neigh [sec]: " << setw(14) << 1.0e-6 * duration_neigh << endl;
->>>>>>> 3f3a5e24
+    cout << setw(8)  << size   << ";";
+    cout << setw(8)  << REPEAT << ";";
+    cout << setw(14) << 1.0e-6 * duration_unit0 << ";";
+    cout << setw(14) << 1.0e-6 * duration_local << ";";
+    cout << setw(14) << 1.0e-6 * duration_neigh << endl;
   }
 }
