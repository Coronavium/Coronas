--- conflicted
+++ resolved
@@ -299,24 +299,19 @@
     ${ADDITIONAL_LINK_FLAGS}
     ${ADDITIONAL_LIBRARIES}
   )
-<<<<<<< HEAD
-#  if (${dart_variant} STREQUAL "mpi")
-=======
-
   set_target_properties(
     ${DASH_LIBRARY}
     PROPERTIES POSITION_INDEPENDENT_CODE TRUE
   )
 
   if (${dart_variant} STREQUAL "mpi")
->>>>>>> 9e5c611c
     include_directories(
       ${MPI_INCLUDE_PATH})
     target_link_libraries(
       ${DASH_LIBRARY}
       ${MPI_C_LIBRARIES}
       ${MPI_CXX_LIBRARIES})
-#  endif()
+  endif()
   set_target_properties(
     ${DASH_LIBRARY} PROPERTIES
     COMPILE_FLAGS "${VARIANT_ADDITIONAL_COMPILE_FLAGS}"
