#ifndef DASH__INTERNAL__LOGGING_H_
#define DASH__INTERNAL__LOGGING_H_

#include <dash/internal/Macro.h>
#include <dash/internal/StreamConversion.h>

#include <dash/dart/if/dart_config.h>

#include <array>
#include <vector>
#include <map>
#include <set>
#include <sstream>
#include <iostream>
#include <iomanip>
#include <iterator>
#include <cstring>

#include <sys/types.h>
#include <unistd.h>

namespace dash {
// forward-declaration
int myid();
}

#ifdef DASH_LOG_OUTPUT_STDERR
#  define DASH_LOG_OUTPUT_TARGET std::cerr
#else
#  define DASH_LOG_OUTPUT_TARGET std::cout
#endif

//
// Enable logging if trace logging is enabled:
//
#if defined(DASH_ENABLE_TRACE_LOGGING) && \
    !defined(DASH_ENABLE_LOGGING)
#define DASH_ENABLE_LOGGING
#endif

//
// Always log error messages:
//
#define DASH_LOG_ERROR(...) \
  dash::internal::logging::LogWrapper(\
    "ERROR", __FILE__, __LINE__, __VA_ARGS__)

#define DASH_LOG_ERROR_VAR(context, var) \
  dash::internal::logging::LogVarWrapper(\
    "ERROR", __FILE__, __LINE__, context, #var, (var))

//
// Debug and trace log messages:
//
#if defined(DASH_ENABLE_LOGGING)
#  define DASH_LOG_DEBUG(...) \
     dash::internal::logging::LogWrapper(\
       "DEBUG", __FILE__, __LINE__, __VA_ARGS__)

#  define DASH_LOG_DEBUG_VAR(context, var) \
     dash::internal::logging::LogVarWrapper(\
       "DEBUG", __FILE__, __LINE__, context, #var, (var))

#  if defined(DASH_ENABLE_TRACE_LOGGING)

#    define DASH_LOG_TRACE(...) \
       dash::internal::logging::LogWrapper(\
         "TRACE", __FILE__, __LINE__, __VA_ARGS__)

#    define DASH_LOG_TRACE_VAR(context, var) \
       dash::internal::logging::LogVarWrapper(\
         "TRACE", __FILE__, __LINE__, context, #var, (var))

#  else  // DASH_ENABLE_TRACE_LOGGING
#      define DASH_LOG_TRACE(...) do {  } while(0)
#      define DASH_LOG_TRACE_VAR(context, var) do { \
                dash__unused(var); \
              } while(0)

#  endif // DASH_ENABLE_TRACE_LOGGING
#else  // DASH_ENABLE_LOGGING

#  define DASH_LOG_TRACE(...) do {  } while(0)
#  define DASH_LOG_TRACE_VAR(context, var) do { \
            dash__unused(var); \
          } while(0)
#  define DASH_LOG_DEBUG(...) do {  } while(0)
#  define DASH_LOG_DEBUG_VAR(context, var) do { \
            dash__unused(var); \
          } while(0)

#endif // DASH_ENABLE_LOGGING

namespace dash {
namespace internal {
namespace logging {

extern bool _log_enabled;

static inline bool log_enabled()
{
  return _log_enabled;
}

static inline void enable_log()
{
  _log_enabled = true;

  dart_config_t * dart_cfg;
  dart_config(&dart_cfg);
  dart_cfg->log_enabled = 1;
}

static inline void disable_log()
{
  _log_enabled = false;

  dart_config_t * dart_cfg;
  dart_config(&dart_cfg);
  dart_cfg->log_enabled = 0;
}

// Terminator
<<<<<<< HEAD
static void Log_Recursive(
    const char* level,
    const char* file,
    int line,
    const char* context_tag,
    std::ostringstream & msg) {
    pid_t pid = getpid();
    std::stringstream buf;
    buf << "[ "
        << std::setw(4) << dash::myid()
        << " "
        << level
        << " ] [ "
        << std::right << std::setw(5) << pid
        << " ] "
        << std::left << std::setw(25)
        << file << ":"
        << std::left << std::setw(4)
        << line << " | "
        << std::left << std::setw(35)
        << context_tag
        << msg.str()
        << std::endl;
    DASH_LOG_OUTPUT_TARGET << buf.str();
=======
void Log_Recursive(
  const char* level,
  const char* file,
  int line,
  const char* context_tag,
  std::ostringstream & msg);

inline void Log_Line(
  const char* level,
  const char* file,
  int line,
  const char* context_tag,
  const std::string & msg)
{
  pid_t pid = getpid();
  std::stringstream buf;
  buf << "[ "
      << std::setw(4) << dash::myid()
      << " "
      << level
      << " ] [ "
      << std::right << std::setw(5) << pid
      << " ] "
      << std::left << std::setw(25)
      << file << ":"
      << std::left << std::setw(4)
      << line << " | "
      << std::left << std::setw(45)
      << context_tag << "| "
      << msg
      << '\n';

  DASH_LOG_OUTPUT_TARGET << buf.str();
>>>>>>> 49c6b453
}

// "Recursive" variadic function
template<typename T, typename... Args>
<<<<<<< HEAD
static void Log_Recursive(
    const char         * level,
    const char         * file,
    int                  line,
    const char         * context_tag,
    std::ostringstream & msg,
    T                    value,
    const Args & ...     args) {
    msg << value << " ";
    Log_Recursive(level, file, line, context_tag, msg, args...);
=======
void Log_Recursive(
  const char         * level,
  const char         * file,
  int                  line,
  const char         * context_tag,
  std::ostringstream & msg,
  T                    value,
  const Args & ...     args)
{
  msg << value << " ";
  Log_Recursive(level, file, line, context_tag, msg, args...);
>>>>>>> 49c6b453
}

// Log_Recursive wrapper that creates the ostringstream
template<typename... Args>
<<<<<<< HEAD
static void LogWrapper(
    const char *     level,
    const char *     filepath,
    int              line,
    const char *     context_tag,
    const Args & ... args) {
    std::ostringstream msg;
    msg << "| ";
    // Extract file name from path
    const char * filebase = strrchr(filepath, '/');
    const char * filename = (filebase != 0) ? filebase + 1 : filepath;
    Log_Recursive(
        level,
        filename,
        line,
        context_tag,
        msg, args...);
=======
void LogWrapper(
  const char *     level,
  const char *     filepath,
  int              line,
  const char *     context_tag,
  const Args & ... args)
{
  if (!dash::internal::logging::log_enabled()) {
    return;
  }

  std::ostringstream msg;
  // Extract file name from path
  const char * filebase = strrchr(filepath, '/');
  const char * filename = (filebase != 0) ? filebase + 1 : filepath;
  Log_Recursive(
    level,
    filename,
    line,
    context_tag,
    msg, args...);
>>>>>>> 49c6b453
}

// Log_Recursive wrapper that creates the ostringstream
template<typename T, typename... Args>
<<<<<<< HEAD
static void LogVarWrapper(
    const char* level,
    const char* filepath,
    int line,
    const char* context_tag,
    const char* var_name,
    const T & var_value,
    const Args & ... args) {
    std::ostringstream msg;
    msg << "| |- " << var_name << ": " << var_value;
    // Extract file name from path
    const char * filebase = strrchr(filepath, '/');
    const char * filename = (filebase != 0) ? filebase + 1 : filepath;
    Log_Recursive(
        level,
        filename,
        line,
        context_tag,
        msg);
=======
void LogVarWrapper(
  const char* level,
  const char* filepath,
  int line,
  const char* context_tag,
  const char* var_name,
  const T & var_value,
  const Args & ... args)
{
  if (!dash::internal::logging::log_enabled()) {
    return;
  }

  std::ostringstream msg;
  msg << "|- " << var_name << ": " << var_value;
  // Extract file name from path
  const char * filebase = strrchr(filepath, '/');
  const char * filename = (filebase != 0) ? filebase + 1 : filepath;
  Log_Recursive(
    level,
    filename,
    line,
    context_tag,
    msg);
>>>>>>> 49c6b453
}

} // namespace logging
} // namespace internal
} // namespace dash

#endif // DASH__INTERNAL__LOGGING_H_<|MERGE_RESOLUTION|>--- conflicted
+++ resolved
@@ -121,32 +121,6 @@
 }
 
 // Terminator
-<<<<<<< HEAD
-static void Log_Recursive(
-    const char* level,
-    const char* file,
-    int line,
-    const char* context_tag,
-    std::ostringstream & msg) {
-    pid_t pid = getpid();
-    std::stringstream buf;
-    buf << "[ "
-        << std::setw(4) << dash::myid()
-        << " "
-        << level
-        << " ] [ "
-        << std::right << std::setw(5) << pid
-        << " ] "
-        << std::left << std::setw(25)
-        << file << ":"
-        << std::left << std::setw(4)
-        << line << " | "
-        << std::left << std::setw(35)
-        << context_tag
-        << msg.str()
-        << std::endl;
-    DASH_LOG_OUTPUT_TARGET << buf.str();
-=======
 void Log_Recursive(
   const char* level,
   const char* file,
@@ -180,23 +154,10 @@
       << '\n';
 
   DASH_LOG_OUTPUT_TARGET << buf.str();
->>>>>>> 49c6b453
 }
 
 // "Recursive" variadic function
 template<typename T, typename... Args>
-<<<<<<< HEAD
-static void Log_Recursive(
-    const char         * level,
-    const char         * file,
-    int                  line,
-    const char         * context_tag,
-    std::ostringstream & msg,
-    T                    value,
-    const Args & ...     args) {
-    msg << value << " ";
-    Log_Recursive(level, file, line, context_tag, msg, args...);
-=======
 void Log_Recursive(
   const char         * level,
   const char         * file,
@@ -208,30 +169,10 @@
 {
   msg << value << " ";
   Log_Recursive(level, file, line, context_tag, msg, args...);
->>>>>>> 49c6b453
 }
 
 // Log_Recursive wrapper that creates the ostringstream
 template<typename... Args>
-<<<<<<< HEAD
-static void LogWrapper(
-    const char *     level,
-    const char *     filepath,
-    int              line,
-    const char *     context_tag,
-    const Args & ... args) {
-    std::ostringstream msg;
-    msg << "| ";
-    // Extract file name from path
-    const char * filebase = strrchr(filepath, '/');
-    const char * filename = (filebase != 0) ? filebase + 1 : filepath;
-    Log_Recursive(
-        level,
-        filename,
-        line,
-        context_tag,
-        msg, args...);
-=======
 void LogWrapper(
   const char *     level,
   const char *     filepath,
@@ -253,32 +194,10 @@
     line,
     context_tag,
     msg, args...);
->>>>>>> 49c6b453
 }
 
 // Log_Recursive wrapper that creates the ostringstream
 template<typename T, typename... Args>
-<<<<<<< HEAD
-static void LogVarWrapper(
-    const char* level,
-    const char* filepath,
-    int line,
-    const char* context_tag,
-    const char* var_name,
-    const T & var_value,
-    const Args & ... args) {
-    std::ostringstream msg;
-    msg << "| |- " << var_name << ": " << var_value;
-    // Extract file name from path
-    const char * filebase = strrchr(filepath, '/');
-    const char * filename = (filebase != 0) ? filebase + 1 : filepath;
-    Log_Recursive(
-        level,
-        filename,
-        line,
-        context_tag,
-        msg);
-=======
 void LogVarWrapper(
   const char* level,
   const char* filepath,
@@ -303,7 +222,6 @@
     line,
     context_tag,
     msg);
->>>>>>> 49c6b453
 }
 
 } // namespace logging
