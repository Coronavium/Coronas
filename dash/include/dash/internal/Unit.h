--- conflicted
+++ resolved
@@ -315,11 +315,7 @@
    * }
    * \endcode
    */
-<<<<<<< HEAD
-  constexpr operator dart_unit_t() noexcept { return this->id; }
-=======
-  constexpr operator dart_unit_t() const noexcept { return id; }
->>>>>>> c1b84dd2
+  constexpr operator dart_unit_t() const noexcept { return this->id; }
 
 };
 
