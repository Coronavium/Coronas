#ifndef DASH__TYPES_H_
#define DASH__TYPES_H_

#include <array>
#include <type_traits>

#include <dash/dart/if/dart_types.h>
#include <dash/internal/Unit.h>


namespace dash {

typedef enum MemArrange {
  MEM_ARRANGE_UNDEFINED = 0,
  ROW_MAJOR,
  COL_MAJOR
} MemArrange;

namespace internal {

typedef enum DistributionType {
  DIST_UNDEFINED = 0,
  DIST_NONE,
  DIST_BLOCKED,      // = BLOCKCYCLIC(ceil(nelem/nunits))
  DIST_CYCLIC,       // = BLOCKCYCLIC(1) Will be removed
  DIST_BLOCKCYCLIC,
  DIST_TILE
} DistributionType; // general blocked distribution

} // namespace internal

/**
 * Scalar type for a dimension value, with 0 indicating
 * the first dimension.
 */
typedef int dim_t;

namespace internal {

#if defined(DASH_ENABLE_DEFAULT_INDEX_TYPE_LONG)
  typedef          long default_signed_index;
  typedef unsigned long default_unsigned_index;
#elif defined(DASH_ENABLE_DEFAULT_INDEX_TYPE_INT)
  typedef          int  default_signed_index;
  typedef unsigned int  default_unsigned_index;
#else
  typedef ssize_t       default_signed_index;
  typedef size_t        default_unsigned_index;
#endif

} // namespace internal

/**
 * Signed integer type used as default for index values.
 */
typedef internal::default_signed_index    default_index_t;

/**
 * Unsigned integer type used as default for extent values.
 */
typedef internal::default_unsigned_index default_extent_t;

/**
 * Unsigned integer type used as default for size values.
 */
typedef internal::default_unsigned_index   default_size_t;

/**
 * Difference type for global pointers.
 */
typedef internal::default_signed_index         gptrdiff_t;

template<
  dash::dim_t NumDimensions,
  typename IndexType = dash::default_index_t>
struct Point {
  ::std::array<IndexType, NumDimensions> coords;
};

template<
  dash::dim_t NumDimensions,
  typename SizeType = dash::default_extent_t>
struct Extent {
  ::std::array<SizeType, NumDimensions> sizes;
};


namespace internal {

template<typename Type>
struct dart_datatype_ {
  static constexpr const dart_datatype_t value = DART_TYPE_UNDEFINED;
};

template<>
struct dart_datatype_<char> {
  static constexpr const dart_datatype_t value = DART_TYPE_BYTE;
};

template<>
struct dart_datatype_<unsigned char> {
  static constexpr const dart_datatype_t value = DART_TYPE_BYTE;
};

template<>
struct dart_datatype_<short> {
  static constexpr const dart_datatype_t value = DART_TYPE_SHORT;
};

template<>
struct dart_datatype_<unsigned short> {
  static constexpr const dart_datatype_t value = DART_TYPE_SHORT;
};

template<>
struct dart_datatype_<int> {
  static constexpr const dart_datatype_t value = DART_TYPE_INT;
};

template<>
struct dart_datatype_<unsigned int> {
  static constexpr const dart_datatype_t value = DART_TYPE_UINT;
};

template<>
struct dart_datatype_<float> {
  static constexpr const dart_datatype_t value = DART_TYPE_FLOAT;
};

template<>
struct dart_datatype_<long> {
  static constexpr const dart_datatype_t value = DART_TYPE_LONG;
};

template<>
struct dart_datatype_<unsigned long> {
  static constexpr const dart_datatype_t value = DART_TYPE_ULONG;
};

template<>
struct dart_datatype_<double> {
  static constexpr const dart_datatype_t value = DART_TYPE_DOUBLE;
};

<<<<<<< HEAD
} // namespace internal

/**
 * Type trait for mapping to DART data types.
 */
template<typename Type>
struct dart_datatype
: public dash::internal::dart_datatype_<
           typename std::remove_const<
             typename std::remove_reference<Type>::type
           >::type > {
};
=======
template<typename T>
struct dart_datatype<const T> : dart_datatype<T> { };

template<typename T>
struct dart_datatype<volatile T> : dart_datatype<T> { };

>>>>>>> db6cbb6f

namespace internal {

template <std::size_t Size>
struct dart_pun_datatype_size
: public std::integral_constant<dart_datatype_t, DART_TYPE_UNDEFINED>
{ };

template <>
struct dart_pun_datatype_size<1>
: public std::integral_constant<dart_datatype_t, DART_TYPE_BYTE>
{ };

template <>
struct dart_pun_datatype_size<2>
: public std::integral_constant<dart_datatype_t, DART_TYPE_SHORT>
{ };

template <>
struct dart_pun_datatype_size<4>
: public std::integral_constant<dart_datatype_t, DART_TYPE_INT>
{ };

template <>
struct dart_pun_datatype_size<8>
: public std::integral_constant<dart_datatype_t, DART_TYPE_LONGLONG>
{ };

} // namespace internal

#ifdef DOXYGEN

/**
 * Type trait for mapping to punned DART data type for reduce operations.
 */
template <typename T>
struct dart_punned_datatype {
  static constexpr const dart_datatype_t value;
};

#else

template <typename T>
struct dart_punned_datatype {
private:
  typedef typename std::remove_const<
                     typename std::remove_reference<T>::type
                   >::type
    TDec;
public:
  static constexpr const dart_datatype_t value
                           = std::conditional<
                               // only use type punning if T is not a DART
                               // data type:
                               dash::dart_datatype<TDec>::value
                                 == DART_TYPE_UNDEFINED,
                               internal::dart_pun_datatype_size<sizeof(TDec)>,
                               dash::dart_datatype<TDec>
                             >::type::value;
};

#endif // DOXYGEN

/**
 * Type trait indicating whether the specified type is eligible for
 * elements of DASH containers.
 */
template <class T>
struct is_container_compatible :
  public std::integral_constant<bool,
              std::is_standard_layout<T>::value
#if ( !defined(__CRAYC) && !defined(__GNUC__) ) || \
    ( defined(__GNUG__) && __GNUC__ >= 5 )
              // The Cray compiler (as of CCE8.5.6) does not support
              // std::is_trivially_copyable.
           && std::is_trivially_copyable<T>::value
#elif defined(__GNUG__) && __GNUC__ < 5
           // deprecated in C++14
        // && std::has_trivial_copy_constructor<T>::value
           && std::is_trivially_copy_constructible<T>::value
           // no test for assignment as const element type is
           // allowed
#endif
         >
{ };

/**
 * Type trait indicating whether a type can be used for global atomic
 * operations.
 */
template <typename T>
struct is_atomic_compatible
: public std::integral_constant<
           bool,
              dash::is_container_compatible<T>::value
           && sizeof(T) <= sizeof(std::size_t)
         >
{ };

/**
 * Type trait indicating whether a type can be used for arithmetic
 * operations in global memory space.
 */
template <typename T>
struct is_arithmetic
: public std::integral_constant<
           bool,
           dash::dart_datatype<T>::value != DART_TYPE_UNDEFINED >
{ };

/**
 * Type trait indicating whether a type has a comparision operator==
 * defined.
 * \code
 * bool test = has_operator_equal<MyType>::value;
 * bool test = has_operator_equal<MyType, int>::value;
 * \endcode
 */
template<class T, class EqualTo>
struct has_operator_equal_impl
{
    template<class U, class V>
    static auto test(U*) -> decltype(std::declval<U>() == std::declval<V>());
    template<typename, typename>
    static auto test(...) -> std::false_type;

    using type = typename std::is_same<bool, decltype(test<T, EqualTo>(0))>::type;
};

template<class T, class EqualTo = T>
struct has_operator_equal : has_operator_equal_impl<T, EqualTo>::type {};

/**
 * Convencience wrapper to determine the DART type and number of elements
 * required for the given template parameter type \c T and the desired number of
 * values \c nvalues.
 */
template<typename T>
struct dart_storage {
                   const size_t          nelem;
  static constexpr const dart_datatype_t dtype =
                                (dart_datatype<T>::value == DART_TYPE_UNDEFINED)
                                  ? DART_TYPE_BYTE : dart_datatype<T>::value;

  constexpr
  dart_storage(size_t nvalues) noexcept
  : nelem(
      (dart_datatype<T>::value == DART_TYPE_UNDEFINED)
      ? nvalues * sizeof(T) : nvalues)
  { }
};

/**
 * Unit ID to use for team-local IDs.
 *
 * Note that this is returned by calls to dash::Team::myid(),
 * including \c dash::Team::All().myid() as it is handled as
 * a team as well.
 *
 * \see unit_id
 * \see global_unit_t
 */
typedef struct
dash::unit_id<dash::local_unit, dart_team_unit_t>
team_unit_t;

/**
 * Unit ID to use for global IDs.
 *
 * Note that this typed is returned by \c dash::myid()
 * and \c dash::Team::GlobalUnitID().
 *
 * \see unit_id
 * \see team_unit_t
 */
typedef struct
dash::unit_id<dash::global_unit, dart_global_unit_t>
global_unit_t;

/**
 * Invalid local unit ID.
 *
 * This is a typed version of \ref DART_UNDEFINED_UNIT_ID.
 */
constexpr team_unit_t   UNDEFINED_TEAM_UNIT_ID{DART_UNDEFINED_UNIT_ID};

/**
 * Invalid global unit ID.
 *
 * This is a typed version of \ref DART_UNDEFINED_UNIT_ID.
 */
constexpr global_unit_t UNDEFINED_GLOBAL_UNIT_ID{DART_UNDEFINED_UNIT_ID};

} // namespace dash

#endif // DASH__TYPES_H_<|MERGE_RESOLUTION|>--- conflicted
+++ resolved
@@ -142,27 +142,11 @@
   static constexpr const dart_datatype_t value = DART_TYPE_DOUBLE;
 };
 
-<<<<<<< HEAD
-} // namespace internal
-
-/**
- * Type trait for mapping to DART data types.
- */
-template<typename Type>
-struct dart_datatype
-: public dash::internal::dart_datatype_<
-           typename std::remove_const<
-             typename std::remove_reference<Type>::type
-           >::type > {
-};
-=======
 template<typename T>
 struct dart_datatype<const T> : dart_datatype<T> { };
 
 template<typename T>
 struct dart_datatype<volatile T> : dart_datatype<T> { };
-
->>>>>>> db6cbb6f
 
 namespace internal {
 
