#ifndef DASH__GLOBMEM_H_
#define DASH__GLOBMEM_H_

#include <dash/dart/if/dart.h>

#include <dash/Types.h>
#include <dash/GlobPtr.h>
#include <dash/Allocator.h>
#include <dash/Team.h>
#include <dash/Onesided.h>

#include <dash/internal/Logging.h>

namespace dash {

/**
 * \defgroup  DashGlobalMemoryConcept  Global Memory Concept
 * Concept of distributed global memory space shared by units in a specified
 * team.
 *
 * \ingroup DashConcept
 * \{
 * \par Description
 *
 * An abstraction of global memory that provides sequential iteration and
 * random access to local and global elements to units in a specified team.
 * The C++ STL does not specify a counterpart of this concept as it only
 * considers local memory that is implicitly described by the random access
 * pointer interface.
 *
 * The model of global memory represents a single, virtual global address
 * space partitioned into the local memory spaces of its associated units.
 * The global memory concept depends on the allocator concept that specifies
 * allocation of physical memory.
 *
 * Local pointers are usually, but not necessarily represented as raw native
 * pointers as returned by \c malloc.
 *
 * \see DashAllocatorConcept
 *
 * \par Types
 *
 * Type Name            | Description                                            |
 * -------------------- | ------------------------------------------------------ |
 * \c GlobalRAI         | Random access iterator on global address space         |
 * \c LocalRAI          | Random access iterator on a single local address space |
 *
 *
 * \par Methods
 *
 * Return Type          | Method             | Parameters                         | Description                                                                                                |
 * -------------------- | ------------------ | ---------------------------------- | ---------------------------------------------------------------------------------------------------------- |
 * <tt>GlobalRAI</tt>   | <tt>begin</tt>     | &nbsp;                             | Global pointer to the initial address of the global memory space                                           |
 * <tt>GlobalRAI</tt>   | <tt>end</tt>       | &nbsp;                             | Global pointer past the final element in the global memory space                                           |
 * <tt>LocalRAI</tt>    | <tt>lbegin</tt>    | &nbsp;                             | Local pointer to the initial address in the local segment of the global memory space                       |
 * <tt>LocalRAI</tt>    | <tt>lbegin</tt>    | <tt>unit u</tt>                    | Local pointer to the initial address in the local segment at unit \c u of the global memory space          |
 * <tt>LocalRAI</tt>    | <tt>lend</tt>      | &nbsp;                             | Local pointer past the final element in the local segment of the global memory space                       |
 * <tt>LocalRAI</tt>    | <tt>lend</tt>      | <tt>unit u</tt>                    | Local pointer past the final element in the local segment at unit \c u of the global memory space          |
 * <tt>GlobalRAI</tt>   | <tt>at</tt>        | <tt>index gidx</tt>                | Global pointer to the element at canonical global offset \c gidx in the global memory space                |
 * <tt>void</tt>        | <tt>put_value</tt> | <tt>value & v_in, index gidx</tt>  | Stores value specified in parameter \c v_in to address in global memory at canonical global offset \c gidx |
 * <tt>void</tt>        | <tt>get_value</tt> | <tt>value * v_out, index gidx</tt> | Loads value from address in global memory at canonical global offset \c gidx into local address \c v_out   |
 * <tt>void</tt>        | <tt>barrier</tt>   | &nbsp;                             | Blocking synchronization of all units associated with the global memory instance                           |
 *
 * \}
 */


/**
 * Global memory with address space of static size.
 *
 * \concept{DashGlobalMemoryConcept}
 */
template<
  /// Type of elements maintained in the global memory space
  typename ElementType,
  /// Type implementing the DASH allocator concept used to allocate and
  /// deallocate physical memory
  class    AllocatorType =
             dash::allocator::CollectiveAllocator<ElementType> >
class GlobMem
{
private:
  typedef GlobMem<ElementType, AllocatorType>
    self_t;

public:
  typedef AllocatorType                                    allocator_type;
  typedef ElementType                                          value_type;
  typedef typename allocator_type::size_type                    size_type;
  typedef typename allocator_type::difference_type        difference_type;
  typedef typename allocator_type::difference_type             index_type;
  typedef typename allocator_type::pointer                        pointer;
  typedef typename allocator_type::void_pointer              void_pointer;
  typedef typename allocator_type::const_pointer            const_pointer;
  typedef typename allocator_type::const_void_pointer  const_void_pointer;
  typedef ElementType *                                     local_pointer;

public:
  /**
   * Constructor, collectively allocates the given number of elements in
   * local memory of every unit in a team.
   *
   * \note Must not lead to implicit barrier:
   *       Synchronization depends on underlying allocator.
   *       For example, \c dash::LocalAllocator is used in \c dash::Shared
   *       and only called at owner unit.
   */
  inline GlobMem(
    /// Number of local elements to allocate in global memory space
    size_type   n_local_elem,
    /// Team containing all units operating on the global memory region
    Team      & team = dash::Team::All())
  : _allocator(team),
    _teamid(team.dart_id()),
    _nlelem(n_local_elem),
    _nunits(team.size())
  {
    DASH_LOG_TRACE("GlobMem(nlocal,team)",
                   "number of local values:", _nlelem,
                   "team size:",              team.size());
    if (_nlelem == 0 || _nunits == 0) {
      DASH_LOG_DEBUG("GlobMem(lvals,team)", "nothing to allocate");
      return;
    }
    _begptr = _allocator.allocate(_nlelem);
    DASH_ASSERT_MSG(!DART_GPTR_ISNULL(_begptr), "allocation failed");

<<<<<<< HEAD
    _lbegin = lbegin(team.myid());
    _lend   = lend(team.myid());
=======
    // Use id's of team all
    _lbegin = lbegin(dash::myid());
    _lend   = lend(dash::myid());
>>>>>>> 34992f5e
    DASH_LOG_TRACE("GlobMem(nlocal,team) >");
  }

  /**
   * Constructor, collectively allocates the given number of elements in
   * local memory of every unit in a team.
   *
   * \note Must not lead to implicit barrier:
   *       Synchronization depends on underlying allocator.
   *       For example, \c dash::LocalAllocator is used in \c dash::Shared
   *       and only called at owner unit.
   */
  inline GlobMem(
    /// Local elements to allocate in global memory space
    std::initializer_list<value_type>   local_elements,
    /// Team containing all units operating on the global memory region
    Team                              & team = dash::Team::All())
  : _allocator(team),
    _teamid(team.dart_id()),
    _nlelem(local_elements.size()),
    _nunits(team.size())
  {
    DASH_LOG_DEBUG("GlobMem(lvals,team)",
                   "number of local values:", _nlelem,
                   "team size:",              team.size());
    if (_nlelem == 0 || _nunits == 0) {
      DASH_LOG_DEBUG("GlobMem(lvals,team)", "nothing to allocate");
    } else {
      _begptr = _allocator.allocate(_nlelem);
      DASH_ASSERT_MSG(!DART_GPTR_ISNULL(_begptr), "allocation failed");

      _lbegin = lbegin(team.myid());
      _lend   = lend(team.myid());
      // Initialize allocated local elements with specified values:
      auto copy_end = std::copy(local_elements.begin(),
                                local_elements.end(),
                                _lbegin);
      DASH_ASSERT_EQ(_lend, copy_end,
                     "initialization of specified local values failed");
    }
    if (_nunits > 1) {
      // Wait for initialization of local values at all units.
      // Barrier synchronization is okay here as multiple units are
      // involved in initialization of values in global memory:
      //
      // TODO: Should depend on allocator trait
      //         dash::allocator_traits<Alloc>::is_collective()
      DASH_LOG_DEBUG("GlobMem(lvals,team)", "barrier");
      team.barrier();
    }

    DASH_LOG_DEBUG("GlobMem(lvals,team) >",
                   "_lbegin:", _lbegin, "_lend:", _lend);
  }

  /**
   * Destructor, collectively frees underlying global memory.
   */
  inline ~GlobMem()
  {
    DASH_LOG_TRACE_VAR("GlobMem.~GlobMem()", _begptr);
    _allocator.deallocate(_begptr);
    DASH_LOG_TRACE("GlobMem.~GlobMem >");
  }

  /**
   * Copy constructor.
   */
  GlobMem(const self_t & other)
    = default;

  /**
   * Assignment operator.
   */
  self_t & operator=(const self_t & rhs)
    = default;

  /**
   * Equality comparison operator.
   */
  inline bool operator==(const self_t & rhs) const
  {
    return (_begptr == rhs._begptr &&
            _teamid == rhs._teamid &&
            _nunits == rhs._nunits &&
            _nlelem == rhs._nlelem &&
            _lbegin == rhs._lbegin &&
            _lend   == rhs._lend);
  }

  /**
   * Inequality comparison operator.
   */
  inline bool operator!=(const self_t & rhs) const
  {
    return !(*this == rhs);
  }

  /**
   * Global pointer of the initial address of the global memory.
   */
  inline const GlobPtr<ElementType> begin() const
  {
    return GlobPtr<ElementType>(_begptr);
  }

  /**
   * Global pointer of the initial address of the global memory.
   */
  inline GlobPtr<ElementType> begin()
  {
    return GlobPtr<ElementType>(_begptr);
  }

  /**
   * Native pointer of the initial address of the local memory of
   * a unit.
   * \param global_unit_id id of unit in \c dash::Team::All()
   */
  const ElementType * lbegin(
    dart_unit_t global_unit_id) const
  {
    void *addr;
    DASH_LOG_TRACE_VAR("GlobMem.lbegin const()", global_unit_id);
    dart_gptr_t gptr = _begptr;
    DASH_ASSERT_RETURNS(
      dart_gptr_setunit(&gptr, global_unit_id),
      DART_OK);
    DASH_ASSERT_RETURNS(
      dart_gptr_getaddr(gptr, &addr),
      DART_OK);
    DASH_LOG_TRACE_VAR("GlobMem.lbegin const >", addr);
    return static_cast<const ElementType *>(addr);
  }

  /**
   * Native pointer of the initial address of the local memory of
   * a unit.
   * \param global_unit_id id of unit in \c dash::Team::All()
   */
  ElementType * lbegin(
    dart_unit_t global_unit_id)
  {
    void *addr;
    DASH_LOG_TRACE_VAR("GlobMem.lbegin()", global_unit_id);
    dart_gptr_t gptr = _begptr;
    DASH_LOG_TRACE_VAR("GlobMem.lbegin",
                       GlobPtr<ElementType>((dart_gptr_t)gptr));
    DASH_ASSERT_RETURNS(
      dart_gptr_setunit(&gptr, global_unit_id),
      DART_OK);
    DASH_ASSERT_RETURNS(
      dart_gptr_getaddr(gptr, &addr),
      DART_OK);
    DASH_LOG_TRACE_VAR("GlobMem.lbegin >", addr);
    return static_cast<ElementType *>(addr);
  }

  /**
   * Native pointer of the initial address of the local memory of
   * the unit that initialized this GlobMem instance.
   */
  inline const ElementType * lbegin() const
  {
    return _lbegin;
  }

  /**
   * Native pointer of the initial address of the local memory of
   * the unit that initialized this GlobMem instance.
   */
  inline ElementType * lbegin()
  {
    return _lbegin;
  }

  /**
   * Native pointer of the final address of the local memory of
   * a unit.
   */
  const ElementType * lend(
    dart_unit_t unit_id) const
  {
    void *addr;
    dart_gptr_t gptr = _begptr;
    DASH_ASSERT_RETURNS(
      dart_gptr_setunit(&gptr, unit_id),
      DART_OK);
    DASH_ASSERT_RETURNS(
      dart_gptr_incaddr(&gptr, _nlelem * sizeof(ElementType)),
      DART_OK);
    DASH_ASSERT_RETURNS(
      dart_gptr_getaddr(gptr, &addr),
      DART_OK);
    return static_cast<const ElementType *>(addr);
  }

  /**
   * Native pointer of the final address of the local memory of
   * a unit.
   */
  ElementType * lend(
    dart_unit_t unit_id)
  {
    void *addr;
    dart_gptr_t gptr = _begptr;
    DASH_ASSERT_RETURNS(
      dart_gptr_setunit(&gptr, unit_id),
      DART_OK);
    DASH_ASSERT_RETURNS(
      dart_gptr_incaddr(&gptr, _nlelem * sizeof(ElementType)),
      DART_OK);
    DASH_ASSERT_RETURNS(
      dart_gptr_getaddr(gptr, &addr),
      DART_OK);
    return static_cast<ElementType *>(addr);
  }

  /**
   * Native pointer of the initial address of the local memory of
   * the unit that initialized this GlobMem instance.
   */
  inline const ElementType * lend() const
  {
    return _lend;
  }

  /**
   * Native pointer of the initial address of the local memory of
   * the unit that initialized this GlobMem instance.
   */
  inline ElementType * lend()
  {
    return _lend;
  }

  /**
   * Write value to global memory at given offset.
   *
   * \see  dash::put_value
   */
  template<typename ValueType = ElementType>
  inline void put_value(
    const ValueType & newval,
    index_type        global_index)
  {
    DASH_LOG_TRACE("GlobMem.put_value(newval, gidx = %d)", global_index);
    dash::put_value(newval, GlobPtr<ValueType>(_begptr) + global_index);
  }

  /**
   * Read value from global memory at given offset.
   *
   * \see  dash::get_value
   */
  template<typename ValueType = ElementType>
  inline void get_value(
    ValueType  * ptr,
    index_type   global_index) const
  {
    DASH_LOG_TRACE("GlobMem.get_value(newval, gidx = %d)", global_index);
    dash::get_value(ptr, GlobPtr<ValueType>(_begptr) + global_index);
  }

  /**
   * Synchronize all units associated with this global memory instance.
   */
  void barrier() const
  {
    if (DART_TEAM_NULL == _teamid) {
      return;
    }
    DASH_ASSERT_RETURNS(
      dart_barrier(_teamid),
      DART_OK);
  }

  /**
   * Complete all outstanding asynchronous operations on the referenced
   * global memory on all units.
   */
  void flush()
  {
    dart_flush(_begptr);
  }

  /**
   * Complete all outstanding asynchronous operations on the referenced
   * global memory on all units.
   */
  void flush_all()
  {
    dart_flush_all(_begptr);
  }

  void flush_local()
  {
    dart_flush_local(_begptr);
  }

  void flush_local_all()
  {
    dart_flush_local_all(_begptr);
  }

  /**
   * Resolve the global pointer from an element position in a unit's
   * local memory.
   */
  template<typename IndexType>
  dash::GlobPtr<value_type> at(
    /// The unit id
    dart_unit_t unit,
    /// The unit's local address offset
    IndexType   local_index) const
  {
    DASH_LOG_DEBUG("GlobMem.at(unit,l_idx)", unit, local_index);
    if (_nunits == 0 || DART_GPTR_ISNULL(_begptr)) {
      DASH_LOG_DEBUG("GlobMem.at(unit,l_idx) >",
                     "global memory not allocated");
      return dash::GlobPtr<value_type>(nullptr);
    }
    // Initialize with global pointer to start address:
    dart_gptr_t gptr = _begptr;
    // Resolve global unit id
    dart_unit_t lunit, gunit;
    DASH_LOG_TRACE_VAR("GlobMem.at (=g_begptr)", gptr);
    DASH_LOG_TRACE_VAR("GlobMem.at", gptr.unitid);
    // Resolve local unit id from global unit id in global pointer:
    dart_team_unit_g2l(_teamid, gptr.unitid, &lunit);
    DASH_LOG_TRACE_VAR("GlobMem.at", lunit);
    lunit = (lunit + unit) % _nunits;
    DASH_LOG_TRACE_VAR("GlobMem.at", lunit);
    if (_teamid != dash::Team::All().dart_id()) {
      // Unit is member of a split team, resolve global unit id:
      dart_team_unit_l2g(_teamid, lunit, &gunit);
    } else {
      // Unit is member of top level team, no conversion to global unit id
      // necessary:
      gunit = lunit;
    }
    DASH_LOG_TRACE_VAR("GlobMem.at", gunit);
    // Apply global unit to global pointer:
    dart_gptr_setunit(&gptr, gunit);
    // Apply local offset to global pointer:
    dash::GlobPtr<value_type> res_gptr(gptr);
    res_gptr += local_index;
    DASH_LOG_DEBUG("GlobMem.at (+g_unit) >", res_gptr);
    return res_gptr;
  }

private:
  allocator_type          _allocator;
  dart_gptr_t             _begptr     = DART_GPTR_NULL;
  dart_team_t             _teamid     = DART_TEAM_NULL;
  size_type               _nlelem     = 0;
  size_type               _nunits     = 0;
  ElementType           * _lbegin     = nullptr;
  ElementType           * _lend       = nullptr;
};

template<typename T>
GlobPtr<T> memalloc(size_t nelem)
{
  dart_gptr_t gptr;
  dart_storage_t ds = dart_storage<T>(nelem);
  dart_memalloc(ds.nelem, ds.dtype, &gptr);
  return GlobPtr<T>(gptr);
}

} // namespace dash

#endif // DASH__GLOBMEM_H_<|MERGE_RESOLUTION|>--- conflicted
+++ resolved
@@ -125,14 +125,13 @@
     _begptr = _allocator.allocate(_nlelem);
     DASH_ASSERT_MSG(!DART_GPTR_ISNULL(_begptr), "allocation failed");
 
-<<<<<<< HEAD
+    /* <fuchsto>: Why not this:
     _lbegin = lbegin(team.myid());
     _lend   = lend(team.myid());
-=======
+    */
     // Use id's of team all
     _lbegin = lbegin(dash::myid());
     _lend   = lend(dash::myid());
->>>>>>> 34992f5e
     DASH_LOG_TRACE("GlobMem(nlocal,team) >");
   }
 
