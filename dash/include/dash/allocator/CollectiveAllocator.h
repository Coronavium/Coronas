--- conflicted
+++ resolved
@@ -178,23 +178,12 @@
     DASH_LOG_DEBUG("CollectiveAllocator.allocate(nlocal)",
                    "number of local values:", num_local_elem);
     pointer gptr = DART_GPTR_NULL;
-<<<<<<< HEAD
-    if (num_local_elem > 0) {
-      auto ds = dart_storage<ElementType>(num_local_elem);
-      if (dart_team_memalloc_aligned(_team_id, ds.nelem, ds.dtype, &gptr)
-          == DART_OK) {
-        _allocated.push_back(gptr);
-      } else {
-        gptr = DART_GPTR_NULL;
-      }
-=======
     dart_storage_t ds = dart_storage<ElementType>(num_local_elem);
     if (dart_team_memalloc_aligned(_team_id, ds.nelem, ds.dtype, &gptr)
         == DART_OK) {
       _allocated.push_back(gptr);
     } else {
       gptr = DART_GPTR_NULL;
->>>>>>> b4e90081
     }
     DASH_LOG_DEBUG_VAR("CollectiveAllocator.allocate >", gptr);
     return gptr;
