#ifndef DASH__MATRIX_H_INCLUDED
#define DASH__MATRIX_H_INCLUDED

#include <dash/dart/if/dart.h>

#include <dash/Team.h>
#include <dash/Pattern.h>
#include <dash/GlobRef.h>
#include <dash/memory/GlobStaticMem.h>
#include <dash/Allocator.h>
#include <dash/HView.h>
#include <dash/Meta.h>

#include <dash/iterator/GlobIter.h>

#include <dash/matrix/MatrixRefView.h>
#include <dash/matrix/MatrixRef.h>
#include <dash/matrix/LocalMatrixRef.h>

#include <type_traits>


/**
 * \defgroup  DashMatrixConcept  Matrix Concept
 * Concept for a distributed n-dimensional matrix.
 *
 * Extends concepts \ref DashContainerConcept and \ref DashArrayConcept.
 *
 * \see DashContainerConcept
 * \see DashArrayConcept
 * \see DashViewConcept
 *
 * \ingroup DashContainerConcept
 * \{
 * \par Description
 *
 * The Matrix concept extends the n-dimensional Array by
 * operations that are prevalent in linear algebra, such
 * as projection to lower dimensions (e.g. rows and columns)
 * or slices.
 *
 * \par Types
 *
 * As defined in \ref DashContainerConcept.
 *
 * Type name                       | Description
 * ------------------------------- | -------------------------------------------------------------------------------------------------------------------
 * <tt>value_type</tt>             | Type of the container elements.
 * <tt>difference_type</tt>        | Integer type denoting a distance in cartesian index space.
 * <tt>index_type</tt>             | Integer type denoting an offset/coordinate in cartesian index space.
 * <tt>size_type</tt>              | Integer type denoting an extent in cartesian index space.
 * <tt>iterator</tt>               | Iterator on container elements in global index space.
 * <tt>const_iterator</tt>         | Iterator on const container elements in global index space.
 * <tt>reverse_iterator</tt>       | Reverse iterator on container elements in global index space.
 * <tt>const_reverse_iterator</tt> | Reverse iterator on const container elements in global index space.
 * <tt>reference</tt>              | Reference on container elements in global index space.
 * <tt>const_reference</tt>        | Reference on const container elements in global index space.
 * <tt>local_pointer</tt>          | Native pointer on local container elements.
 * <tt>const_local_pointer</tt>    | Native pointer on const local container elements.
 * <tt>view_type</tt>              | View specifier on container elements, model of \ref DashViewConcept.
 * <tt>local_type</tt>             | Reference to local element range, allows range-based iteration.
 * <tt>pattern_type</tt>           | Concrete model of the Pattern concept that specifies the container's data distribution and cartesian access pattern.
 *
 *
 * \par Methods
 *
 * Return Type              | Method                | Parameters                      | Description
 * ------------------------ | --------------------- | ------------------------------- | -------------------------------------------------------------------------------------------------------------
 * <tt>view_type<d></tt>    | <tt>block</tt>        | <tt>index_type    bi</tt>       | Matrix proxy object representing a view specifier on the matrix block at canonical block index <tt>bi</tt>.
 * <tt>view_type<d></tt>    | <tt>block</tt>        | <tt>index_type[d] bp</tt>       | Matrix proxy object representing a view specifier on the matrix block at block coordinate <tt>bc</tt>.
 *
 * As defined in \ref DashContainerConcept :
 *
 * Return Type              | Method                | Parameters                                              | Description
 * ------------------------ | --------------------- | ------------------------------------------------------- | -------------------------------------------------------------------------------------------------------------------------
 * <tt>local_type</tt>      | <tt>local</tt>        | &nbsp;                                                  | Container proxy object representing a view specifier on the container's local elements.
 * <tt>pattern_type</tt>    | <tt>pattern</tt>      | &nbsp;                                                  | Object implementing the Pattern concept specifying the container's data distribution and iteration pattern.
 * <tt>iterator</tt>        | <tt>begin</tt>        | &nbsp;                                                  | Iterator referencing the first container element.
 * <tt>iterator</tt>        | <tt>end</tt>          | &nbsp;                                                  | Iterator referencing the element past the last container element.
 * <tt>Element *</tt>       | <tt>lbegin</tt>       | &nbsp;                                                  | Native pointer referencing the first local container element, same as <tt>local().begin()</tt>.
 * <tt>Element *</tt>       | <tt>lend</tt>         | &nbsp;                                                  | Native pointer referencing the element past the last local container element, same as <tt>local().end()</tt>.
 * <tt>size_type</tt>       | <tt>size</tt>         | &nbsp;                                                  | Number of elements in the container.
 * <tt>size_type</tt>       | <tt>local_size</tt>   | &nbsp;                                                  | Number of local elements in the container, same as <tt>local().size()</tt>.
 * <tt>bool</tt>            | <tt>is_local</tt>     | <tt>index_type gi</tt>                                  | Whether the element at the given linear offset in global index space <tt>gi</tt> is local.
 * <tt>bool</tt>            | <tt>allocate</tt>     | <tt>size_type n, DistributionSpec\<DD\> ds, Team t</tt> | Allocation of <tt>n</tt> container elements distributed in Team <tt>t</tt> as specified by distribution spec <tt>ds</tt>
 * <tt>void</tt>            | <tt>deallocate</tt>   | &nbsp;                                                  | Deallocation of the container and its elements.
 *
 * \}
 */

namespace dash {

/// Forward-declaration
template <
  typename T,
  dim_t NumDimensions,
  typename IndexT,
  class PatternT >
class Matrix;
/// Forward-declaration
template <
  typename T,
  dim_t NumDimensions,
  dim_t CUR,
  class PatternT >
class MatrixRef;
/// Forward-declaration
template <
  typename T,
  dim_t NumDimensions,
  dim_t CUR,
  class PatternT >
class LocalMatrixRef;

/**
 * An n-dimensional array supporting subranges and sub-dimensional
 * projection.
 *
 * \concept{DashMatrixConcept}
 *
 * \todo
 * Projection order matrix.sub().local() is not fully implemented yet.
 * Currently only matrix.local().sub() is supported.
 *
 * \note
 * Roughly follows the design presented in
 *   "The C++ Programming Language" (Bjarne Stroustrup)
 *   Chapter 29: A Matrix Design
 *
 */
template<
  typename ElementT,
  dim_t    NumDimensions,
  typename IndexT         = dash::default_index_t,
  class    PatternT       = TilePattern<NumDimensions, ROW_MAJOR, IndexT> >
class Matrix
{
<<<<<<< HEAD
  /**
   * The Cray compiler (as of CCE8.5.6) does not support
   * std::is_trivially_copyable.
   *
   * TODO: Remove the guard once this has been fixed by Cray.
   */
#ifndef _CRAYC
  static_assert(std::is_trivially_copyable<ElementT>::value,
    "Element type must be trivially copyable");
#endif
=======
  static_assert(
    dash::is_container_compatible<ElementT>::value,
    "Type not supported for DASH containers");

>>>>>>> 4b482fbf
  static_assert(std::is_same<IndexT, typename PatternT::index_type>::value,
    "Index type IndexT must be the same for Matrix and specified pattern");

private:
  typedef Matrix<ElementT, NumDimensions, IndexT, PatternT>
    self_t;
  typedef typename std::make_unsigned<IndexT>::type
    SizeType;
  typedef MatrixRefView<ElementT, NumDimensions, PatternT>
    MatrixRefView_t;
  typedef LocalMatrixRef<ElementT, NumDimensions, NumDimensions, PatternT>
    LocalRef_t;
  typedef LocalMatrixRef<
            const ElementT, NumDimensions, NumDimensions, PatternT>
    LocalRef_const_t;
  typedef PatternT
    Pattern_t;
  typedef GlobStaticMem<ElementT, dash::allocator::SymmetricAllocator<ElementT>>
    GlobMem_t;
  typedef DistributionSpec<NumDimensions>
    DistributionSpec_t;
  typedef SizeSpec<NumDimensions, typename PatternT::size_type>
    SizeSpec_t;
  typedef TeamSpec<NumDimensions, typename PatternT::index_type>
    TeamSpec_t;
  typedef std::array<typename PatternT::size_type, NumDimensions>
    Extents_t;
  typedef std::array<typename PatternT::index_type, NumDimensions>
    Offsets_t;

public:
  template<
    typename T_,
    dim_t NumDimensions1,
    dim_t NumDimensions2,
    class PatternT_ >
  friend class MatrixRef;
  template<
    typename T_,
    dim_t NumDimensions1,
    dim_t NumDimensions2,
    class PatternT_ >
  friend class LocalMatrixRef;

public:
  typedef ElementT                                              value_type;
  typedef typename PatternT::size_type                           size_type;
  typedef typename PatternT::index_type                    difference_type;
  typedef typename PatternT::index_type                         index_type;

  typedef GlobIter<      value_type, Pattern_t>                   iterator;
  typedef GlobIter<const value_type, Pattern_t>             const_iterator;

  typedef std::reverse_iterator<iterator>                 reverse_iterator;
  typedef std::reverse_iterator<const_iterator>     const_reverse_iterator;

  typedef GlobRef<      value_type>                              reference;
  typedef GlobRef<const value_type>                        const_reference;

  typedef GlobIter<      value_type, Pattern_t>                    pointer;
  typedef GlobIter<const value_type, Pattern_t>              const_pointer;

  typedef       ElementT *                                   local_pointer;
  typedef const ElementT *                             const_local_pointer;

// Public types as required by dash container concept
public:
  /// Type specifying the view on local matrix elements.
  typedef LocalMatrixRef<
            ElementT, NumDimensions, NumDimensions, PatternT>
    local_type;

  /// Type specifying the view on const local matrix elements.
  typedef LocalMatrixRef<
            const ElementT, NumDimensions, NumDimensions, PatternT>
    const_local_type;

  /// The type of the pattern specifying linear iteration order and how
  /// elements are distribute to units.
  typedef PatternT                                            pattern_type;

  /// Type of views on matrix elements such as sub-matrices, row- and
  /// column vectors.
  template <dim_t NumViewDim>
    using view_type =
          MatrixRef<ElementT, NumDimensions, NumViewDim, PatternT>;

  /// Type of views on matrix elements such as sub-matrices, row- and
  /// column vectors.
  template <dim_t NumViewDim>
    using const_view_type =
          MatrixRef<const ElementT, NumDimensions, NumViewDim, PatternT>;

public:
  /// Local view proxy object.
  local_type local;

public:

  typedef std::integral_constant<dim_t, NumDimensions>                rank;

  static constexpr dim_t ndim() {
    return NumDimensions;
  }

private:
  /// Team containing all units that collectively instantiated the
  /// Matrix instance
  dash::Team                 * _team = nullptr;
  /// Capacity (total number of elements) of the matrix
  size_type                    _size;
  /// Number of local elements in the array
  size_type                    _lsize;
  /// Number allocated local elements in the array
  size_type                    _lcapacity;
  /// Global pointer to initial element in the array
  pointer                      _begin;
  /// The matrix elements' distribution pattern
  Pattern_t                    _pattern;
  /// Global memory allocation and -access
  GlobMem_t                  * _glob_mem;
  /// Native pointer to first local element in the array
  ElementT                   * _lbegin;
  /// Native pointer past last local element in the array
  ElementT                   * _lend;
  /// Proxy instance for applying a view, e.g. in subscript operator
  view_type<NumDimensions>     _ref;

public:
  /**
   * Default constructor, for delayed allocation.
   *
   * Sets the associated team to DART_TEAM_NULL for global matrix instances
   * that are declared before \ref dash::Init().
   */
  Matrix(
    Team & team = dash::Team::Null());

  /**
   * Constructor, creates a new instance of Matrix.
   */
  Matrix(
    const SizeSpec_t         & ss,
    const DistributionSpec_t & ds  = DistributionSpec_t(),
    Team                     & t   = dash::Team::All(),
    const TeamSpec_t         & ts  = TeamSpec_t());

  /**
   * Constructor, creates a new instance of Matrix from a pattern instance.
   */
  Matrix(
    const PatternT & pat);

  /**
   * Constructor, creates a new instance of Matrix.
   */
  Matrix(
    /// Number of elements
    size_t nelem,
    /// Team containing all units operating on the Matrix instance
    Team & t = dash::Team::All())
  : Matrix(PatternT(nelem, t))
  { }

  /**
   * Constructor, creates a new instance of Matrix
   * of given extents.
   */
  template<typename... Args>
  Matrix(SizeType arg, Args... args)
  : Matrix(PatternT(arg, args... ))
  { }

  /**
   * Copy-constructor, deleted.
   */
  Matrix(const self_t &) = delete;

  /**
   * Move-constructor, supported
   */
  Matrix(self_t && other);

  /**
   * Destructor, frees underlying memory.
   */
  ~Matrix();

  /**
   * Copy-assignment operator, deleted.
   */
  self_t & operator=(const self_t & other) = delete;

  /**
   * Move-assignment operator, supported.
   */
  self_t & operator=(self_t && other);

  /**
   * View at block at given global block coordinates.
   */
  view_type<NumDimensions> block(
    const std::array<index_type, NumDimensions> & block_gcoords);

  /**
   * View at block at given global block offset.
   */
  view_type<NumDimensions> block(
    index_type block_gindex);

  /**
   * Explicit allocation of matrix elements, used for delayed allocation
   * of default-constructed Matrix instance.
   *
   * \see  DashContainerConcept
   */
  bool allocate(
    const SizeSpec_t         & sizespec,
    const DistributionSpec_t & distribution,
    const TeamSpec_t         & teamspec,
    dash::Team               & team = dash::Team::All()
  );

  /**
   * Allocation and distribution of matrix elements as specified by a given
   * Pattern instance.
   */
  bool allocate(
    const PatternT & pattern
  );

  /**
   * Explicit deallocation of matrix elements, called implicitly in
   * destructor and team deallocation.
   *
   * \see  DashContainerConcept
   */
  void deallocate();

  constexpr Team            & team()                const noexcept;

  constexpr size_type         size()                const noexcept;
  constexpr size_type         local_size()          const noexcept;
  constexpr size_type         local_capacity()      const noexcept;
  constexpr size_type         extent(dim_t dim)     const noexcept;
  constexpr Extents_t         extents()             const noexcept;
  constexpr index_type        offset(dim_t dim)     const noexcept;
  constexpr Offsets_t         offsets()             const noexcept;
  constexpr bool              empty()               const noexcept;

  /**
   * Synchronize units associated with the matrix.
   *
   * \see  DashContainerConcept
   */
  inline void                 barrier() const;

  /**
   * Complete all outstanding non-blocking operations executed by all units
   * on the array's underlying global memory.
   *
   * \see  DashContainerConcept
   */
  inline void                 flush();

  /**
   * Complete all outstanding non-blocking operations executed by the
   * local unit on the narray's underlying global memory.
   */
  inline void                 flush_local();

  /**
   * Complete all outstanding non-blocking operations executed by all units
   * on the narray's underlying global memory.
   */
  inline void                 flush_all();

  /**
   * Complete all outstanding non-blocking operations executed by the
   * local unit on the narray's underlying global memory.
   */
  inline void                 flush_local_all();

  /**
   * The pattern used to distribute matrix elements to units in its
   * associated team.
   *
   * \see  DashContainerConcept
   */
  constexpr const Pattern_t & pattern() const;

  /**
   * Iterator referencing first matrix element in global index space.
   *
   * \see  DashContainerConcept
   */
                  iterator    begin()         noexcept;

  /**
   * Iterator referencing first matrix element in global index space.
   *
   * \see  DashContainerConcept
   */
  constexpr const_iterator    begin()   const noexcept;

  /**
   * Iterator referencing past the last matrix element in global index
   * space.
   *
   * \see  DashContainerConcept
   */
                  iterator    end()           noexcept;

  /**
   * Iterator referencing past the last matrix element in global index
   * space.
   *
   * \see  DashContainerConcept
   */
  constexpr const_iterator    end( )    const noexcept;

  /**
   * Pointer to first element in local range.
   *
   * \see  DashContainerConcept
   */
                  ElementT *  lbegin()        noexcept;

  /**
   * Pointer to first element in local range.
   *
   * \see  DashContainerConcept
   */
  constexpr const ElementT *  lbegin()  const noexcept;

  /**
   * Pointer past final element in local range.
   *
   * \see  DashContainerConcept
   */
                  ElementT *  lend()          noexcept;

  /**
   * Pointer past final element in local range.
   *
   * \see  DashContainerConcept
   */
  constexpr const ElementT *  lend()    const noexcept;

  /**
   * Subscript operator, returns a submatrix reference at given offset
   * in global element range.
   */
  template<dim_t __NumViewDim = NumDimensions-1>
  typename std::enable_if<
             (__NumViewDim != 0),
             const_view_type<__NumViewDim>
           >::type
  constexpr operator[](
    size_type n       ///< Offset in highest matrix dimension.
  ) const;
  
  /**
   * Subscript operator, returns a \ref GlobRef if matrix has only one dimension
   */
  template<dim_t __NumViewDim = NumDimensions-1>
  typename std::enable_if<
             (__NumViewDim == 0),
             const_reference
           >::type
  constexpr operator[](
    size_type n       ///< Offset in highest matrix dimension.
  ) const;

  /**
   * Subscript operator, returns a submatrix reference at given offset
   * in global element range.
   */
  template<dim_t __NumViewDim = NumDimensions-1>
  typename std::enable_if<(__NumViewDim != 0), view_type<__NumViewDim>>::type
  operator[](
    size_type n       ///< Offset in highest matrix dimension.
  );

  /**
   * Subscript operator, returns a \ref GlobRef if matrix has only one dimension
   */
  template<dim_t __NumViewDim = NumDimensions-1>
  typename std::enable_if<(__NumViewDim == 0), reference>::type
  operator[](
    size_type n       ///< Offset in highest matrix dimension.
  );

  template<dim_t SubDimension>
  const_view_type<NumDimensions> sub(
    size_type n,      ///< Offset of the sub-range.
    size_type range   ///< Width of the sub-range.
  ) const;

  template<dim_t SubDimension>
  view_type<NumDimensions> sub(
    size_type n,      ///< Offset of the sub-range.
    size_type range   ///< Width of the sub-range.
  );

  /**
   * Projection to given offset in a sub-dimension.
   *
   * \see  row
   * \see  col
   */
  template<dim_t SubDimension>
  const_view_type<NumDimensions-1> sub(
    size_type n       ///< Offset in selected dimension.
  ) const;

  /**
   * Projection to given offset in a sub-dimension.
   *
   * \see  row
   * \see  col
   */
  template<dim_t SubDimension>
  view_type<NumDimensions-1> sub(
    size_type n       ///< Offset in selected dimension.
  );

  /**
   * Local proxy object representing a view consisting of matrix elements
   * that are located in the active unit's local memory.
   */
  local_type sub_local() noexcept;

  /**
   * Projection to given offset in first sub-dimension (column), same as
   * \c sub<0>(n).
   *
   * \returns  A \ref MatrixRef object representing the nth column
   *
   * \see  sub
   * \see  row
   */
  const_view_type<NumDimensions-1> col(
    size_type n       ///< Column offset.
  ) const;

  /**
   * Projection to given offset in first sub-dimension (column), same as
   * \c sub<0>(n).
   *
   * \returns  A \ref MatrixRef object representing the nth column
   *
   * \see  sub
   * \see  row
   */
  view_type<NumDimensions-1> col(
    size_type n       ///< Column offset.
  );

  /**
   * Projection to given offset in second sub-dimension (rows), same as
   * \c sub<1>(n).
   *
   * \returns  A \ref MatrixRef object representing the nth row
   *
   * \see  sub
   * \see  col
   */
  const_view_type<NumDimensions-1> row(
    size_type n       ///< Row offset.
  ) const;

  /**
   * Projection to given offset in second sub-dimension (rows), same as
   * \c sub<1>(n).
   *
   * \returns  A \ref MatrixRef object representing the nth row
   *
   * \see  sub
   * \see  col
   */
  view_type<NumDimensions-1> row(
    size_type n       ///< Row offset.
  );

  /**
   * Create a view representing the matrix slice within a column
   * range.
   * Same as \c sub<1>(offset, extent).
   *
   * \returns  A matrix view
   *
   * \see  sub
   */
  view_type<NumDimensions> cols(
    size_type offset, ///< Offset of first column in range.
    size_type range   ///< Number of columns in the range.
  );

  /**
   * Create a view representing the matrix slice within a row
   * range.
   * Same as \c sub<0>(offset, extent).
   *
   * \returns  A matrix view
   *
   * \see  sub
   */
  view_type<NumDimensions> rows(
    size_type n,      ///< Offset of first row in range.
    size_type range   ///< Number of rows in the range.
  );

  /**
   * Fortran-style subscript operator.
   * As an example, the operation \c matrix(i,j) is equivalent to
   * \c matrix[i][j].
   *
   * \returns  A global reference to the element at the given global
   *           coordinates.
   */
  template<typename ... Args>
  const_reference at(
    Args... args      ///< Global coordinates
  ) const;

  /**
   * Fortran-style subscript operator.
   * As an example, the operation \c matrix(i,j) is equivalent to
   * \c matrix[i][j].
   *
   * \returns  A global reference to the element at the given global
   *           coordinates.
   */
  template<typename ... Args>
  reference at(
    Args... args      ///< Global coordinates
  );

  /**
   * Fortran-style subscript operator, alias for \ref at().
   * As an example, the operation \c matrix(i,j) is equivalent to
   * \c matrix[i][j].
   *
   * \returns  A global reference to the element at the given global
   *           coordinates.
   * \see  at
   */
  template<typename... Args>
  const_reference operator()(
    Args... args      ///< Global coordinates
  ) const;

  /**
   * Fortran-style subscript operator, alias for \c at().
   * As an example, the operation \c matrix(i,j) is equivalent to
   * \c matrix[i][j].
   *
   * \returns  A global reference to the element at the given global
   *           coordinates.
   * \see  at
   */
  template<typename... Args>
  reference operator()(
    Args... args      ///< Global coordinates
  );

  /**
   * Whether the element at a global, canonical offset in the matrix
   * is local to the active unit.
   *
   * \see  DashContainerConcept
   */
  constexpr bool is_local(
    size_type g_pos   ///< Canonical offset in global index space.
  ) const;

  /**
   * Whether the element at a global, canonical offset in a specific
   * dimension of the matrix is local to the active unit.
   */
  template<dim_t Dimension>
  constexpr bool is_local(
    size_type g_pos   ///< Linear offset in the selected dimension.
  ) const;

  template <int level>
  dash::HView<self_t, level> hview();

  /**
   * Conversion operator to type \ref MatrixRef.
   */
  operator
    MatrixRef<ElementT, NumDimensions, NumDimensions, PatternT> ();

};

/**
 * Template alias for dash::Matrix with the same default template
 * arguments
 *
 * \see Matrix
 */
template <
  typename T,
  dim_t    NumDimensions,
  typename IndexT   = dash::default_index_t,
  class    PatternT = Pattern<NumDimensions, ROW_MAJOR, IndexT> >
using NArray = dash::Matrix<T, NumDimensions, IndexT, PatternT>;

}  // namespace dash

#include <dash/matrix/internal/Matrix-inl.h>

#endif  // DASH__MATRIX_H_INCLUDED
<|MERGE_RESOLUTION|>--- conflicted
+++ resolved
@@ -135,23 +135,10 @@
   class    PatternT       = TilePattern<NumDimensions, ROW_MAJOR, IndexT> >
 class Matrix
 {
-<<<<<<< HEAD
-  /**
-   * The Cray compiler (as of CCE8.5.6) does not support
-   * std::is_trivially_copyable.
-   *
-   * TODO: Remove the guard once this has been fixed by Cray.
-   */
-#ifndef _CRAYC
-  static_assert(std::is_trivially_copyable<ElementT>::value,
-    "Element type must be trivially copyable");
-#endif
-=======
   static_assert(
     dash::is_container_compatible<ElementT>::value,
     "Type not supported for DASH containers");
 
->>>>>>> 4b482fbf
   static_assert(std::is_same<IndexT, typename PatternT::index_type>::value,
     "Index type IndexT must be the same for Matrix and specified pattern");
 
