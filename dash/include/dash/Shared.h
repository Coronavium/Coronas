#ifndef DASH__SHARED_H_
#define DASH__SHARED_H_

#include <memory>
#include <dash/std/memory.h>

#include <dash/dart/if/dart_types.h>

#include <dash/GlobRef.h>
#include <dash/memory/MemorySpace.h>

#include <dash/iterator/GlobIter.h>

namespace dash {

/**
 * Shared access to a value in global memory across a team.
 *
 * \tparam  ElementType  The type of the shared value.
 */
template <typename ElementType>
class Shared {
private:
  typedef Shared<ElementType> self_t;
  typedef ElementType         element_t;

public:
  typedef size_t size_type;
  typedef size_t difference_type;

  typedef GlobRef<element_t>       reference;
  typedef GlobRef<const element_t> const_reference;

  // Note: For dash::Shared<dash::Atomic<T>>, reference type is
  //       dash::GlobRef<dash::Atomic<T>> with value_type T.
  //
  //       See definition of dash::GlobRef in dash/atomic/GlobAtomicRef.h.
  typedef typename reference::value_type value_type;

private:
  using GlobMem_t = dash::GlobLocalMemoryPool<dash::HostSpace>;
  using pointer_t = dash::GlobPtr<ElementType, GlobMem_t>;

  template <typename T_>
  friend void swap(Shared<T_>& a, Shared<T_>& b);

private:
  dash::Team*                m_team{nullptr};
  team_unit_t                m_owner{DART_UNDEFINED_UNIT_ID};
  std::unique_ptr<GlobMem_t> m_globmem{nullptr};
  pointer_t                  m_glob_pointer{};

public:
  /**
   * Constructor, allocates shared value at single unit in specified team.
   */
  Shared(
      /// Unit id of the shared value's owner.
      team_unit_t owner = team_unit_t(0),
      /// Team containing all units accessing the element in shared memory
      Team& team = dash::Team::All())
    : Shared(value_type{}, owner, team)
  {
    DASH_LOG_TRACE(
        "Shared.Shared(team,owner) >", "finished delegating constructor");
  }

  /**
   * Constructor, allocates shared value at single unit in specified team.
   * The element is initialized with the given value.
   */
  Shared(
      /// The value to initialize the element with
      const value_type& val,
      /// Unit id of the shared value's owner.
      team_unit_t owner = team_unit_t(0),
      /// Team containing all units accessing the element in shared memory
      Team& team = dash::Team::All())
    : m_team(&team)
    , m_owner(owner)
    , m_globmem(std::make_unique<GlobMem_t>(0, team))
  {
    DASH_LOG_DEBUG_VAR("Shared.Shared(value,team,owner)()", owner);
    if (dash::is_initialized()) {
      DASH_ASSERT_RETURNS(init(val), true);
    }
  }

  /**
   * Destructor, frees shared memory.
   */
  ~Shared() {
    if (m_globmem && m_owner == m_team->myid()) {
      m_globmem->deallocate(m_glob_pointer, sizeof(element_t), alignof(element_t));
      m_glob_pointer = pointer_t{};
    }
  }

  /**
   * Copy-constructor: DELETED
   */
  Shared(const self_t & other) = delete;

  /**
   * Move-constructor. Transfers ownership from other instance.
   */
  Shared(self_t&& other) = default;

  /**
   * Assignment operator: DELETED
   */
  self_t & operator=(const self_t & other) = delete;

  /**
   * Move-assignment operator.
   */
  self_t& operator=(self_t&& other) = default;

  /**
   * Collective allocation of a shared variable with an initial value.
   *
   * NOTE: This call succeeds only once during the lifetime of a single
   * object.
   *
   * @param the initial value of the globally shared variable.
   * @return true, if allocation and initialization succeeds.
   *         false otherwise.
   */
  bool init(value_type val = value_type{})
  {
    if (!dash::is_initialized()) {
      DASH_THROW(
          dash::exception::RuntimeError, "runtime not properly initialized");
    }

    //If our Shared has already a non-null pointer let us return it. The user
    //has first to deallocate it.
    if (m_glob_pointer) {
      DASH_LOG_ERROR("Shared scalar is already initialized");
      return false;
    }

    dart_gptr_t bcast = DART_GPTR_NULL;

    // Shared value is only allocated at unit 0:
    if (m_team->myid() == m_owner) {
      DASH_LOG_DEBUG(
          "Shared.init(value,team,owner)",
          "allocating shared value in local memory");

<<<<<<< HEAD
      auto ptr_alloc = m_globmem->allocate(sizeof(element_t), alignof(element_t));
      DASH_ASSERT_MSG(ptr_alloc, "null pointer after allocation");

      auto* laddr = static_cast<element_t *>(ptr_alloc.local());

      DASH_LOG_DEBUG_VAR("Shared.Shared(value,team,owner) >", val);

      //get the underlying allocator for local memory space
      auto local_alloc         = m_globmem->get_allocator();
      using allocator_traits = std::allocator_traits<decltype(local_alloc)>;

      //copy construct based on val
      allocator_traits::construct(local_alloc, laddr, val);
      bcast = ptr_alloc.dart_gptr();
=======
      DASH_LOG_DEBUG("Shared.init(value,team,owner) >");
      std::uninitialized_fill(lbegin, lend, val);
>>>>>>> 0d241250
    }
    // Broadcast global pointer of shared value at unit 0 to all units:
    dash::dart_storage<dart_gptr_t> ds(1);

    DASH_ASSERT_RETURNS(
        dart_bcast(
            &bcast, ds.nelem, ds.dtype, m_owner, m_team->dart_id()),
        DART_OK);

    m_glob_pointer = pointer_t(*m_globmem, bcast);


    DASH_LOG_DEBUG_VAR("Shared.init(value,team,owner) >", m_glob_pointer);

    return static_cast<bool>(m_glob_pointer);
  }

  /**
   * Set the value of the shared element.
   */
  void set(const value_type& val)
  {
    DASH_LOG_DEBUG("Shared.set()");
    DASH_LOG_DEBUG_VAR("Shared.set",   m_owner);
    DASH_LOG_DEBUG_VAR("Shared.set",   m_glob_pointer);
    DASH_ASSERT(static_cast<bool>(m_glob_pointer));
    this->get().set(val);
    DASH_LOG_DEBUG("Shared.set >");
  }

  /**
   * Get a reference on the shared value.
   */
  reference get()
  {
    DASH_LOG_DEBUG("Shared.cget()");
    DASH_LOG_DEBUG_VAR("Shared.cget", m_owner);
    DASH_LOG_DEBUG_VAR("Shared.get", m_glob_pointer);
    DASH_ASSERT(static_cast<bool>(m_glob_pointer));
    return reference(m_glob_pointer.dart_gptr());
  }

  /**
   * Get a const reference on the shared value.
   */
  const_reference get() const
  {
    DASH_LOG_DEBUG("Shared.get()");
    DASH_LOG_DEBUG_VAR("Shared.get", m_owner);
    DASH_LOG_DEBUG_VAR("Shared.get", m_glob_pointer);
    DASH_ASSERT(m_glob_pointer);
    return const_reference(m_glob_pointer.dart_gptr());
  }

  /**
   * Native pointer to the starting address of the local memory of
   * the unit that initialized this dash::Shared instance.
   */
  constexpr value_type const * local() const noexcept {
    return (m_team->myid() == m_owner) ? m_glob_pointer.local() : nullptr;
  }

  /**
   * Native pointer to the starting address of the local memory of
   * the unit that initialized this dash::Shared instance.
   */
  value_type * local() noexcept {
    return (m_team->myid() == m_owner) ? m_glob_pointer.local() : nullptr;
  }

  /**
   * The unit owning the memory in the global address space.
   */
  dash::team_unit_t owner() const noexcept {
    return m_owner;
  }

  /**
   * The \ref dash::Team that created this shared object.
   */
  dash::Team& team() const noexcept {
    return *m_team;
  }

  /**
   * Flush global memory of shared value.
   */
  void flush()
  {
    DASH_ASSERT(static_cast<bool>(m_glob_pointer));
    DASH_ASSERT_RETURNS(
      dart_flush(static_cast<dart_gptr_t>(m_glob_pointer)),
      DART_OK);
  }

  /**
   * Flush global memory of shared value and synchronize its associated
   * units.
   */
  void barrier()
  {
    flush();
    DASH_ASSERT(m_team != nullptr);
    m_team->barrier();
  }

  /**
   * Get underlying DART global pointer of the shared variable.
   */
  inline dart_gptr_t dart_gptr() const noexcept
  {
    return m_glob_pointer;
  }
};

template <typename T>
void swap(dash::Shared<T>& a, dash::Shared<T>& b)
{
  ::std::swap(a.m_team, b.m_team);
  ::std::swap(a.m_owner, b.m_owner);
  ::std::swap(a.m_globmem, b.m_globmem);
  ::std::swap(a.m_glob_pointer, b.m_glob_pointer);
}

}  // namespace dash

#endif  // DASH__SHARED_H_<|MERGE_RESOLUTION|>--- conflicted
+++ resolved
@@ -148,7 +148,6 @@
           "Shared.init(value,team,owner)",
           "allocating shared value in local memory");
 
-<<<<<<< HEAD
       auto ptr_alloc = m_globmem->allocate(sizeof(element_t), alignof(element_t));
       DASH_ASSERT_MSG(ptr_alloc, "null pointer after allocation");
 
@@ -163,10 +162,6 @@
       //copy construct based on val
       allocator_traits::construct(local_alloc, laddr, val);
       bcast = ptr_alloc.dart_gptr();
-=======
-      DASH_LOG_DEBUG("Shared.init(value,team,owner) >");
-      std::uninitialized_fill(lbegin, lend, val);
->>>>>>> 0d241250
     }
     // Broadcast global pointer of shared value at unit 0 to all units:
     dash::dart_storage<dart_gptr_t> ds(1);
@@ -180,6 +175,7 @@
 
 
     DASH_LOG_DEBUG_VAR("Shared.init(value,team,owner) >", m_glob_pointer);
+    DASH_LOG_DEBUG("Shared.init(value,team,owner) >");
 
     return static_cast<bool>(m_glob_pointer);
   }
