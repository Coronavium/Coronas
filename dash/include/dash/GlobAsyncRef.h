--- conflicted
+++ resolved
@@ -6,7 +6,6 @@
 #include <dash/GlobPtr.h>
 #include <dash/Onesided.h>
 
-<<<<<<< HEAD
 #include <dash/iterator/internal/GlobRefBase.h>
 
 
@@ -16,8 +15,6 @@
 template <class T>
 class GlobRef;
 
-=======
->>>>>>> 3dab9581
 /**
  * Global value reference for asynchronous / non-blocking operations.
  *
@@ -82,13 +79,9 @@
   /// Temporary value required for non-blocking put
   nonconst_value_type _value;
   /// DART handle for asynchronous transfers
-<<<<<<< HEAD
   mutable std::
       unique_ptr<std::remove_pointer<dart_handle_t>::type, ReleaseHandle>
           _handle{DART_HANDLE_NULL};
-=======
-  dart_handle_t _handle = DART_HANDLE_NULL;
->>>>>>> 3dab9581
 
 private:
 
@@ -133,7 +126,6 @@
   { }
 
   /**
-<<<<<<< HEAD
    * Copy constructor, implicit if at least one of the following conditions is
    * satisfied:
    *    1) value_type and _T are exactly the same types (including const and
@@ -145,16 +137,6 @@
            int = internal::enable_implicit_copy_ctor<value_type, _T>::value>
   GlobAsyncRef(const GlobAsyncRef<_T>& gref)
   : GlobAsyncRef(gref.dart_gptr())
-=======
-   * Constructor, creates an GlobRef object referencing an element in global
-   * memory.
-   */
-  template<class ElementT>
-  explicit GlobAsyncRef(
-    /// Pointer to referenced object in global memory
-    const GlobConstPtr<ElementT> & gptr)
-  : GlobAsyncRef(gptr.dart_gptr())
->>>>>>> 3dab9581
   { }
 
   /**
@@ -163,7 +145,6 @@
    *    volatile qualifiers
    *    2) value_type is const and _T is non-const
    */
-<<<<<<< HEAD
   template <
       typename _T,
       long = internal::enable_explicit_copy_ctor<value_type, _T>::value>
@@ -187,13 +168,6 @@
     : GlobAsyncRef(gref.dart_gptr())
   {
   }
-=======
-  explicit GlobAsyncRef(
-    /// Pointer to referenced object in global memory
-    const GlobRef<T> & gref)
-  : GlobAsyncRef(gref.dart_gptr())
-  { }
->>>>>>> 3dab9581
 
   ~GlobAsyncRef() = default;
 
@@ -222,32 +196,20 @@
    * specified offset
    */
   template<typename MEMTYPE>
-<<<<<<< HEAD
   GlobAsyncRef<typename internal::add_const_from_type<T, MEMTYPE>::type>
   member(size_t offs) const {
     return GlobAsyncRef<typename internal::add_const_from_type<T, MEMTYPE>::type>(*this, offs);
-=======
-  GlobAsyncRef<MEMTYPE> member(size_t offs) const {
-    return GlobAsyncRef<MEMTYPE>(*this, offs);
->>>>>>> 3dab9581
   }
 
   /**
    * Get the member via pointer to member
    */
   template<class MEMTYPE, class P=T>
-<<<<<<< HEAD
   GlobAsyncRef<typename internal::add_const_from_type<T, MEMTYPE>::type>
   member(
     const MEMTYPE P::*mem) const {
     size_t offs = (size_t) &( reinterpret_cast<P*>(0)->*mem);
     return member<typename internal::add_const_from_type<T, MEMTYPE>::type>(offs);
-=======
-  GlobAsyncRef<MEMTYPE> member(
-    const MEMTYPE P::*mem) const {
-    size_t offs = (size_t) &( reinterpret_cast<P*>(0)->*mem);
-    return member<MEMTYPE>(offs);
->>>>>>> 3dab9581
   }
 
   /**
