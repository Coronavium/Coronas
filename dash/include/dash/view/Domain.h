--- conflicted
+++ resolved
@@ -9,7 +9,6 @@
 
 namespace dash {
 
-<<<<<<< HEAD
 namespace detail {
   /**
    * Definition of type trait \c dash::detail::has_type_domain_iterator<T>
@@ -26,9 +25,6 @@
   DASH__META__DEFINE_TRAIT__HAS_TYPE(domain_type)
 }
 
-
-=======
->>>>>>> c67bde2a
 // -----------------------------------------------------------------------
 // Forward-declarations
 
