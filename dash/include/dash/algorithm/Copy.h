#ifndef DASH__ALGORITHM__COPY_H__
#define DASH__ALGORITHM__COPY_H__

#include <dash/Future.h>
#include <dash/Iterator.h>

#include <dash/View.h>
#include <dash/view/IndexSet.h>

#include <dash/Range.h>

#include <dash/view/IndexSet.h>
#include <dash/view/ViewMod.h>
#include <dash/view/ViewTraits.h>
#include <dash/view/ViewBlocksMod.h>
#include <dash/view/Sub.h>

#include <dash/algorithm/LocalRange.h>

#include <dash/dart/if/dart_communication.h>

#include <algorithm>
#include <vector>
#include <memory>
#include <future>


namespace dash {

#ifdef DOXYGEN

/**
 * Copies the elements in the range, defined by \c [in_first, in_last), to
 * another range beginning at \c out_first.
 *
 * In terms of data distribution, source and destination ranges passed to
 * \c dash::copy can be local (\c *ValueType) or global
 * (\c GlobIter<ValueType>).
 *
 * For a non-blocking variant of \c dash::copy, see \c dash::copy_async.
 *
 * Example:
 *
 * \code
 *     // Start blocking copy
 *     auto copy_last =
 *       dash::copy(array_a.lbegin(),
 *                  array_a.lend(),
 *                  array_b.begin() + 200);
 *     auto ncopied = dash::distance(array_b.begin() + 200, copy_last);
 * \endcode
 *
 * \returns  The output range end iterator that is created on completion
 *           of the copy operation.
 *
 * \ingroup  DashAlgorithms
 */
template <
  typename ValueType,
  class InputIt,
  class OutputIt >
OutputIt copy(
  const InputIt in_first,
  const InputIt in_last,
  OutputIt      out_first);

/**
 * Asynchronous variant of \c dash::copy.
 * Copies the elements in the range, defined by \c [in_first, in_last), to
 * another range beginning at \c out_first.
 *
 * In terms of data distribution, source and destination ranges passed to
 * \c dash::copy can be local (\c *ValueType) or global
 * (\c GlobIter<ValueType>).
 *
 * For a blocking variant of \c dash::copy_async, see \c dash::copy.
 *
 * Example:
 *
 * \code
 *     // Start asynchronous copying
 *     dash::Future<T*> fut_dest_end =
 *       dash::copy_async(array_a.block(0).begin(),
 *                        array_a.block(0).end(),
 *                        local_array);
 *     // Overlapping computation here
 *     // ...
 *     // Wait for completion of asynchronous copying:
 *     T * copy_dest_end = fut_dest_end.get();
 * \endcode
 *
 * \returns  An instance of \c dash::Future providing the output range end
 *           iterator that is created on completion of the asynchronous 
 *           copy operation.
 *
 * \ingroup  DashAlgorithms
 */
template <
  typename ValueType,
  class GlobInputIt >
dash::Future<ValueType *> copy_async(
  const InputIt  in_first,
  const InputIt  in_last,
  OutputIt       out_first);

#else // DOXYGEN

namespace internal {

// =======================================================================
// Global to Local
// =======================================================================

/**
 * Blocking implementation of \c dash::copy (global to local) without
 * optimization for local subrange.
 */
template <
  class ValueType,
  class GlobInputIt >
ValueType * copy_block(
  GlobInputIt   in_first,
  GlobInputIt   in_last,
  ValueType   * out_first)
{
  DASH_LOG_TRACE("dash::copy_block()",
                 "in_first:",  in_first.pos(),
                 "in_last:",   in_last.pos(),
                 "out_first:", out_first);
  auto pattern = in_first.pattern();
  typedef typename decltype(pattern)::index_type index_type;
  typedef typename decltype(pattern)::size_type  size_type;
  size_type num_elem_total = dash::distance(in_first, in_last);
  if (num_elem_total <= 0) {
    DASH_LOG_TRACE("dash::copy_block", "input range empty");
    return out_first;
  }
  DASH_LOG_TRACE("dash::copy_block",
                 "total elements:",    num_elem_total,
                 "expected out_last:", out_first + num_elem_total);
  // Input iterators could be relative to a view. Map first input iterator
  // to global index range and use it to resolve last input iterator.
  // Do not use in_last.global() as this would span over the relative
  // input range.
  auto g_in_first      = in_first.global();
  auto g_in_last       = g_in_first + num_elem_total;
  DASH_LOG_TRACE("dash::copy_block",
                 "g_in_first:", g_in_first.pos(),
                 "g_in_last:",  g_in_last.pos());
  auto unit_first      = pattern.unit_at(g_in_first.pos());
  DASH_LOG_TRACE_VAR("dash::copy_block", unit_first);
  auto unit_last       = pattern.unit_at(g_in_last.pos() - 1);
  DASH_LOG_TRACE_VAR("dash::copy_block", unit_last);

  // MPI uses offset type int, do not copy more than INT_MAX bytes:
  size_type max_copy_elem   = (std::numeric_limits<int>::max() /
                               sizeof(ValueType));
  size_type num_elem_copied = 0;
  DASH_LOG_TRACE_VAR("dash::copy_block", max_copy_elem);
  if (num_elem_total > max_copy_elem) {
    DASH_LOG_DEBUG("dash::copy_block",
                   "cannot copy", num_elem_total, "elements",
                   "in a single dart_get operation");
  }
  if (unit_first == unit_last) {
    // Input range is located at a single remote unit:
    DASH_LOG_TRACE("dash::copy_block", "input range at single unit");
    while (num_elem_copied < num_elem_total) {
      // Number of elements left to copy:
      auto total_elem_left = num_elem_total - num_elem_copied;
      auto num_copy_elem   = (num_elem_total > max_copy_elem)
                             ? max_copy_elem
                             : num_elem_total;
      if (num_copy_elem > total_elem_left) {
        num_copy_elem = total_elem_left;
      }
      DASH_LOG_TRACE("dash::copy_block",
                     "copy max:",       max_copy_elem,
                     "get elements:",   num_copy_elem,
                     "total:",          num_elem_total,
                     "copied:",         num_elem_copied,
                     "left:",           total_elem_left);
      auto cur_in_first  = g_in_first + num_elem_copied;
      auto cur_out_first = out_first  + num_elem_copied;
      dash::internal::get_blocking(
        cur_in_first.dart_gptr(),
        cur_out_first,
        num_copy_elem);
      num_elem_copied += num_copy_elem;
    }
  } else {
    // Input range is spread over several remote units:
    DASH_LOG_TRACE("dash::copy_block",
                   "input range spans multiple units");
    //
    // Copy elements from every unit:
    //
    while (num_elem_copied < num_elem_total) {
      // Global iterator pointing at begin of current unit's input range:
      auto cur_in_first    = g_in_first + num_elem_copied;
      // unit and local index of first element in current range segment:
      auto local_pos       = pattern.local(static_cast<index_type>(
                                             cur_in_first.pos()));
      // Number of elements located at current source unit:
      size_type max_elem_per_unit = pattern.local_size(local_pos.unit);
      // Local offset of first element in input range at current unit:
      auto l_in_first_idx  = local_pos.index;
      // Maximum number of elements to copy from current unit:
      auto num_unit_elem   = max_elem_per_unit - l_in_first_idx;
      // Number of elements left to copy:
      auto total_elem_left = num_elem_total - num_elem_copied;
      // Number of elements to copy in this iteration.
      auto num_copy_elem   = (num_unit_elem < max_copy_elem)
                             ? num_unit_elem
                             : max_copy_elem;
      if (num_copy_elem > total_elem_left) {
        num_copy_elem = total_elem_left;
      }
      DASH_ASSERT_GT(num_copy_elem, 0,
                     "Number of element to copy is 0");
      DASH_LOG_TRACE("dash::copy_block",
                     "start g_idx:",    cur_in_first.pos(),
                     "->",
                     "unit:",           local_pos.unit,
                     "l_idx:",          l_in_first_idx,
                     "->",
                     "unit elements:",  num_unit_elem,
                     "max elem/unit:",  max_elem_per_unit,
                     "copy max:",       max_copy_elem,
                     "get elements:",   num_copy_elem,
                     "total:",          num_elem_total,
                     "copied:",         num_elem_copied,
                     "left:",           total_elem_left);
      auto dest_ptr = out_first + num_elem_copied;
      auto src_gptr = cur_in_first.dart_gptr();
<<<<<<< HEAD
      dash::dart_storage<ValueType> ds(num_copy_elem);
      if (dart_get_blocking(
            dest_ptr,
            src_gptr,
            ds.nelem,
            ds.dtype)
          != DART_OK) {
        DASH_LOG_ERROR("dash::copy_block", "dart_get failed");
        DASH_THROW(
          dash::exception::RuntimeError, "dart_get failed");
      }
=======
      dash::internal::get_blocking(src_gptr, dest_ptr, num_copy_elem);
>>>>>>> db6cbb6f
      num_elem_copied += num_copy_elem;
    }
  }

  ValueType * out_last = out_first + num_elem_copied;
  DASH_LOG_TRACE_VAR("dash::copy_block >", out_last);
  return out_last;
}

/**
 * Asynchronous implementation of \c dash::copy (global to local) without
 * optimization for local subrange.
 */
template <
  class ValueType,
  class GlobInputIt >
dash::Future<ValueType *> copy_block_async(
  GlobInputIt   in_first,
  GlobInputIt   in_last,
  ValueType   * out_first)
{
  DASH_LOG_TRACE("dash::copy_block_async()",
                 "in_first:",  in_first.pos(),
                 "in_last:",   in_last.pos(),
                 "out_first:", out_first);
  auto pattern = in_first.pattern();
  typedef typename decltype(pattern)::index_type index_type;
  typedef typename decltype(pattern)::size_type  size_type;
  size_type num_elem_total = dash::distance(in_first, in_last);
  if (num_elem_total <= 0) {
    DASH_LOG_TRACE("dash::copy_block_async", "input range empty");
    return dash::Future<ValueType *>([=]() { return out_first; });
  }
  DASH_LOG_TRACE("dash::copy_block_async",
                 "total elements:",    num_elem_total,
                 "expected out_last:", out_first + num_elem_total);
  // Input iterators could be relative to a view. Map first input iterator
  // to global index range and use it to resolve last input iterator.
  // Do not use in_last.global() as this would span over the relative 
  // input range.
  auto g_in_first      = in_first.global();
  auto g_in_last       = g_in_first + num_elem_total;
  DASH_LOG_TRACE("dash::copy_block_async",
                 "g_in_first:", g_in_first.pos(),
                 "g_in_last:",  g_in_last.pos());
  auto unit_first      = pattern.unit_at(g_in_first.pos());
  DASH_LOG_TRACE_VAR("dash::copy_block_async", unit_first);
  auto unit_last       = pattern.unit_at(g_in_last.pos() - 1);
  DASH_LOG_TRACE_VAR("dash::copy_block_async", unit_last);

  // Accessed global pointers to be flushed:
  std::vector<dart_handle_t> req_handles;

  // MPI uses offset type int, do not copy more than INT_MAX bytes:
  size_type max_copy_elem   = (std::numeric_limits<int>::max() /
                               sizeof(ValueType));
  size_type num_elem_copied = 0;
  DASH_LOG_TRACE_VAR("dash::copy_block_async", max_copy_elem);
  if (num_elem_total > max_copy_elem) {
    DASH_LOG_DEBUG("dash::copy_block_async",
                   "cannot copy", num_elem_total, "elements",
                   "in a single dart_get operation");
  }
  if (unit_first == unit_last) {
    // Input range is located at a single remote unit:
    DASH_LOG_TRACE("dash::copy_block_async",
                   "input range at single unit");
    while (num_elem_copied < num_elem_total) {
      // Number of elements left to copy:
      auto total_elem_left = num_elem_total - num_elem_copied;
      auto num_copy_elem   = (num_elem_total > max_copy_elem)
                             ? max_copy_elem
                             : num_elem_total;
      if (num_copy_elem > total_elem_left) {
        num_copy_elem = total_elem_left;
      }
      DASH_LOG_TRACE("dash::copy_block_async",
                     "copy max:",       max_copy_elem,
                     "get elements:",   num_copy_elem,
                     "total:",          num_elem_total,
                     "copied:",         num_elem_copied,
                     "left:",           total_elem_left);
      auto cur_in_first  = g_in_first + num_elem_copied;
      auto cur_out_first = out_first  + num_elem_copied;
<<<<<<< HEAD
=======
#ifdef DASH__ALGORITHM__COPY__USE_FLUSH
      dash::internal::get(
        cur_in_first.dart_gptr(),
        cur_out_first,
        num_copy_elem);
      req_handles.push_back(in_first.dart_gptr());
#else
>>>>>>> db6cbb6f
      dart_handle_t  get_handle;
      dash::internal::get_handle(
        cur_in_first.dart_gptr(),
        cur_out_first,
        num_copy_elem,
        &get_handle);
      if (get_handle != DART_HANDLE_NULL) {
        req_handles.push_back(get_handle);
      }
      num_elem_copied += num_copy_elem;
    }
  } else {
    // Input range is spread over several remote units:
    DASH_LOG_TRACE("dash::copy_block_async",
                   "input range spans multiple units");
    //
    // Copy elements from every unit:
    //
    while (num_elem_copied < num_elem_total) {
      // Global iterator pointing at begin of current unit's input range:
      auto cur_in_first    = g_in_first + num_elem_copied;
      // unit and local index of first element in current range segment:
      auto local_pos       = pattern.local(static_cast<index_type>(
                                             cur_in_first.pos()));
      // Number of elements located at current source unit:
      size_type max_elem_per_unit = pattern.local_size(local_pos.unit);
      // Local offset of first element in input range at current unit:
      auto l_in_first_idx  = local_pos.index;
      // Maximum number of elements to copy from current unit:
      auto num_unit_elem   = max_elem_per_unit - l_in_first_idx;
      // Number of elements left to copy:
      auto total_elem_left = num_elem_total - num_elem_copied;
      // Number of elements to copy in this iteration.
      auto num_copy_elem   = (num_unit_elem < max_copy_elem)
                             ? num_unit_elem
                             : max_copy_elem;
      if (num_copy_elem > total_elem_left) {
        num_copy_elem = total_elem_left;
      }
      DASH_ASSERT_GT(num_copy_elem, 0,
                     "Number of element to copy is 0");
      DASH_LOG_TRACE("dash::copy_block_async",
                     "start g_idx:",    cur_in_first.pos(),
                     "->",
                     "unit:",           local_pos.unit,
                     "l_idx:",          l_in_first_idx,
                     "->",
                     "unit elements:",  num_unit_elem,
                     "max elem/unit:",  max_elem_per_unit,
                     "copy max:",       max_copy_elem,
                     "get elements:",   num_copy_elem,
                     "total:",          num_elem_total,
                     "copied:",         num_elem_copied,
                     "left:",           total_elem_left);
      auto src_gptr = cur_in_first.dart_gptr();
      auto dest_ptr = out_first + num_elem_copied;
<<<<<<< HEAD
=======
#ifdef DASH__ALGORITHM__COPY__USE_FLUSH
      dash::internal::get(
            src_gptr,
            dest_ptr,
            num_copy_elem);
      req_handles.push_back(src_gptr);
#else
>>>>>>> db6cbb6f
      dart_handle_t  get_handle;
      dash::internal::get_handle(
        src_gptr,
        dest_ptr,
        num_copy_elem,
        &get_handle);
      if (get_handle != DART_HANDLE_NULL) {
        req_handles.push_back(get_handle);
      }
      num_elem_copied += num_copy_elem;
    }
  }
#ifdef DASH_ENABLE_TRACE_LOGGING
  for (auto gptr : req_handles) {
    DASH_LOG_TRACE("dash::copy_block_async", "  req_handle:", gptr);
  }
#endif
  dash::Future<ValueType *> result([=]() mutable {
    // Wait for all get requests to complete:
    ValueType * _out = out_first + num_elem_copied;
    DASH_LOG_TRACE("dash::copy_block_async [Future]()",
                   "  wait for", req_handles.size(), "async get request");
    DASH_LOG_TRACE("dash::copy_block_async [Future]", "  flush:",
                   req_handles);
#ifdef DASH_ENABLE_TRACE_LOGGING
    for (auto gptr : req_handles) {
      DASH_LOG_TRACE("dash::copy_block_async [Future]", "  req_handle:",
                     gptr);
    }
#endif
    if (req_handles.size() > 0) {
      if (dart_waitall_local(&req_handles[0], req_handles.size())
          != DART_OK) {
        DASH_LOG_ERROR("dash::copy_block_async [Future]",
                       "  dart_waitall_local failed");
        DASH_THROW(
          dash::exception::RuntimeError,
          "dash::copy_block_async [Future]: dart_waitall_local failed");
      }
    } else {
      DASH_LOG_TRACE("dash::copy_block_async [Future]",
                     "  No pending handles");
    }
    DASH_LOG_TRACE("dash::copy_block_async [Future] >",
                   "  async requests completed, _out:", _out);
    return _out;
  });
  DASH_LOG_TRACE("dash::copy_block_async >", "  returning future");
  return result;
}

// =======================================================================
// Local to Global
// =======================================================================

/**
 * Blocking implementation of \c dash::copy (local to global) without
 * optimization for local subrange.
 */
template <
  class ValueType,
  class GlobOutputIt >
GlobOutputIt copy_block(
  ValueType    * in_first,
  ValueType    * in_last,
  GlobOutputIt   out_first)
{
  DASH_LOG_TRACE("dash::copy_block()",
                 "l_in_first:",      in_first,
                 "l_in_last:",       in_last,
                 "g_out_first.pos:", out_first.pos());
  DASH_LOG_TRACE("dash::copy_block",
                 "g_out_first:", out_first, out_first.dart_gptr());

  auto num_elements = std::distance(in_first, in_last);
  dash::internal::put_blocking(
    out_first.dart_gptr(),
    in_first,
    num_elements);

  auto out_last = out_first + num_elements;
  DASH_LOG_TRACE("dash::copy_block >",
                 "g_out_last:", out_last.dart_gptr());

  return out_last;
}

/**
 * Asynchronous implementation of \c dash::copy (local to global) without
 * optimization for local subrange.
 */
template <
  class ValueType,
  class GlobOutputIt >
dash::Future<GlobOutputIt> copy_block_async(
  ValueType     * in_first,
  ValueType     * in_last,
  GlobOutputIt    out_first)
{
  DASH_LOG_TRACE("dash::copy_block_async()",
                 "l_in_first:",  in_first,
                 "l_in_last:",   in_last,
                 "g_out_first:", out_first.dart_gptr());

  // Accessed global pointers to be flushed:
  std::vector<dart_handle_t> req_handles;

  auto num_copy_elem = std::distance(in_first, in_last);
  auto src_ptr       = in_first;
  auto dest_gptr     = out_first.dart_gptr();
<<<<<<< HEAD
  dart_handle_t put_handle;
  dash::dart_storage<ValueType> ds(num_copy_elem);
  DASH_ASSERT_RETURNS(
    dart_put_handle(
=======
#ifdef DASH__ALGORITHM__COPY__USE_FLUSH
  dash::internal::put(
        dest_gptr,
        src_ptr,
        num_copy_elem);
  req_handles.push_back(dest_gptr);
#else
  dart_handle_t  put_handle;
  dash::internal::put_handle(
>>>>>>> db6cbb6f
        dest_gptr,
        src_ptr,
        num_copy_elem
        &put_handle);
  if (put_handle != DART_HANDLE_NULL) {
    req_handles.push_back(put_handle);
  }

#ifdef DASH_ENABLE_TRACE_LOGGING
  for (auto gptr : req_handles) {
    DASH_LOG_TRACE("dash::copy_block_async", "  req_handle:", gptr);
  }
#endif
  dash::Future<GlobOutputIt> result([=]() mutable {
    // Wait for all get requests to complete:
    GlobOutputIt _out = out_first + num_copy_elem;
    DASH_LOG_TRACE("dash::copy_block_async [Future]()",
                   "  wait for", req_handles.size(), "async put request");
    DASH_LOG_TRACE("dash::copy_block_async [Future]", "  flush:",
                   req_handles);
    DASH_LOG_TRACE("dash::copy_block_async [Future]", "  _out:", _out);
#ifdef DASH_ENABLE_TRACE_LOGGING
    for (auto gptr : req_handles) {
      DASH_LOG_TRACE("dash::copy_block_async [Future]", "  req_handle:",
                     gptr);
    }
#endif
    if (req_handles.size() > 0) {
      if (dart_waitall(&req_handles[0], req_handles.size())
          != DART_OK) {
        DASH_LOG_ERROR("dash::copy_block_async [Future]",
                       "  dart_waitall failed");
        DASH_THROW(
          dash::exception::RuntimeError,
          "dash::copy_block_async [Future]: dart_waitall failed");
      }
    } else {
      DASH_LOG_TRACE("dash::copy_block_async [Future]",
                     "  No pending handles");
    }
    DASH_LOG_TRACE("dash::copy_block_async [Future] >",
                   "  async requests completed, _out:", _out);
    return _out;
  });
  DASH_LOG_TRACE("dash::copy_block_async >", "  returning future");
  return result;
}

} // namespace internal




// =======================================================================
// Global to Local, Distributed Range
// =======================================================================

/**
 * Variant of \c dash::copy as asynchronous global-to-local copy
 * operation.
 *
 * \ingroup  DashAlgorithms
 */
template <
  class ValueType,
  class GlobInputIt >
dash::Future<ValueType *> copy_async(
  GlobInputIt   in_first,
  GlobInputIt   in_last,
  ValueType   * out_first)
{
  const auto & team = in_first.team();
  dash::util::UnitLocality uloc(team, team.myid());
  // Size of L2 data cache line:
  int  l2_line_size = uloc.hwinfo().cache_line_sizes[1];
  bool use_memcpy   = ((in_last - in_first) * sizeof(ValueType))
                      <= l2_line_size;

  DASH_LOG_TRACE("dash::copy_async()", "async, global to local");
  if (in_first == in_last) {
    DASH_LOG_TRACE("dash::copy_async", "input range empty");
    return dash::Future<ValueType *>([=]() { return out_first; });
  }
  ValueType * dest_first = out_first;
  // Return value, initialize with begin of output range, indicating noi
  // values have been copied:
  ValueType * out_last   = out_first;
  // Check if part of the input range is local:
  DASH_LOG_TRACE_VAR("dash::copy_async", in_first.dart_gptr());
  DASH_LOG_TRACE_VAR("dash::copy_async", in_last.dart_gptr());
  DASH_LOG_TRACE_VAR("dash::copy_async", out_first);
  auto li_range_in     = local_index_range(in_first, in_last);
  // Number of elements in the local subrange:
  auto num_local_elem  = li_range_in.end - li_range_in.begin;
  // Total number of elements to be copied:
  auto total_copy_elem = in_last - in_first;

  // Instead of testing in_first.local() and in_last.local(), this test 
  // for a local-only range only requires one call to in_first.local()
  // which increases throughput by ~10% for local ranges.
  if (num_local_elem == total_copy_elem) {
    // Entire input range is local:
    DASH_LOG_TRACE("dash::copy_async", "entire input range is local");
    ValueType * l_out_last = out_first + total_copy_elem;
    ValueType * l_in_first = in_first.local();
    ValueType * l_in_last  = l_in_first + total_copy_elem;

    // Use memcpy for data ranges below 64 KB
    if (use_memcpy) {
      std::memcpy(out_first,        // destination
                  in_first.local(), // source
                  num_local_elem * sizeof(ValueType));
      out_last = out_first + num_local_elem;
    } else {
      ValueType * l_in_first = in_first.local();
      ValueType * l_in_last  = l_in_first + num_local_elem;
      out_last = std::copy(l_in_first,
                           l_in_last,
                           out_first);
    }
    DASH_LOG_TRACE("dash::copy_async", "finished local copy of",
                   (out_last - out_first), "elements");
    return dash::Future<ValueType *>([=]() { return out_last; });
  }

  DASH_LOG_TRACE("dash::copy_async", "local range:",
                 li_range_in.begin,
                 li_range_in.end,
                 "in_first.is_local:", in_first.is_local());
  // Futures of asynchronous get requests:
  auto futures = std::vector< dash::Future<ValueType *> >();
  // Check if global input range is partially local:
  if (num_local_elem > 0) {
    // Part of the input range is local, copy local input subrange to
    // local output range directly.
    auto pattern          = in_first.pattern();
    // Map input iterators to global index domain:
    auto g_in_first       = in_first.global();
    auto g_in_last        = g_in_first + total_copy_elem;
    DASH_LOG_TRACE("dash::copy_async", "resolving local subrange");
    DASH_LOG_TRACE_VAR("dash::copy_async", num_local_elem);
    // Local index range to global input index range:
    // Global index of local range begin index:
    auto g_l_offset_begin = pattern.global(li_range_in.begin);
    // Global index of local range end index:
    //
    // NOTE: definition as pat.global(l_end-1)+1 as
    //       pat.global(l_end) would be out of range
    auto g_l_offset_end   = pattern.global(li_range_in.end-1) + 1;
    DASH_LOG_TRACE("dash::copy_async",
                   "global index range of local subrange:",
                   "begin:", g_l_offset_begin, "end:", g_l_offset_end);
    // Global position of input start iterator:
    auto g_offset_begin   = g_in_first.pos();
    // Convert local subrange to global iterators:
    auto g_l_in_first     = g_in_first +
                            (g_l_offset_begin - g_offset_begin);
    auto g_l_in_last      = g_in_first +
                            (g_l_offset_end   - g_offset_begin);
    DASH_LOG_TRACE("dash::copy_async",
                   "global it. range of local subrange:",
                   "begin:", g_l_in_first.pos(),
                   "end:",   g_l_in_last.pos());
    DASH_LOG_TRACE_VAR("dash::copy_async", g_l_in_last.pos());
    //
    // -------------------------------------------------------------------
    // Copy remote elements preceding the local subrange:
    //
    auto num_prelocal_elem = g_l_in_first.pos() - g_in_first.pos();
    DASH_LOG_TRACE_VAR("dash::copy_async", num_prelocal_elem);
    if (num_prelocal_elem > 0) {
      DASH_LOG_TRACE("dash::copy_async",
                     "copy global range preceding local subrange",
                     "g_in_first:", g_in_first.pos(),
                     "g_in_last:",  g_l_in_first.pos());
      // ... [ --- copy --- | ... l ... | ........ ]
      //     ^              ^           ^          ^
      //     in_first       l_in_first  l_in_last  in_last
      auto fut_prelocal = dash::internal::copy_block_async(g_in_first,
                                                          g_l_in_first,
                                                          dest_first);
      futures.push_back(fut_prelocal);
      // Advance output pointers:
      out_last   += num_prelocal_elem;
      dest_first  = out_last;
    }
    //
    // -------------------------------------------------------------------
    // Copy remote elements succeeding the local subrange:
    //
    auto num_postlocal_elem = in_last.pos() - g_l_offset_end;
    DASH_LOG_TRACE_VAR("dash::copy_async", num_postlocal_elem);
    if (num_postlocal_elem > 0) {
      dest_first += num_local_elem;
      DASH_LOG_TRACE("dash::copy_async",
                     "copy global range succeeding local subrange",
                     "in_first:", g_l_in_last.pos(),
                     "in_last:",  g_in_last.pos());
      // ... [ ........ | ... l ... | --- copy --- ]
      //     ^          ^           ^              ^
      //     in_first   l_in_first  l_in_last      in_last
      auto fut_postlocal = dash::internal::copy_block_async(g_l_in_last,
                                                           g_in_last,
                                                           dest_first);
      futures.push_back(fut_postlocal);
      out_last += num_postlocal_elem;
    }
    //
    // -------------------------------------------------------------------
    // Copy local subrange:
    //
    // Convert local subrange of global input to native pointers:
    //
    // ... [ ........ | --- l --- | ........ ]
    //     ^          ^           ^          ^
    //     in_first   l_in_first  l_in_last  in_last
    //
    ValueType * l_in_first = g_l_in_first.local();
    ValueType * l_in_last  = l_in_first + num_local_elem;
    DASH_LOG_TRACE_VAR("dash::copy_async", l_in_first);
    DASH_LOG_TRACE_VAR("dash::copy_async", l_in_last);
    // Verify conversion of global input iterators to local pointers:
    DASH_ASSERT_MSG(l_in_first != nullptr,
                    "dash::copy_async: first index in global input (" <<
                    g_l_in_first.pos() << ") is not local");

    DASH_LOG_TRACE("dash::copy_async", "copy local subrange",
                   "num_copy_elem:", l_in_last - l_in_first);
    ValueType * local_out_first = out_first + num_prelocal_elem;
    ValueType * local_out_last  = local_out_first + num_local_elem;

    // Use memcpy for data ranges below 64 KB
    if (use_memcpy) {
      std::memcpy(local_out_first, // destination
                  l_in_first,      // source
                  num_local_elem * sizeof(ValueType));
      local_out_last = local_out_first + num_local_elem;
    } else {
      local_out_last = std::copy(l_in_first,
                                 l_in_last,
                                 local_out_first);
    }
    DASH_LOG_TRACE("dash::copy_async", "<< std::shared_future >>",
                   "finished local copy of",
                   (local_out_last - local_out_first),
                   "elements");
    out_last += (local_out_last - local_out_first);
  } else {
    DASH_LOG_TRACE("dash::copy_async", "no local subrange");
    // All elements in input range are remote
    auto fut_all = dash::internal::copy_block_async(in_first,
                                                   in_last,
                                                   dest_first);
    futures.push_back(fut_all);
    out_last = out_first + total_copy_elem;
  }
  DASH_LOG_TRACE("dash::copy_async", "preparing future");
  dash::Future<ValueType *> fut_result([=]() mutable {
    ValueType * _out = out_last;
    DASH_LOG_TRACE("dash::copy_async [Future]()",
                   "wait for", futures.size(), "async copy requests");
    DASH_LOG_TRACE("dash::copy_async [Future]", "  futures:", futures);
    DASH_LOG_TRACE("dash::copy_async [Future]", "  _out:", _out);
    for (auto f : futures) {
      f.wait();
    }
    DASH_LOG_TRACE("dash::copy_async [Future] >",
                   "async requests completed",
                   "futures:", futures, "_out:", _out);
    return _out;
  });
  DASH_LOG_TRACE("dash::copy_async >", "finished,",
                 "expected out_last:", out_last);
  return fut_result;
}

/*
 * Specialization of \c dash::copy as global-to-local blocking copy
 * operation.
 *
 * \ingroup  DashAlgorithms
 */

template <
  class ValueType,
  class GlobInputRange >
auto copy(
  GlobInputRange   in_range,
  ValueType      * out_first)
  -> typename std::enable_if<
                GlobInputRange::rank::value == 1,
                ValueType *
              >::type
{
  DASH_LOG_TRACE("dash::copy:range()", "ND = 1, blocking, global to local");
  if (in_range.size() == 0) {
    DASH_LOG_TRACE("dash::copy:range", "input range empty");
    return out_first;
  }
  auto out_last  = out_first;
  auto in_blocks = dash::blocks(in_range);
  DASH_LOG_TRACE("dash::copy:range", "number of blocks:", in_blocks.size());

  for (auto block : in_blocks) {
    DASH_LOG_TRACE("dash::copy:range", "block size:", block.size());
    auto in_copy_it = block.begin();
    auto in_copy_lp = in_copy_it.local();
    out_last        = static_cast<ValueType *>(
                        false && in_copy_lp != nullptr
                          ? std::copy(
                              in_copy_lp,
                              in_copy_lp + block.size(),
                              out_last)
                          : dash::internal::copy_block(
                              in_copy_it,
                              in_copy_it + block.size(),
                              out_last) );
  }
  DASH_LOG_TRACE("dash::copy:range >", "finished,", "out_last:", out_last);
  return out_last;
}

template <
  class ValueType,
  class GlobInputRange >
auto copy(
  GlobInputRange   in_range,
  ValueType      * out_first)
  -> typename std::enable_if<
                (GlobInputRange::rank::value > 1),
                ValueType *
              >::type
{
  DASH_LOG_TRACE("dash::copy:range()", "ND > 1, blocking, global to local");

  auto dest_first      = out_first;
  auto out_last        = out_first;
  auto in_first        = in_range.begin();
  auto in_last         = in_range.end();

  DASH_LOG_TRACE("dash::copy:range", "source global in:",        in_range);
  DASH_LOG_TRACE("dash::copy:range", "source global in first:",  in_first);
  DASH_LOG_TRACE("dash::copy:range", "source global in last:",   in_last);

  auto li_range_in     = dash::index(
                           dash::local(
                             in_range));
  DASH_LOG_TRACE("dash::copy:range", "source local index range:",
                 li_range_in);
  DASH_LOG_TRACE("dash::copy:range", "source g(local) index range:",
                 dash::global(li_range_in));

  // Number of elements in the local subrange:
//auto num_local_elem  = li_range_in.end - li_range_in.begin;
  auto num_local_elem  = li_range_in.size();
  // Total number of elements to be copied:
  auto total_copy_elem = in_range.size();

  const auto & team    = in_first.team();
  dash::util::UnitLocality uloc(team, team.myid());
  // Size of L2 data cache line:
  int  l2_line_size    = uloc.hwinfo().cache_line_sizes[1];
  bool use_memcpy      = ((in_last - in_first) * sizeof(ValueType))
                         <= l2_line_size;

<<<<<<< HEAD
  // Instead of testing in_first.local() and in_last.local(), this test
  // for a local-only range only requires one call to in_first.local()
  // which increases throughput by ~10% for local ranges.
=======
  // Instead of testing in_first.local() and in_last.local(), this test for
  // a local-only range only requires one call to in_first.local() which
  // increases throughput by ~10% for local ranges.
>>>>>>> db6cbb6f
  if (num_local_elem == total_copy_elem) {
    // Entire input range is local:
    DASH_LOG_TRACE("dash::copy:range", "entire input range is local");
    // Use memcpy for data ranges below 64 KB
    if (use_memcpy) {
      std::memcpy(out_first,        // destination
                  in_first.local(), // source
                  num_local_elem * sizeof(ValueType));
      out_last = out_first + num_local_elem;
    } else {
      ValueType * l_in_first = in_first.local();
      ValueType * l_in_last  = l_in_first + num_local_elem;
      out_last = std::copy(l_in_first,
                           l_in_last,
                           out_first);
    }
    DASH_LOG_TRACE("dash::copy:range", "finished local copy of",
                   (out_last - out_first), "elements");
    return out_last;
  }
  // Check if global input range is partially local:
  if (num_local_elem > 0) {
    // Part of the input range is local, copy local input subrange to
    // local output range directly.
    auto pattern          = in_first.pattern();
    // Map input iterators to global index domain:
    auto g_in_first       = in_first.global();
    auto g_in_last        = g_in_first + total_copy_elem;
    DASH_LOG_TRACE("dash::copy:range", "resolving local subrange");
    DASH_LOG_TRACE_VAR("dash::copy:range", num_local_elem);
    // Local index range to global input index range:
    // Global index of local range begin index:
    auto g_l_offset_begin = pattern.global(li_range_in.first());
    // Global index of local range end index:
    //
    // NOTE: definition as pat.global(l_end-1)+1 as
    //       pat.global(l_end) would be out of range
    auto g_l_offset_end   = pattern.global(li_range_in.last()) + 1;
    DASH_LOG_TRACE("dash::copy:range",
                   "global index range of local subrange:",
                   "begin:", g_l_offset_begin, "end:", g_l_offset_end);

    // Global position of input start iterator:
    auto g_offset_begin   = g_in_first.pos();
    // Convert local subrange to global iterators:
    auto g_l_in_first     = g_in_first +
                            (g_l_offset_begin - g_offset_begin);
    auto g_l_in_last      = g_in_first +
                            (g_l_offset_end   - g_offset_begin);
    DASH_LOG_TRACE("dash::copy:range", "global it. range of local subrange:",
                   "begin:", g_l_in_first.pos(),
                   "end:",   g_l_in_last.pos());
    DASH_LOG_TRACE_VAR("dash::copy:range", g_l_in_last.pos());

    auto num_prelocal_elem  = g_l_in_first.pos() - g_in_first.pos();
    auto num_postlocal_elem = in_last.pos() - g_l_offset_end;
    DASH_LOG_TRACE_VAR("dash::copy:range", num_prelocal_elem);
    DASH_LOG_TRACE_VAR("dash::copy:range", num_postlocal_elem);

    //
    // -------------------------------------------------------------------
    // Copy remote elements preceding the local subrange:
    //
    if (num_prelocal_elem > 0) {
      DASH_LOG_TRACE("dash::copy:range",
                     "copy global range preceding local subrange",
                     "g_in_first:", g_in_first.pos(),
                     "g_in_last:",  g_l_in_first.pos());
      // ... [ --- copy --- | ... l ... | ........ ]
      //     ^              ^           ^          ^
      //     in_first       l_in_first  l_in_last  in_last
      out_last = dash::internal::copy_block(g_in_first,
                                           g_l_in_first,
                                           dest_first);
      // Advance output pointers:
      dest_first = out_last;
    }
    //
    // -------------------------------------------------------------------
    // Copy local subrange:
    //
    // Convert local subrange of global input to native pointers:
    //
    // ... [ ........ | --- l --- | ........ ]
    //     ^          ^           ^          ^
    //     in_first   l_in_first  l_in_last  in_last
    //
    ValueType * l_in_first = g_l_in_first.local();
    ValueType * l_in_last  = l_in_first + num_local_elem;
    DASH_LOG_TRACE_VAR("dash::copy:range", l_in_first);
    DASH_LOG_TRACE_VAR("dash::copy:range", l_in_last);
    // Verify conversion of global input iterators to local pointers:
    DASH_ASSERT_MSG(l_in_first != nullptr,
                    "dash::copy:range: first index in global input (" <<
                    g_l_in_first.pos() << ") is not local");

    DASH_LOG_TRACE("dash::copy:range", "copy local subrange",
                   "num_copy_elem:", l_in_last - l_in_first);
    // Use memcpy for data ranges below 64 KB
    if (use_memcpy) {
      std::memcpy(dest_first, // destination
                  l_in_first, // source
                  num_local_elem * sizeof(ValueType));
      out_last = dest_first + num_local_elem;
    } else {
      out_last = std::copy(l_in_first,
                           l_in_last,
                           dest_first);
    }
    // Assert that all elements in local range have been copied:
    DASH_ASSERT_EQ(out_last, dest_first + num_local_elem,
                   "Expected to copy " << num_local_elem <<
                   " local elements "
                   "but copied " << (out_last - dest_first));
    DASH_LOG_TRACE("dash::copy:range", "finished local copy of",
                   (out_last - dest_first), "elements");
    // Advance output pointers:
    dest_first = out_last;
    //
    // -------------------------------------------------------------------
    // Copy remote elements succeeding the local subrange:
    //
    if (num_postlocal_elem > 0) {
      DASH_LOG_TRACE("dash::copy:range",
                     "copy global range succeeding local subrange",
                     "in_first:", g_l_in_last.pos(),
                     "in_last:",  g_in_last.pos());
      // ... [ ........ | ... l ... | --- copy --- ]
      //     ^          ^           ^              ^
      //     in_first   l_in_first  l_in_last      in_last
      out_last = dash::internal::copy_block(g_l_in_last,
                                           g_in_last,
                                           dest_first);
    }
  } else {
    DASH_LOG_TRACE("dash::copy:range", "no local subrange");
    // All elements in input range are remote
    out_last = dash::internal::copy_block(in_first,
                                          in_last,
                                          dest_first);
  }
  DASH_LOG_TRACE("dash::copy:range >", "finished,",
                 "out_last:", out_last);
  return out_last;
}

/**
 * Specialization of global to local copy for local iterators in global input
 * range.
 */
template <
  class ValueType,
  class GlobInputIt,
  typename std::enable_if<
             std::is_pointer<typename GlobInputIt::pointer>::value,
             int >::type = 0 >
ValueType * copy(
  GlobInputIt   in_first,
  GlobInputIt   in_last,
  ValueType   * out_first)
{
  typedef typename GlobInputIt::pointer pointer_t;

  DASH_LOG_TRACE("dash::copy()", "blocking, local view iterator to local");
  DASH_LOG_TRACE_VAR("dash::copy", in_last - in_first);
// DASH_LOG_TRACE_VAR("dash::copy", in_first.viewspec().offsets());
// DASH_LOG_TRACE_VAR("dash::copy", in_first.viewspec().extents());
// DASH_LOG_TRACE_VAR("dash::copy", in_last.viewspec().offsets());
// DASH_LOG_TRACE_VAR("dash::copy", in_last.viewspec().extents());
  auto out_last = std::copy(static_cast<pointer_t>(in_first.local()),
                            static_cast<pointer_t>(in_last.local()),
                            out_first);
  DASH_LOG_TRACE_VAR("dash::copy", out_last - out_first);
  DASH_LOG_TRACE_VAR("dash::copy >", out_last);
  return out_last;
}

template <
  class ValueType,
  class GlobInputIt,
  typename std::enable_if<
             !std::is_same<typename GlobInputIt::pointer, ValueType *>::value,
             int >::type = 0 >
ValueType * copy(
  GlobInputIt   in_first,
  GlobInputIt   in_last,
  ValueType   * out_first)
{
  DASH_LOG_TRACE("dash::copy()", "blocking, global to local");
  // Check if part of the input range is local:
  DASH_LOG_TRACE_VAR("dash::copy", in_first.dart_gptr());
  DASH_LOG_TRACE_VAR("dash::copy", in_last.dart_gptr());
  DASH_LOG_TRACE_VAR("dash::copy", out_first);

  auto in_range = dash::make_range(in_first, in_last);
  DASH_LOG_TRACE("dash::copy", "source value range type:",
                 dash::typestr(in_range));
  DASH_LOG_TRACE("dash::copy", "source value range:", in_range);
  DASH_LOG_TRACE("dash::copy", "source index range:", dash::index(in_range));
  DASH_LOG_TRACE("dash::copy", "source range extents:", in_range.extents());
  DASH_LOG_TRACE("dash::copy", "source range offsets:", in_range.offsets());

  return dash::copy(in_range, out_first);
}


// ======================================================================
// Local to Global, Distributed Range
// ======================================================================

/**
 * Variant of \c dash::copy as asynchronous local-to-global copy
 * operation.
 * Output iterator type must specify dependent pattern type as
 * \c GlobOutputIt::pattern_type.
 *
 * \ingroup  DashAlgorithms
 */
template <
  class ValueType,
  class GlobOutputIt >
auto copy_async(
  ValueType * in_first,
  ValueType * in_last,
  GlobOutputIt      out_first)
  -> typename std::enable_if<
       dash::has_type_pattern_type<GlobOutputIt>::value,
       dash::Future<GlobOutputIt>
     >::type
{
  DASH_LOG_TRACE("dash::copy_async()", "blocking, local to global");
  // Return value, initialize with begin of output range, indicating no
  // values have been copied:
  GlobOutputIt out_last   = out_first;
  // Number of elements to copy in total:
  auto num_elements       = std::distance(in_first, in_last);
  // Global iterator pointing at hypothetical end of output range:
  GlobOutputIt out_h_last = out_first + num_elements;

  DASH_LOG_TRACE_VAR("dash::copy_async", num_elements);
  // Futures of asynchronous get requests, one per block:
  auto futures    = std::vector< dash::Future<ValueType *> >();
  auto out_range  = dash::make_range(out_first, out_h_last);
  auto out_blocks = dash::blocks(out_range);
  auto in_copy_it = in_first;

  DASH_LOG_TRACE("dash::copy_async",
                 "number of blocks:", out_blocks.size());
  for (auto block : out_blocks) {
    DASH_LOG_TRACE("dash::copy_async", "block size:", block.size());
    futures.push_back(static_cast<dash::Future<GlobOutputIt>>(
                        dash::internal::copy_block_async(
                          in_copy_it,
                          in_copy_it + block.size(),
                          block.begin())) );
    in_copy_it += block.size();
  }
  out_last += dash::distance(in_first, in_copy_it);

  dash::Future<GlobOutputIt> fut_result([=]() mutable {
    auto _out = out_last;
    DASH_LOG_TRACE("dash::copy_async [Future]()",
                   "wait for", futures.size(), "async copy requests");
    DASH_LOG_TRACE("dash::copy_async [Future]", "  futures:", futures);
    DASH_LOG_TRACE("dash::copy_async [Future]", "  _out:", _out);
    for (auto f : futures) {
      f.wait();
    }
    DASH_LOG_TRACE("dash::copy_async [Future] >",
                   "async requests completed",
                   "futures:", futures, "_out:", _out);
    return _out;
  });
  DASH_LOG_TRACE("dash::copy_async >", "finished,",
                 "expected out_last:", out_last);
  return fut_result;
}

/**
 * Variant of \c dash::copy as asynchronous local-to-global copy
 * operation.
 * Output iterator type must specify dependent pattern type as
 * \c GlobOutputIt::pattern_type.
 *
 * \ingroup  DashAlgorithms
 */
template <
  class ValueType,
  class GlobOutputIt >
auto copy_async(
  ValueType * in_first,
  ValueType * in_last,
  GlobOutputIt      out_first)
  -> typename std::enable_if<
       !dash::has_type_pattern_type<GlobOutputIt>::value,
       dash::Future<GlobOutputIt>
     >::type
{
  DASH_LOG_TRACE("dash::copy_async()",
                 "blocking, local to global, restricted to single block");
  return dash::internal::copy_block_async(
           in_first,
           in_last,
           out_first);
}

/**
 * Specialization of \c dash::copy as local-to-global blocking copy
 * operation.
 *
 * \ingroup  DashAlgorithms
 */
template <
  class ValueType,
  class GlobOutputIt >
GlobOutputIt copy(
  ValueType    * in_first,
  ValueType    * in_last,
  GlobOutputIt   out_first)
{
  DASH_LOG_TRACE("dash::copy()", "blocking, local to global");
  // Return value, initialize with begin of output range, indicating no
  // values have been copied:
  GlobOutputIt out_last   = out_first;
  // Number of elements to copy in total:
  auto num_elements       = std::distance(in_first, in_last);
  // Global iterator pointing at hypothetical end of output range:
  GlobOutputIt out_h_last = out_first + num_elements;

  DASH_LOG_TRACE_VAR("dash::copy", num_elements);
  DASH_LOG_TRACE_VAR("dash::copy", out_first.pos());
  DASH_LOG_TRACE_VAR("dash::copy", out_h_last.pos());

  auto out_range  = dash::make_range(out_first, out_h_last);

  auto out_blocks = dash::blocks(out_range);
  auto in_copy_it = in_first;

  DASH_LOG_TRACE("dash::copy", "number of blocks:", out_blocks.size());
  for (auto block : out_blocks) {
    DASH_LOG_TRACE("dash::copy", "block size:", block.size());
    out_last   = static_cast<GlobOutputIt>(
                   dash::internal::copy_block(
                     in_copy_it,
                     in_copy_it + block.size(),
                     block.begin()));
    in_copy_it = in_first + dash::distance(out_first, out_last);
  }
  return out_last;
}

// ======================================================================
// Global to Global, Distributed Range
// ======================================================================

/**
 * Specialization of \c dash::copy as global-to-global blocking copy
 * operation.
 *
 * \ingroup  DashAlgorithms
 */

template <
  typename GlobInputRange,
  typename GlobOutputRange,
  typename std::enable_if<
             ( dash::is_view<GlobInputRange>::value &&
               dash::is_view<GlobOutputRange>::value ),
             int >::type = 0 >
GlobOutputRange
// dash::IteratorRange<
//   typename OutputRange::iterator,
//   typename OutputRange::iterator >
copy(GlobInputRange && in_g_range,
     GlobOutputRange   out_g_range)
{
  DASH_LOG_TRACE("dash::copy()", "blocking, global to global");

  DASH_LOG_TRACE("dash::copy()", "range(out_gi, out_ge):",
                 dash::typestr(out_g_range));
  DASH_LOG_TRACE_VAR("dash::copy()", out_g_range);
  DASH_LOG_TRACE_VAR("dash::copy()", dash::index(out_g_range));

  DASH_LOG_TRACE("dash::copy()", "range(in_gi, in_ge):",
                 dash::typestr(in_g_range));
  DASH_LOG_TRACE_VAR("dash::copy()", in_g_range);
  DASH_LOG_TRACE_VAR("dash::copy()", dash::index(in_g_range));

  auto in_blocks    = dash::blocks(in_g_range);
  DASH_LOG_TRACE_VAR("dash::copy()", in_blocks);

  auto l_in_blocks  = dash::local(in_blocks);
  DASH_LOG_TRACE_VAR("dash::copy()", in_blocks);

  auto out_blocks   = dash::blocks(out_g_range);
  DASH_LOG_TRACE_VAR("dash::copy()", out_blocks);

  auto l_out_blocks = dash::local(out_blocks);
  DASH_LOG_TRACE_VAR("dash::copy()", out_blocks);

  // Iterator to active output block:
  auto out_block_it = out_blocks.begin();
  // Iterator local blocks in input range:
  for (auto l_out_block : l_out_blocks) {
    DASH_LOG_TRACE_VAR("dash::copy()", l_out_block);
    DASH_LOG_TRACE_VAR("dash::copy()",
                       dash::global(dash::index(l_out_block)));
  }

  // local view on in/out ranges:
  auto out_l_range  = dash::local(out_g_range);
  DASH_LOG_TRACE("dash::copy()", "local(range(out_gi, out_ge)):",
                 dash::typestr(out_l_range));
  DASH_LOG_TRACE("dash::copy()", "local(range(out_gi, out_ge)):",
                 out_l_range);
  DASH_LOG_TRACE("dash::copy()", "index(local(range(out_gi, out_ge))):",
                 dash::index(out_l_range));
  DASH_LOG_TRACE("dash::copy()", "global(index(local(range(o_gi,o_ge)))):",
                 dash::global(dash::index(out_l_range)));

  auto in_l_range   = dash::local(in_g_range);
  DASH_LOG_TRACE("dash::copy()", "local(range(in_gi, in_ge)):",
                 dash::typestr(in_l_range));
  DASH_LOG_TRACE("dash::copy()", "local(range(in_gi, in_ge)):",
                 in_l_range);
  DASH_LOG_TRACE("dash::copy()", "index(local(range(in_gi, in_ge))):",
                 dash::index(in_l_range));

  // Only sufficient if input- and output ranges have identical
  // decomposition:
  //
  //   auto out_l_end    = std::copy(dash::begin(in_l_range),
  //                                 dash::end(in_l_range),
  //                                 dash::begin(out_l_range));

  return out_g_range;
}

/**
 * Specialization of \c dash::copy as global-to-global blocking copy
 * operation.
 *
 * \ingroup  DashAlgorithms
 */
template <
  class GlobInputIt,
  class GlobOutputIt >
GlobOutputIt copy(
  GlobInputIt  in_first,
  GlobInputIt  in_last,
  GlobOutputIt out_first)
{
  DASH_LOG_TRACE("dash::copy()", "blocking, global to global");

  DASH_LOG_TRACE_VAR("dash::copy()", in_first);
  DASH_LOG_TRACE_VAR("dash::copy()", in_last);

  auto num_elements = dash::distance(in_first, in_last);
  DASH_LOG_TRACE_VAR("dash::copy()", num_elements);
  DASH_LOG_TRACE_VAR("dash::copy()", out_first);

  auto out_h_last   = out_first + num_elements;
  DASH_LOG_TRACE_VAR("dash::copy()", out_h_last);

  // in/out ranges in global domain:
  auto out_g_range  = dash::make_range(out_first, out_h_last);
  DASH_LOG_TRACE("dash::copy()", "range(out_gi, out_ge):",
                 dash::typestr(out_g_range));
  DASH_LOG_TRACE_VAR("dash::copy()", out_g_range);
  DASH_LOG_TRACE_VAR("dash::copy()", dash::index(out_g_range));

  auto in_g_range   = dash::make_range(in_first,  in_last);
  DASH_LOG_TRACE("dash::copy()", "range(in_gi, in_ge):",
                 dash::typestr(in_g_range));
  DASH_LOG_TRACE_VAR("dash::copy()", in_g_range);
  DASH_LOG_TRACE_VAR("dash::copy()", dash::index(in_g_range));

  auto in_blocks    = dash::blocks(in_g_range);
  DASH_LOG_TRACE_VAR("dash::copy()", in_blocks);

  auto l_in_blocks  = dash::local(in_blocks);
  DASH_LOG_TRACE_VAR("dash::copy()", in_blocks);

  auto out_blocks   = dash::blocks(out_g_range);
  DASH_LOG_TRACE_VAR("dash::copy()", out_blocks);

  auto l_out_blocks = dash::local(out_blocks);
  DASH_LOG_TRACE_VAR("dash::copy()", out_blocks);

  // Iterator to active output block:
  auto out_block_it = out_blocks.begin();
  // Iterator local blocks in input range:
  for (auto l_out_block : l_out_blocks) {
    DASH_LOG_TRACE_VAR("dash::copy()", l_out_block);
    DASH_LOG_TRACE_VAR("dash::copy()", dash::global(dash::index(l_out_block)));
  }

  // local view on in/out ranges:
  auto out_l_range  = dash::local(out_g_range);
  DASH_LOG_TRACE("dash::copy()", "local(range(out_gi, out_ge)):",
                 dash::typestr(out_l_range));
  DASH_LOG_TRACE("dash::copy()", "local(range(out_gi, out_ge)):",
                 out_l_range);
  DASH_LOG_TRACE("dash::copy()", "index(local(range(out_gi, out_ge))):",
                 dash::index(out_l_range));
  DASH_LOG_TRACE("dash::copy()", "global(index(local(range(o_gi,o_ge)))):",
                 dash::global(dash::index(out_l_range)));

  auto in_l_range   = dash::local(in_g_range);
  DASH_LOG_TRACE("dash::copy()", "local(range(in_gi, in_ge)):",
                 dash::typestr(in_l_range));
  DASH_LOG_TRACE("dash::copy()", "local(range(in_gi, in_ge)):",
                 in_l_range);
  DASH_LOG_TRACE("dash::copy()", "index(local(range(in_gi, in_ge))):",
                 dash::index(in_l_range));

  // Only sufficient if input- and output ranges have identical
  // decomposition:
  //
  //   auto out_l_end    = std::copy(dash::begin(in_l_range),
  //                                 dash::end(in_l_range),
  //                                 dash::begin(out_l_range));

  return out_first + num_elements;
}



// ======================================================================
// Other Specializations
// ======================================================================

#ifdef DASH_EXPERIMENTAL
/*
 * Specialization of \c dash::copy as global-to-local blocking copy
 * operation returning an allocated range.
 * Allows for zero-copy operations if the copied range is local.
 *
 * Returns a future of a local range { begin, end }.
 * If the requested data range is in shared memory, the range returned
 * references the native pointers of the target range.
 * If the requested data range needed to be copied from remote memory,
 * the range returned is the copied destination range such that
 * \c (begin = out_first).
 * and
 * \c (end = out_first + num_elem_copied.)
 */
template <
  typename ValueType,
  class GlobInputIt >
dash::Future< dash::LocalRange<ValueType> >
copy_async(
  GlobInputIt in_first,
  GlobInputIt in_last,
  ValueType * out_first)
{
  dash::LocalRange<ValueType> l_range;
  l_range.begin = nullptr;
  l_range.end   = nullptr;
  ValueType * l_in_first = in_first.local();
  ValueType * l_in_last  = (l_in_first == nullptr)
                           ? nullptr
                           : in_last.local();
  if (l_in_first != nullptr && l_in_last != nullptr) {
    l_range.begin = l_in_first;
    l_range.end   = l_in_last;
    return dash::Future< dash::LocalRange<ValueType> >(
             [=]() { return l_range; });
  }
  auto fut_copy_end = dash::copy_async(in_first, in_last, out_first);
  return dash::Future< dash::LocalRange<ValueType> >([=]() {
           l_range.begin = out_first;
           l_range.end   = fut_copy_end.get();
           return l_range;
         });
}
#endif

#endif // DOXYGEN

} // namespace dash

#endif // DASH__ALGORITHM__COPY_H__<|MERGE_RESOLUTION|>--- conflicted
+++ resolved
@@ -3,17 +3,6 @@
 
 #include <dash/Future.h>
 #include <dash/Iterator.h>
-
-#include <dash/View.h>
-#include <dash/view/IndexSet.h>
-
-#include <dash/Range.h>
-
-#include <dash/view/IndexSet.h>
-#include <dash/view/ViewMod.h>
-#include <dash/view/ViewTraits.h>
-#include <dash/view/ViewBlocksMod.h>
-#include <dash/view/Sub.h>
 
 #include <dash/algorithm/LocalRange.h>
 
@@ -25,6 +14,11 @@
 #include <future>
 
 
+// #ifndef DASH__ALGORITHM__COPY__USE_WAIT
+#define DASH__ALGORITHM__COPY__USE_FLUSH
+// #define DASH__ALGORITHM__COPY__USE_WAIT
+// #endif
+
 namespace dash {
 
 #ifdef DOXYGEN
@@ -34,8 +28,7 @@
  * another range beginning at \c out_first.
  *
  * In terms of data distribution, source and destination ranges passed to
- * \c dash::copy can be local (\c *ValueType) or global
- * (\c GlobIter<ValueType>).
+ * \c dash::copy can be local (\c *ValueType) or global (\c GlobIter<ValueType>).
  *
  * For a non-blocking variant of \c dash::copy, see \c dash::copy_async.
  *
@@ -60,9 +53,9 @@
   class InputIt,
   class OutputIt >
 OutputIt copy(
-  const InputIt in_first,
-  const InputIt in_last,
-  OutputIt      out_first);
+  InputIt  in_first,
+  InputIt  in_last,
+  OutputIt out_first);
 
 /**
  * Asynchronous variant of \c dash::copy.
@@ -70,8 +63,7 @@
  * another range beginning at \c out_first.
  *
  * In terms of data distribution, source and destination ranges passed to
- * \c dash::copy can be local (\c *ValueType) or global
- * (\c GlobIter<ValueType>).
+ * \c dash::copy can be local (\c *ValueType) or global (\c GlobIter<ValueType>).
  *
  * For a blocking variant of \c dash::copy_async, see \c dash::copy.
  *
@@ -90,8 +82,8 @@
  * \endcode
  *
  * \returns  An instance of \c dash::Future providing the output range end
- *           iterator that is created on completion of the asynchronous 
- *           copy operation.
+ *           iterator that is created on completion of the asynchronous copy
+ *           operation.
  *
  * \ingroup  DashAlgorithms
  */
@@ -99,31 +91,31 @@
   typename ValueType,
   class GlobInputIt >
 dash::Future<ValueType *> copy_async(
-  const InputIt  in_first,
-  const InputIt  in_last,
-  OutputIt       out_first);
+  InputIt  in_first,
+  InputIt  in_last,
+  OutputIt out_first);
 
 #else // DOXYGEN
 
 namespace internal {
 
-// =======================================================================
+// =========================================================================
 // Global to Local
-// =======================================================================
+// =========================================================================
 
 /**
  * Blocking implementation of \c dash::copy (global to local) without
  * optimization for local subrange.
  */
 template <
-  class ValueType,
+  typename ValueType,
   class GlobInputIt >
-ValueType * copy_block(
+ValueType * copy_impl(
   GlobInputIt   in_first,
   GlobInputIt   in_last,
   ValueType   * out_first)
 {
-  DASH_LOG_TRACE("dash::copy_block()",
+  DASH_LOG_TRACE("dash::copy_impl()",
                  "in_first:",  in_first.pos(),
                  "in_last:",   in_last.pos(),
                  "out_first:", out_first);
@@ -132,39 +124,39 @@
   typedef typename decltype(pattern)::size_type  size_type;
   size_type num_elem_total = dash::distance(in_first, in_last);
   if (num_elem_total <= 0) {
-    DASH_LOG_TRACE("dash::copy_block", "input range empty");
+    DASH_LOG_TRACE("dash::copy_impl", "input range empty");
     return out_first;
   }
-  DASH_LOG_TRACE("dash::copy_block",
+  DASH_LOG_TRACE("dash::copy_impl",
                  "total elements:",    num_elem_total,
                  "expected out_last:", out_first + num_elem_total);
   // Input iterators could be relative to a view. Map first input iterator
   // to global index range and use it to resolve last input iterator.
-  // Do not use in_last.global() as this would span over the relative
-  // input range.
+  // Do not use in_last.global() as this would span over the relative input
+  // range.
   auto g_in_first      = in_first.global();
   auto g_in_last       = g_in_first + num_elem_total;
-  DASH_LOG_TRACE("dash::copy_block",
+  DASH_LOG_TRACE("dash::copy_impl",
                  "g_in_first:", g_in_first.pos(),
                  "g_in_last:",  g_in_last.pos());
   auto unit_first      = pattern.unit_at(g_in_first.pos());
-  DASH_LOG_TRACE_VAR("dash::copy_block", unit_first);
+  DASH_LOG_TRACE_VAR("dash::copy_impl", unit_first);
   auto unit_last       = pattern.unit_at(g_in_last.pos() - 1);
-  DASH_LOG_TRACE_VAR("dash::copy_block", unit_last);
+  DASH_LOG_TRACE_VAR("dash::copy_impl", unit_last);
 
   // MPI uses offset type int, do not copy more than INT_MAX bytes:
   size_type max_copy_elem   = (std::numeric_limits<int>::max() /
                                sizeof(ValueType));
   size_type num_elem_copied = 0;
-  DASH_LOG_TRACE_VAR("dash::copy_block", max_copy_elem);
+  DASH_LOG_TRACE_VAR("dash::copy_impl", max_copy_elem);
   if (num_elem_total > max_copy_elem) {
-    DASH_LOG_DEBUG("dash::copy_block",
+    DASH_LOG_DEBUG("dash::copy_impl",
                    "cannot copy", num_elem_total, "elements",
                    "in a single dart_get operation");
   }
   if (unit_first == unit_last) {
     // Input range is located at a single remote unit:
-    DASH_LOG_TRACE("dash::copy_block", "input range at single unit");
+    DASH_LOG_TRACE("dash::copy_impl", "input range at single unit");
     while (num_elem_copied < num_elem_total) {
       // Number of elements left to copy:
       auto total_elem_left = num_elem_total - num_elem_copied;
@@ -174,7 +166,7 @@
       if (num_copy_elem > total_elem_left) {
         num_copy_elem = total_elem_left;
       }
-      DASH_LOG_TRACE("dash::copy_block",
+      DASH_LOG_TRACE("dash::copy_impl",
                      "copy max:",       max_copy_elem,
                      "get elements:",   num_copy_elem,
                      "total:",          num_elem_total,
@@ -190,8 +182,7 @@
     }
   } else {
     // Input range is spread over several remote units:
-    DASH_LOG_TRACE("dash::copy_block",
-                   "input range spans multiple units");
+    DASH_LOG_TRACE("dash::copy_impl", "input range spans multiple units");
     //
     // Copy elements from every unit:
     //
@@ -218,7 +209,7 @@
       }
       DASH_ASSERT_GT(num_copy_elem, 0,
                      "Number of element to copy is 0");
-      DASH_LOG_TRACE("dash::copy_block",
+      DASH_LOG_TRACE("dash::copy_impl",
                      "start g_idx:",    cur_in_first.pos(),
                      "->",
                      "unit:",           local_pos.unit,
@@ -233,27 +224,13 @@
                      "left:",           total_elem_left);
       auto dest_ptr = out_first + num_elem_copied;
       auto src_gptr = cur_in_first.dart_gptr();
-<<<<<<< HEAD
-      dash::dart_storage<ValueType> ds(num_copy_elem);
-      if (dart_get_blocking(
-            dest_ptr,
-            src_gptr,
-            ds.nelem,
-            ds.dtype)
-          != DART_OK) {
-        DASH_LOG_ERROR("dash::copy_block", "dart_get failed");
-        DASH_THROW(
-          dash::exception::RuntimeError, "dart_get failed");
-      }
-=======
       dash::internal::get_blocking(src_gptr, dest_ptr, num_copy_elem);
->>>>>>> db6cbb6f
       num_elem_copied += num_copy_elem;
     }
   }
 
   ValueType * out_last = out_first + num_elem_copied;
-  DASH_LOG_TRACE_VAR("dash::copy_block >", out_last);
+  DASH_LOG_TRACE_VAR("dash::copy_impl >", out_last);
   return out_last;
 }
 
@@ -262,14 +239,14 @@
  * optimization for local subrange.
  */
 template <
-  class ValueType,
+  typename ValueType,
   class GlobInputIt >
-dash::Future<ValueType *> copy_block_async(
+dash::Future<ValueType *> copy_async_impl(
   GlobInputIt   in_first,
   GlobInputIt   in_last,
   ValueType   * out_first)
 {
-  DASH_LOG_TRACE("dash::copy_block_async()",
+  DASH_LOG_TRACE("dash::copy_async_impl()",
                  "in_first:",  in_first.pos(),
                  "in_last:",   in_last.pos(),
                  "out_first:", out_first);
@@ -278,43 +255,46 @@
   typedef typename decltype(pattern)::size_type  size_type;
   size_type num_elem_total = dash::distance(in_first, in_last);
   if (num_elem_total <= 0) {
-    DASH_LOG_TRACE("dash::copy_block_async", "input range empty");
+    DASH_LOG_TRACE("dash::copy_async_impl", "input range empty");
     return dash::Future<ValueType *>([=]() { return out_first; });
   }
-  DASH_LOG_TRACE("dash::copy_block_async",
+  DASH_LOG_TRACE("dash::copy_async_impl",
                  "total elements:",    num_elem_total,
                  "expected out_last:", out_first + num_elem_total);
   // Input iterators could be relative to a view. Map first input iterator
   // to global index range and use it to resolve last input iterator.
-  // Do not use in_last.global() as this would span over the relative 
-  // input range.
+  // Do not use in_last.global() as this would span over the relative input
+  // range.
   auto g_in_first      = in_first.global();
   auto g_in_last       = g_in_first + num_elem_total;
-  DASH_LOG_TRACE("dash::copy_block_async",
+  DASH_LOG_TRACE("dash::copy_async_impl",
                  "g_in_first:", g_in_first.pos(),
                  "g_in_last:",  g_in_last.pos());
   auto unit_first      = pattern.unit_at(g_in_first.pos());
-  DASH_LOG_TRACE_VAR("dash::copy_block_async", unit_first);
+  DASH_LOG_TRACE_VAR("dash::copy_async_impl", unit_first);
   auto unit_last       = pattern.unit_at(g_in_last.pos() - 1);
-  DASH_LOG_TRACE_VAR("dash::copy_block_async", unit_last);
+  DASH_LOG_TRACE_VAR("dash::copy_async_impl", unit_last);
 
   // Accessed global pointers to be flushed:
+#ifdef DASH__ALGORITHM__COPY__USE_FLUSH
+  std::vector<dart_gptr_t>   req_handles;
+#else
   std::vector<dart_handle_t> req_handles;
+#endif
 
   // MPI uses offset type int, do not copy more than INT_MAX bytes:
   size_type max_copy_elem   = (std::numeric_limits<int>::max() /
                                sizeof(ValueType));
   size_type num_elem_copied = 0;
-  DASH_LOG_TRACE_VAR("dash::copy_block_async", max_copy_elem);
+  DASH_LOG_TRACE_VAR("dash::copy_async_impl", max_copy_elem);
   if (num_elem_total > max_copy_elem) {
-    DASH_LOG_DEBUG("dash::copy_block_async",
+    DASH_LOG_DEBUG("dash::copy_async_impl",
                    "cannot copy", num_elem_total, "elements",
                    "in a single dart_get operation");
   }
   if (unit_first == unit_last) {
     // Input range is located at a single remote unit:
-    DASH_LOG_TRACE("dash::copy_block_async",
-                   "input range at single unit");
+    DASH_LOG_TRACE("dash::copy_async_impl", "input range at single unit");
     while (num_elem_copied < num_elem_total) {
       // Number of elements left to copy:
       auto total_elem_left = num_elem_total - num_elem_copied;
@@ -324,7 +304,7 @@
       if (num_copy_elem > total_elem_left) {
         num_copy_elem = total_elem_left;
       }
-      DASH_LOG_TRACE("dash::copy_block_async",
+      DASH_LOG_TRACE("dash::copy_async_impl",
                      "copy max:",       max_copy_elem,
                      "get elements:",   num_copy_elem,
                      "total:",          num_elem_total,
@@ -332,8 +312,6 @@
                      "left:",           total_elem_left);
       auto cur_in_first  = g_in_first + num_elem_copied;
       auto cur_out_first = out_first  + num_elem_copied;
-<<<<<<< HEAD
-=======
 #ifdef DASH__ALGORITHM__COPY__USE_FLUSH
       dash::internal::get(
         cur_in_first.dart_gptr(),
@@ -341,7 +319,6 @@
         num_copy_elem);
       req_handles.push_back(in_first.dart_gptr());
 #else
->>>>>>> db6cbb6f
       dart_handle_t  get_handle;
       dash::internal::get_handle(
         cur_in_first.dart_gptr(),
@@ -351,12 +328,12 @@
       if (get_handle != DART_HANDLE_NULL) {
         req_handles.push_back(get_handle);
       }
+#endif
       num_elem_copied += num_copy_elem;
     }
   } else {
     // Input range is spread over several remote units:
-    DASH_LOG_TRACE("dash::copy_block_async",
-                   "input range spans multiple units");
+    DASH_LOG_TRACE("dash::copy_async_impl", "input range spans multiple units");
     //
     // Copy elements from every unit:
     //
@@ -383,7 +360,7 @@
       }
       DASH_ASSERT_GT(num_copy_elem, 0,
                      "Number of element to copy is 0");
-      DASH_LOG_TRACE("dash::copy_block_async",
+      DASH_LOG_TRACE("dash::copy_async_impl",
                      "start g_idx:",    cur_in_first.pos(),
                      "->",
                      "unit:",           local_pos.unit,
@@ -398,8 +375,6 @@
                      "left:",           total_elem_left);
       auto src_gptr = cur_in_first.dart_gptr();
       auto dest_ptr = out_first + num_elem_copied;
-<<<<<<< HEAD
-=======
 #ifdef DASH__ALGORITHM__COPY__USE_FLUSH
       dash::internal::get(
             src_gptr,
@@ -407,7 +382,6 @@
             num_copy_elem);
       req_handles.push_back(src_gptr);
 #else
->>>>>>> db6cbb6f
       dart_handle_t  get_handle;
       dash::internal::get_handle(
         src_gptr,
@@ -417,70 +391,74 @@
       if (get_handle != DART_HANDLE_NULL) {
         req_handles.push_back(get_handle);
       }
+#endif
       num_elem_copied += num_copy_elem;
     }
   }
 #ifdef DASH_ENABLE_TRACE_LOGGING
   for (auto gptr : req_handles) {
-    DASH_LOG_TRACE("dash::copy_block_async", "  req_handle:", gptr);
+    DASH_LOG_TRACE("dash::copy_async_impl", "  req_handle:", gptr);
   }
 #endif
   dash::Future<ValueType *> result([=]() mutable {
     // Wait for all get requests to complete:
     ValueType * _out = out_first + num_elem_copied;
-    DASH_LOG_TRACE("dash::copy_block_async [Future]()",
+    DASH_LOG_TRACE("dash::copy_async_impl [Future]()",
                    "  wait for", req_handles.size(), "async get request");
-    DASH_LOG_TRACE("dash::copy_block_async [Future]", "  flush:",
-                   req_handles);
+    DASH_LOG_TRACE("dash::copy_async_impl [Future]", "  flush:", req_handles);
+    DASH_LOG_TRACE("dash::copy_async_impl [Future]", "  _out:", _out);
 #ifdef DASH_ENABLE_TRACE_LOGGING
     for (auto gptr : req_handles) {
-      DASH_LOG_TRACE("dash::copy_block_async [Future]", "  req_handle:",
+      DASH_LOG_TRACE("dash::copy_async_impl [Future]", "  req_handle:",
                      gptr);
     }
 #endif
+#ifdef DASH__ALGORITHM__COPY__USE_FLUSH
+    for (auto gptr : req_handles) {
+      dart_flush_local_all(gptr);
+    }
+#else
     if (req_handles.size() > 0) {
       if (dart_waitall_local(&req_handles[0], req_handles.size())
           != DART_OK) {
-        DASH_LOG_ERROR("dash::copy_block_async [Future]",
+        DASH_LOG_ERROR("dash::copy_async_impl [Future]",
                        "  dart_waitall_local failed");
         DASH_THROW(
           dash::exception::RuntimeError,
-          "dash::copy_block_async [Future]: dart_waitall_local failed");
+          "dash::copy_async_impl [Future]: dart_waitall_local failed");
       }
     } else {
-      DASH_LOG_TRACE("dash::copy_block_async [Future]",
-                     "  No pending handles");
-    }
-    DASH_LOG_TRACE("dash::copy_block_async [Future] >",
+      DASH_LOG_TRACE("dash::copy_async_impl [Future]", "  No pending handles");
+    }
+#endif
+    DASH_LOG_TRACE("dash::copy_async_impl [Future] >",
                    "  async requests completed, _out:", _out);
     return _out;
   });
-  DASH_LOG_TRACE("dash::copy_block_async >", "  returning future");
+  DASH_LOG_TRACE("dash::copy_async_impl >", "  returning future");
   return result;
 }
 
-// =======================================================================
+// =========================================================================
 // Local to Global
-// =======================================================================
+// =========================================================================
 
 /**
  * Blocking implementation of \c dash::copy (local to global) without
  * optimization for local subrange.
  */
 template <
-  class ValueType,
+  typename ValueType,
   class GlobOutputIt >
-GlobOutputIt copy_block(
+GlobOutputIt copy_impl(
   ValueType    * in_first,
   ValueType    * in_last,
   GlobOutputIt   out_first)
 {
-  DASH_LOG_TRACE("dash::copy_block()",
-                 "l_in_first:",      in_first,
-                 "l_in_last:",       in_last,
-                 "g_out_first.pos:", out_first.pos());
-  DASH_LOG_TRACE("dash::copy_block",
-                 "g_out_first:", out_first, out_first.dart_gptr());
+  DASH_LOG_TRACE("dash::copy_impl()",
+                 "l_in_first:",  in_first,
+                 "l_in_last:",   in_last,
+                 "g_out_first:", out_first.pos());
 
   auto num_elements = std::distance(in_first, in_last);
   dash::internal::put_blocking(
@@ -489,7 +467,7 @@
     num_elements);
 
   auto out_last = out_first + num_elements;
-  DASH_LOG_TRACE("dash::copy_block >",
+  DASH_LOG_TRACE("dash::copy_impl >",
                  "g_out_last:", out_last.dart_gptr());
 
   return out_last;
@@ -500,30 +478,28 @@
  * optimization for local subrange.
  */
 template <
-  class ValueType,
+  typename ValueType,
   class GlobOutputIt >
-dash::Future<GlobOutputIt> copy_block_async(
-  ValueType     * in_first,
-  ValueType     * in_last,
-  GlobOutputIt    out_first)
+dash::Future<GlobOutputIt> copy_async_impl(
+  ValueType    * in_first,
+  ValueType    * in_last,
+  GlobOutputIt   out_first)
 {
-  DASH_LOG_TRACE("dash::copy_block_async()",
+  DASH_LOG_TRACE("dash::copy_async_impl()",
                  "l_in_first:",  in_first,
                  "l_in_last:",   in_last,
                  "g_out_first:", out_first.dart_gptr());
 
   // Accessed global pointers to be flushed:
+#ifdef DASH__ALGORITHM__COPY__USE_FLUSH
+  std::vector<dart_gptr_t>   req_handles;
+#else
   std::vector<dart_handle_t> req_handles;
+#endif
 
   auto num_copy_elem = std::distance(in_first, in_last);
   auto src_ptr       = in_first;
   auto dest_gptr     = out_first.dart_gptr();
-<<<<<<< HEAD
-  dart_handle_t put_handle;
-  dash::dart_storage<ValueType> ds(num_copy_elem);
-  DASH_ASSERT_RETURNS(
-    dart_put_handle(
-=======
 #ifdef DASH__ALGORITHM__COPY__USE_FLUSH
   dash::internal::put(
         dest_gptr,
@@ -533,7 +509,6 @@
 #else
   dart_handle_t  put_handle;
   dash::internal::put_handle(
->>>>>>> db6cbb6f
         dest_gptr,
         src_ptr,
         num_copy_elem
@@ -541,44 +516,49 @@
   if (put_handle != DART_HANDLE_NULL) {
     req_handles.push_back(put_handle);
   }
+#endif
 
 #ifdef DASH_ENABLE_TRACE_LOGGING
   for (auto gptr : req_handles) {
-    DASH_LOG_TRACE("dash::copy_block_async", "  req_handle:", gptr);
+    DASH_LOG_TRACE("dash::copy_async_impl", "  req_handle:", gptr);
   }
 #endif
   dash::Future<GlobOutputIt> result([=]() mutable {
     // Wait for all get requests to complete:
     GlobOutputIt _out = out_first + num_copy_elem;
-    DASH_LOG_TRACE("dash::copy_block_async [Future]()",
+    DASH_LOG_TRACE("dash::copy_async_impl [Future]()",
                    "  wait for", req_handles.size(), "async put request");
-    DASH_LOG_TRACE("dash::copy_block_async [Future]", "  flush:",
-                   req_handles);
-    DASH_LOG_TRACE("dash::copy_block_async [Future]", "  _out:", _out);
+    DASH_LOG_TRACE("dash::copy_async_impl [Future]", "  flush:", req_handles);
+    DASH_LOG_TRACE("dash::copy_async_impl [Future]", "  _out:", _out);
 #ifdef DASH_ENABLE_TRACE_LOGGING
     for (auto gptr : req_handles) {
-      DASH_LOG_TRACE("dash::copy_block_async [Future]", "  req_handle:",
+      DASH_LOG_TRACE("dash::copy_async_impl [Future]", "  req_handle:",
                      gptr);
     }
 #endif
+#ifdef DASH__ALGORITHM__COPY__USE_FLUSH
+    for (auto gptr : req_handles) {
+      dart_flush_all(gptr);
+    }
+#else
     if (req_handles.size() > 0) {
       if (dart_waitall(&req_handles[0], req_handles.size())
           != DART_OK) {
-        DASH_LOG_ERROR("dash::copy_block_async [Future]",
+        DASH_LOG_ERROR("dash::copy_async_impl [Future]",
                        "  dart_waitall failed");
         DASH_THROW(
           dash::exception::RuntimeError,
-          "dash::copy_block_async [Future]: dart_waitall failed");
+          "dash::copy_async_impl [Future]: dart_waitall failed");
       }
     } else {
-      DASH_LOG_TRACE("dash::copy_block_async [Future]",
-                     "  No pending handles");
-    }
-    DASH_LOG_TRACE("dash::copy_block_async [Future] >",
+      DASH_LOG_TRACE("dash::copy_async_impl [Future]", "  No pending handles");
+    }
+#endif
+    DASH_LOG_TRACE("dash::copy_async_impl [Future] >",
                    "  async requests completed, _out:", _out);
     return _out;
   });
-  DASH_LOG_TRACE("dash::copy_block_async >", "  returning future");
+  DASH_LOG_TRACE("dash::copy_async_impl >", "  returning future");
   return result;
 }
 
@@ -587,19 +567,18 @@
 
 
 
-// =======================================================================
+// =========================================================================
 // Global to Local, Distributed Range
-// =======================================================================
+// =========================================================================
 
 /**
- * Variant of \c dash::copy as asynchronous global-to-local copy
- * operation.
+ * Variant of \c dash::copy as asynchronous global-to-local copy operation.
  *
  * \ingroup  DashAlgorithms
  */
 template <
-  class ValueType,
-  class GlobInputIt >
+  typename ValueType,
+  class    GlobInputIt >
 dash::Future<ValueType *> copy_async(
   GlobInputIt   in_first,
   GlobInputIt   in_last,
@@ -618,8 +597,8 @@
     return dash::Future<ValueType *>([=]() { return out_first; });
   }
   ValueType * dest_first = out_first;
-  // Return value, initialize with begin of output range, indicating noi
-  // values have been copied:
+  // Return value, initialize with begin of output range, indicating no values
+  // have been copied:
   ValueType * out_last   = out_first;
   // Check if part of the input range is local:
   DASH_LOG_TRACE_VAR("dash::copy_async", in_first.dart_gptr());
@@ -631,9 +610,9 @@
   // Total number of elements to be copied:
   auto total_copy_elem = in_last - in_first;
 
-  // Instead of testing in_first.local() and in_last.local(), this test 
-  // for a local-only range only requires one call to in_first.local()
-  // which increases throughput by ~10% for local ranges.
+  // Instead of testing in_first.local() and in_last.local(), this test for a
+  // local-only range only requires one call to in_first.local() which increases
+  // throughput by ~10% for local ranges.
   if (num_local_elem == total_copy_elem) {
     // Entire input range is local:
     DASH_LOG_TRACE("dash::copy_async", "entire input range is local");
@@ -667,8 +646,8 @@
   auto futures = std::vector< dash::Future<ValueType *> >();
   // Check if global input range is partially local:
   if (num_local_elem > 0) {
-    // Part of the input range is local, copy local input subrange to
-    // local output range directly.
+    // Part of the input range is local, copy local input subrange to local
+    // output range directly.
     auto pattern          = in_first.pattern();
     // Map input iterators to global index domain:
     auto g_in_first       = in_first.global();
@@ -679,27 +658,21 @@
     // Global index of local range begin index:
     auto g_l_offset_begin = pattern.global(li_range_in.begin);
     // Global index of local range end index:
-    //
-    // NOTE: definition as pat.global(l_end-1)+1 as
-    //       pat.global(l_end) would be out of range
-    auto g_l_offset_end   = pattern.global(li_range_in.end-1) + 1;
+    auto g_l_offset_end   = pattern.global(li_range_in.end-1)
+                            + 1; // pat.global(l_end) would be out of range
     DASH_LOG_TRACE("dash::copy_async",
                    "global index range of local subrange:",
                    "begin:", g_l_offset_begin, "end:", g_l_offset_end);
     // Global position of input start iterator:
     auto g_offset_begin   = g_in_first.pos();
     // Convert local subrange to global iterators:
-    auto g_l_in_first     = g_in_first +
-                            (g_l_offset_begin - g_offset_begin);
-    auto g_l_in_last      = g_in_first +
-                            (g_l_offset_end   - g_offset_begin);
-    DASH_LOG_TRACE("dash::copy_async",
-                   "global it. range of local subrange:",
-                   "begin:", g_l_in_first.pos(),
-                   "end:",   g_l_in_last.pos());
+    auto g_l_in_first     = g_in_first + (g_l_offset_begin - g_offset_begin);
+    auto g_l_in_last      = g_in_first + (g_l_offset_end   - g_offset_begin);
+    DASH_LOG_TRACE("dash::copy_async", "global it. range of local subrange:",
+                   "begin:", g_l_in_first.pos(), "end:", g_l_in_last.pos());
     DASH_LOG_TRACE_VAR("dash::copy_async", g_l_in_last.pos());
     //
-    // -------------------------------------------------------------------
+    // -----------------------------------------------------------------------
     // Copy remote elements preceding the local subrange:
     //
     auto num_prelocal_elem = g_l_in_first.pos() - g_in_first.pos();
@@ -712,7 +685,7 @@
       // ... [ --- copy --- | ... l ... | ........ ]
       //     ^              ^           ^          ^
       //     in_first       l_in_first  l_in_last  in_last
-      auto fut_prelocal = dash::internal::copy_block_async(g_in_first,
+      auto fut_prelocal = dash::internal::copy_async_impl(g_in_first,
                                                           g_l_in_first,
                                                           dest_first);
       futures.push_back(fut_prelocal);
@@ -721,7 +694,7 @@
       dest_first  = out_last;
     }
     //
-    // -------------------------------------------------------------------
+    // -----------------------------------------------------------------------
     // Copy remote elements succeeding the local subrange:
     //
     auto num_postlocal_elem = in_last.pos() - g_l_offset_end;
@@ -735,14 +708,14 @@
       // ... [ ........ | ... l ... | --- copy --- ]
       //     ^          ^           ^              ^
       //     in_first   l_in_first  l_in_last      in_last
-      auto fut_postlocal = dash::internal::copy_block_async(g_l_in_last,
+      auto fut_postlocal = dash::internal::copy_async_impl(g_l_in_last,
                                                            g_in_last,
                                                            dest_first);
       futures.push_back(fut_postlocal);
       out_last += num_postlocal_elem;
     }
     //
-    // -------------------------------------------------------------------
+    // -----------------------------------------------------------------------
     // Copy local subrange:
     //
     // Convert local subrange of global input to native pointers:
@@ -784,7 +757,7 @@
   } else {
     DASH_LOG_TRACE("dash::copy_async", "no local subrange");
     // All elements in input range are remote
-    auto fut_all = dash::internal::copy_block_async(in_first,
+    auto fut_all = dash::internal::copy_async_impl(in_first,
                                                    in_last,
                                                    dest_first);
     futures.push_back(fut_all);
@@ -800,8 +773,7 @@
     for (auto f : futures) {
       f.wait();
     }
-    DASH_LOG_TRACE("dash::copy_async [Future] >",
-                   "async requests completed",
+    DASH_LOG_TRACE("dash::copy_async [Future] >", "async requests completed",
                    "futures:", futures, "_out:", _out);
     return _out;
   });
@@ -811,106 +783,48 @@
 }
 
 /*
- * Specialization of \c dash::copy as global-to-local blocking copy
- * operation.
+ * Specialization of \c dash::copy as global-to-local blocking copy operation.
  *
  * \ingroup  DashAlgorithms
  */
-
 template <
-  class ValueType,
-  class GlobInputRange >
-auto copy(
-  GlobInputRange   in_range,
-  ValueType      * out_first)
-  -> typename std::enable_if<
-                GlobInputRange::rank::value == 1,
-                ValueType *
-              >::type
+  typename ValueType,
+  class    GlobInputIt >
+ValueType * copy(
+  GlobInputIt   in_first,
+  GlobInputIt   in_last,
+  ValueType   * out_first)
 {
-  DASH_LOG_TRACE("dash::copy:range()", "ND = 1, blocking, global to local");
-  if (in_range.size() == 0) {
-    DASH_LOG_TRACE("dash::copy:range", "input range empty");
-    return out_first;
-  }
-  auto out_last  = out_first;
-  auto in_blocks = dash::blocks(in_range);
-  DASH_LOG_TRACE("dash::copy:range", "number of blocks:", in_blocks.size());
-
-  for (auto block : in_blocks) {
-    DASH_LOG_TRACE("dash::copy:range", "block size:", block.size());
-    auto in_copy_it = block.begin();
-    auto in_copy_lp = in_copy_it.local();
-    out_last        = static_cast<ValueType *>(
-                        false && in_copy_lp != nullptr
-                          ? std::copy(
-                              in_copy_lp,
-                              in_copy_lp + block.size(),
-                              out_last)
-                          : dash::internal::copy_block(
-                              in_copy_it,
-                              in_copy_it + block.size(),
-                              out_last) );
-  }
-  DASH_LOG_TRACE("dash::copy:range >", "finished,", "out_last:", out_last);
-  return out_last;
-}
-
-template <
-  class ValueType,
-  class GlobInputRange >
-auto copy(
-  GlobInputRange   in_range,
-  ValueType      * out_first)
-  -> typename std::enable_if<
-                (GlobInputRange::rank::value > 1),
-                ValueType *
-              >::type
-{
-  DASH_LOG_TRACE("dash::copy:range()", "ND > 1, blocking, global to local");
-
-  auto dest_first      = out_first;
-  auto out_last        = out_first;
-  auto in_first        = in_range.begin();
-  auto in_last         = in_range.end();
-
-  DASH_LOG_TRACE("dash::copy:range", "source global in:",        in_range);
-  DASH_LOG_TRACE("dash::copy:range", "source global in first:",  in_first);
-  DASH_LOG_TRACE("dash::copy:range", "source global in last:",   in_last);
-
-  auto li_range_in     = dash::index(
-                           dash::local(
-                             in_range));
-  DASH_LOG_TRACE("dash::copy:range", "source local index range:",
-                 li_range_in);
-  DASH_LOG_TRACE("dash::copy:range", "source g(local) index range:",
-                 dash::global(li_range_in));
-
-  // Number of elements in the local subrange:
-//auto num_local_elem  = li_range_in.end - li_range_in.begin;
-  auto num_local_elem  = li_range_in.size();
-  // Total number of elements to be copied:
-  auto total_copy_elem = in_range.size();
-
-  const auto & team    = in_first.team();
+  const auto & team = in_first.team();
   dash::util::UnitLocality uloc(team, team.myid());
   // Size of L2 data cache line:
-  int  l2_line_size    = uloc.hwinfo().cache_line_sizes[1];
-  bool use_memcpy      = ((in_last - in_first) * sizeof(ValueType))
-                         <= l2_line_size;
-
-<<<<<<< HEAD
-  // Instead of testing in_first.local() and in_last.local(), this test
-  // for a local-only range only requires one call to in_first.local()
-  // which increases throughput by ~10% for local ranges.
-=======
+  int  l2_line_size = uloc.hwinfo().cache_line_sizes[1];
+  bool use_memcpy   = ((in_last - in_first) * sizeof(ValueType))
+                      <= l2_line_size;
+
+  DASH_LOG_TRACE("dash::copy()", "blocking, global to local");
+
+  ValueType * dest_first = out_first;
+  // Return value, initialize with begin of output range, indicating no
+  // values have been copied:
+  ValueType * out_last   = out_first;
+  // Check if part of the input range is local:
+  DASH_LOG_TRACE_VAR("dash::copy", in_first.dart_gptr());
+  DASH_LOG_TRACE_VAR("dash::copy", in_last.dart_gptr());
+  DASH_LOG_TRACE_VAR("dash::copy", out_first);
+  auto li_range_in     = local_index_range(in_first, in_last);
+  // Number of elements in the local subrange:
+  auto num_local_elem  = li_range_in.end - li_range_in.begin;
+  // Total number of elements to be copied:
+  auto total_copy_elem = in_last - in_first;
+
   // Instead of testing in_first.local() and in_last.local(), this test for
   // a local-only range only requires one call to in_first.local() which
   // increases throughput by ~10% for local ranges.
->>>>>>> db6cbb6f
   if (num_local_elem == total_copy_elem) {
     // Entire input range is local:
-    DASH_LOG_TRACE("dash::copy:range", "entire input range is local");
+    DASH_LOG_TRACE("dash::copy", "entire input range is local");
+    ValueType * out_last = out_first + total_copy_elem;
     // Use memcpy for data ranges below 64 KB
     if (use_memcpy) {
       std::memcpy(out_first,        // destination
@@ -924,69 +838,69 @@
                            l_in_last,
                            out_first);
     }
-    DASH_LOG_TRACE("dash::copy:range", "finished local copy of",
+    DASH_LOG_TRACE("dash::copy", "finished local copy of",
                    (out_last - out_first), "elements");
     return out_last;
   }
+
+  DASH_LOG_TRACE("dash::copy", "local range:",
+                 li_range_in.begin,
+                 li_range_in.end,
+                 "in_first.is_local:", in_first.is_local());
   // Check if global input range is partially local:
   if (num_local_elem > 0) {
-    // Part of the input range is local, copy local input subrange to
-    // local output range directly.
+    // Part of the input range is local, copy local input subrange to local
+    // output range directly.
     auto pattern          = in_first.pattern();
     // Map input iterators to global index domain:
     auto g_in_first       = in_first.global();
     auto g_in_last        = g_in_first + total_copy_elem;
-    DASH_LOG_TRACE("dash::copy:range", "resolving local subrange");
-    DASH_LOG_TRACE_VAR("dash::copy:range", num_local_elem);
+    DASH_LOG_TRACE("dash::copy", "resolving local subrange");
+    DASH_LOG_TRACE_VAR("dash::copy", num_local_elem);
     // Local index range to global input index range:
     // Global index of local range begin index:
-    auto g_l_offset_begin = pattern.global(li_range_in.first());
+    auto g_l_offset_begin = pattern.global(li_range_in.begin);
     // Global index of local range end index:
-    //
-    // NOTE: definition as pat.global(l_end-1)+1 as
-    //       pat.global(l_end) would be out of range
-    auto g_l_offset_end   = pattern.global(li_range_in.last()) + 1;
-    DASH_LOG_TRACE("dash::copy:range",
+    auto g_l_offset_end   = pattern.global(li_range_in.end-1)
+                            + 1; // pat.global(l_end) would be out of range
+    DASH_LOG_TRACE("dash::copy",
                    "global index range of local subrange:",
                    "begin:", g_l_offset_begin, "end:", g_l_offset_end);
 
     // Global position of input start iterator:
     auto g_offset_begin   = g_in_first.pos();
     // Convert local subrange to global iterators:
-    auto g_l_in_first     = g_in_first +
-                            (g_l_offset_begin - g_offset_begin);
-    auto g_l_in_last      = g_in_first +
-                            (g_l_offset_end   - g_offset_begin);
-    DASH_LOG_TRACE("dash::copy:range", "global it. range of local subrange:",
-                   "begin:", g_l_in_first.pos(),
-                   "end:",   g_l_in_last.pos());
-    DASH_LOG_TRACE_VAR("dash::copy:range", g_l_in_last.pos());
+    auto g_l_in_first     = g_in_first + (g_l_offset_begin - g_offset_begin);
+    auto g_l_in_last      = g_in_first + (g_l_offset_end   - g_offset_begin);
+    DASH_LOG_TRACE("dash::copy", "global it. range of local subrange:",
+                   "begin:", g_l_in_first.pos(), "end:", g_l_in_last.pos());
+    DASH_LOG_TRACE_VAR("dash::copy", g_l_in_last.pos());
 
     auto num_prelocal_elem  = g_l_in_first.pos() - g_in_first.pos();
     auto num_postlocal_elem = in_last.pos() - g_l_offset_end;
-    DASH_LOG_TRACE_VAR("dash::copy:range", num_prelocal_elem);
-    DASH_LOG_TRACE_VAR("dash::copy:range", num_postlocal_elem);
-
-    //
-    // -------------------------------------------------------------------
+    DASH_LOG_TRACE_VAR("dash::copy", num_prelocal_elem);
+    DASH_LOG_TRACE_VAR("dash::copy", num_postlocal_elem);
+
+    //
+    // -----------------------------------------------------------------------
     // Copy remote elements preceding the local subrange:
     //
     if (num_prelocal_elem > 0) {
-      DASH_LOG_TRACE("dash::copy:range",
+      DASH_LOG_TRACE("dash::copy",
                      "copy global range preceding local subrange",
                      "g_in_first:", g_in_first.pos(),
                      "g_in_last:",  g_l_in_first.pos());
       // ... [ --- copy --- | ... l ... | ........ ]
       //     ^              ^           ^          ^
       //     in_first       l_in_first  l_in_last  in_last
-      out_last = dash::internal::copy_block(g_in_first,
+      out_last = dash::internal::copy_impl(g_in_first,
                                            g_l_in_first,
                                            dest_first);
       // Advance output pointers:
       dest_first = out_last;
     }
     //
-    // -------------------------------------------------------------------
+    // -----------------------------------------------------------------------
     // Copy local subrange:
     //
     // Convert local subrange of global input to native pointers:
@@ -997,14 +911,14 @@
     //
     ValueType * l_in_first = g_l_in_first.local();
     ValueType * l_in_last  = l_in_first + num_local_elem;
-    DASH_LOG_TRACE_VAR("dash::copy:range", l_in_first);
-    DASH_LOG_TRACE_VAR("dash::copy:range", l_in_last);
+    DASH_LOG_TRACE_VAR("dash::copy", l_in_first);
+    DASH_LOG_TRACE_VAR("dash::copy", l_in_last);
     // Verify conversion of global input iterators to local pointers:
     DASH_ASSERT_MSG(l_in_first != nullptr,
-                    "dash::copy:range: first index in global input (" <<
+                    "dash::copy: first index in global input (" <<
                     g_l_in_first.pos() << ") is not local");
 
-    DASH_LOG_TRACE("dash::copy:range", "copy local subrange",
+    DASH_LOG_TRACE("dash::copy", "copy local subrange",
                    "num_copy_elem:", l_in_last - l_in_first);
     // Use memcpy for data ranges below 64 KB
     if (use_memcpy) {
@@ -1019,209 +933,71 @@
     }
     // Assert that all elements in local range have been copied:
     DASH_ASSERT_EQ(out_last, dest_first + num_local_elem,
-                   "Expected to copy " << num_local_elem <<
-                   " local elements "
+                   "Expected to copy " << num_local_elem << " local elements "
                    "but copied " << (out_last - dest_first));
-    DASH_LOG_TRACE("dash::copy:range", "finished local copy of",
+    DASH_LOG_TRACE("dash::copy", "finished local copy of",
                    (out_last - dest_first), "elements");
     // Advance output pointers:
     dest_first = out_last;
     //
-    // -------------------------------------------------------------------
+    // -----------------------------------------------------------------------
     // Copy remote elements succeeding the local subrange:
     //
     if (num_postlocal_elem > 0) {
-      DASH_LOG_TRACE("dash::copy:range",
+      DASH_LOG_TRACE("dash::copy",
                      "copy global range succeeding local subrange",
                      "in_first:", g_l_in_last.pos(),
                      "in_last:",  g_in_last.pos());
       // ... [ ........ | ... l ... | --- copy --- ]
       //     ^          ^           ^              ^
       //     in_first   l_in_first  l_in_last      in_last
-      out_last = dash::internal::copy_block(g_l_in_last,
+      out_last = dash::internal::copy_impl(g_l_in_last,
                                            g_in_last,
                                            dest_first);
     }
   } else {
-    DASH_LOG_TRACE("dash::copy:range", "no local subrange");
+    DASH_LOG_TRACE("dash::copy", "no local subrange");
     // All elements in input range are remote
-    out_last = dash::internal::copy_block(in_first,
-                                          in_last,
-                                          dest_first);
-  }
-  DASH_LOG_TRACE("dash::copy:range >", "finished,",
+    out_last = dash::internal::copy_impl(in_first,
+                                         in_last,
+                                         dest_first);
+  }
+  DASH_LOG_TRACE("dash::copy >", "finished,",
                  "out_last:", out_last);
   return out_last;
 }
 
+
+// =========================================================================
+// Local to Global, Distributed Range
+// =========================================================================
+
 /**
- * Specialization of global to local copy for local iterators in global input
- * range.
- */
-template <
-  class ValueType,
-  class GlobInputIt,
-  typename std::enable_if<
-             std::is_pointer<typename GlobInputIt::pointer>::value,
-             int >::type = 0 >
-ValueType * copy(
-  GlobInputIt   in_first,
-  GlobInputIt   in_last,
-  ValueType   * out_first)
-{
-  typedef typename GlobInputIt::pointer pointer_t;
-
-  DASH_LOG_TRACE("dash::copy()", "blocking, local view iterator to local");
-  DASH_LOG_TRACE_VAR("dash::copy", in_last - in_first);
-// DASH_LOG_TRACE_VAR("dash::copy", in_first.viewspec().offsets());
-// DASH_LOG_TRACE_VAR("dash::copy", in_first.viewspec().extents());
-// DASH_LOG_TRACE_VAR("dash::copy", in_last.viewspec().offsets());
-// DASH_LOG_TRACE_VAR("dash::copy", in_last.viewspec().extents());
-  auto out_last = std::copy(static_cast<pointer_t>(in_first.local()),
-                            static_cast<pointer_t>(in_last.local()),
-                            out_first);
-  DASH_LOG_TRACE_VAR("dash::copy", out_last - out_first);
-  DASH_LOG_TRACE_VAR("dash::copy >", out_last);
-  return out_last;
-}
-
-template <
-  class ValueType,
-  class GlobInputIt,
-  typename std::enable_if<
-             !std::is_same<typename GlobInputIt::pointer, ValueType *>::value,
-             int >::type = 0 >
-ValueType * copy(
-  GlobInputIt   in_first,
-  GlobInputIt   in_last,
-  ValueType   * out_first)
-{
-  DASH_LOG_TRACE("dash::copy()", "blocking, global to local");
-  // Check if part of the input range is local:
-  DASH_LOG_TRACE_VAR("dash::copy", in_first.dart_gptr());
-  DASH_LOG_TRACE_VAR("dash::copy", in_last.dart_gptr());
-  DASH_LOG_TRACE_VAR("dash::copy", out_first);
-
-  auto in_range = dash::make_range(in_first, in_last);
-  DASH_LOG_TRACE("dash::copy", "source value range type:",
-                 dash::typestr(in_range));
-  DASH_LOG_TRACE("dash::copy", "source value range:", in_range);
-  DASH_LOG_TRACE("dash::copy", "source index range:", dash::index(in_range));
-  DASH_LOG_TRACE("dash::copy", "source range extents:", in_range.extents());
-  DASH_LOG_TRACE("dash::copy", "source range offsets:", in_range.offsets());
-
-  return dash::copy(in_range, out_first);
-}
-
-
-// ======================================================================
-// Local to Global, Distributed Range
-// ======================================================================
-
-/**
- * Variant of \c dash::copy as asynchronous local-to-global copy
- * operation.
- * Output iterator type must specify dependent pattern type as
- * \c GlobOutputIt::pattern_type.
+ * Variant of \c dash::copy as asynchronous local-to-global copy operation.
  *
  * \ingroup  DashAlgorithms
  */
 template <
-  class ValueType,
+  typename ValueType,
   class GlobOutputIt >
-auto copy_async(
-  ValueType * in_first,
-  ValueType * in_last,
-  GlobOutputIt      out_first)
-  -> typename std::enable_if<
-       dash::has_type_pattern_type<GlobOutputIt>::value,
-       dash::Future<GlobOutputIt>
-     >::type
+dash::Future<GlobOutputIt> copy_async(
+  ValueType    * in_first,
+  ValueType    * in_last,
+  GlobOutputIt   out_first)
 {
-  DASH_LOG_TRACE("dash::copy_async()", "blocking, local to global");
-  // Return value, initialize with begin of output range, indicating no
-  // values have been copied:
-  GlobOutputIt out_last   = out_first;
-  // Number of elements to copy in total:
-  auto num_elements       = std::distance(in_first, in_last);
-  // Global iterator pointing at hypothetical end of output range:
-  GlobOutputIt out_h_last = out_first + num_elements;
-
-  DASH_LOG_TRACE_VAR("dash::copy_async", num_elements);
-  // Futures of asynchronous get requests, one per block:
-  auto futures    = std::vector< dash::Future<ValueType *> >();
-  auto out_range  = dash::make_range(out_first, out_h_last);
-  auto out_blocks = dash::blocks(out_range);
-  auto in_copy_it = in_first;
-
-  DASH_LOG_TRACE("dash::copy_async",
-                 "number of blocks:", out_blocks.size());
-  for (auto block : out_blocks) {
-    DASH_LOG_TRACE("dash::copy_async", "block size:", block.size());
-    futures.push_back(static_cast<dash::Future<GlobOutputIt>>(
-                        dash::internal::copy_block_async(
-                          in_copy_it,
-                          in_copy_it + block.size(),
-                          block.begin())) );
-    in_copy_it += block.size();
-  }
-  out_last += dash::distance(in_first, in_copy_it);
-
-  dash::Future<GlobOutputIt> fut_result([=]() mutable {
-    auto _out = out_last;
-    DASH_LOG_TRACE("dash::copy_async [Future]()",
-                   "wait for", futures.size(), "async copy requests");
-    DASH_LOG_TRACE("dash::copy_async [Future]", "  futures:", futures);
-    DASH_LOG_TRACE("dash::copy_async [Future]", "  _out:", _out);
-    for (auto f : futures) {
-      f.wait();
-    }
-    DASH_LOG_TRACE("dash::copy_async [Future] >",
-                   "async requests completed",
-                   "futures:", futures, "_out:", _out);
-    return _out;
-  });
-  DASH_LOG_TRACE("dash::copy_async >", "finished,",
-                 "expected out_last:", out_last);
-  return fut_result;
+  auto fut = dash::internal::copy_async_impl(in_first,
+                                             in_last,
+                                             out_first);
+  return fut;
 }
 
 /**
- * Variant of \c dash::copy as asynchronous local-to-global copy
- * operation.
- * Output iterator type must specify dependent pattern type as
- * \c GlobOutputIt::pattern_type.
+ * Specialization of \c dash::copy as local-to-global blocking copy operation.
  *
  * \ingroup  DashAlgorithms
  */
 template <
-  class ValueType,
-  class GlobOutputIt >
-auto copy_async(
-  ValueType * in_first,
-  ValueType * in_last,
-  GlobOutputIt      out_first)
-  -> typename std::enable_if<
-       !dash::has_type_pattern_type<GlobOutputIt>::value,
-       dash::Future<GlobOutputIt>
-     >::type
-{
-  DASH_LOG_TRACE("dash::copy_async()",
-                 "blocking, local to global, restricted to single block");
-  return dash::internal::copy_block_async(
-           in_first,
-           in_last,
-           out_first);
-}
-
-/**
- * Specialization of \c dash::copy as local-to-global blocking copy
- * operation.
- *
- * \ingroup  DashAlgorithms
- */
-template <
-  class ValueType,
+  typename ValueType,
   class GlobOutputIt >
 GlobOutputIt copy(
   ValueType    * in_first,
@@ -1229,231 +1005,100 @@
   GlobOutputIt   out_first)
 {
   DASH_LOG_TRACE("dash::copy()", "blocking, local to global");
-  // Return value, initialize with begin of output range, indicating no
-  // values have been copied:
+  // Return value, initialize with begin of output range, indicating no values
+  // have been copied:
   GlobOutputIt out_last   = out_first;
   // Number of elements to copy in total:
   auto num_elements       = std::distance(in_first, in_last);
+  DASH_LOG_TRACE_VAR("dash::copy", num_elements);
   // Global iterator pointing at hypothetical end of output range:
   GlobOutputIt out_h_last = out_first + num_elements;
-
-  DASH_LOG_TRACE_VAR("dash::copy", num_elements);
   DASH_LOG_TRACE_VAR("dash::copy", out_first.pos());
   DASH_LOG_TRACE_VAR("dash::copy", out_h_last.pos());
-
-  auto out_range  = dash::make_range(out_first, out_h_last);
-
-  auto out_blocks = dash::blocks(out_range);
-  auto in_copy_it = in_first;
-
-  DASH_LOG_TRACE("dash::copy", "number of blocks:", out_blocks.size());
-  for (auto block : out_blocks) {
-    DASH_LOG_TRACE("dash::copy", "block size:", block.size());
-    out_last   = static_cast<GlobOutputIt>(
-                   dash::internal::copy_block(
-                     in_copy_it,
-                     in_copy_it + block.size(),
-                     block.begin()));
-    in_copy_it = in_first + dash::distance(out_first, out_last);
+  // Test if a subrange of global output range is local:
+  auto li_range_out       = local_index_range(out_first, out_h_last);
+  DASH_LOG_TRACE_VAR("dash::copy", li_range_out.begin);
+  DASH_LOG_TRACE_VAR("dash::copy", li_range_out.end);
+  // Number of elements in the local subrange:
+  auto num_local_elem     = li_range_out.end - li_range_out.begin;
+  // Check if part of the output range is local:
+  if (num_local_elem > 0) {
+    // Part of the output range is local
+    // Copy local input subrange to local output range directly:
+    auto pattern            = out_first.pattern();
+    DASH_LOG_TRACE("dash::copy", "resolving local subrange");
+    DASH_LOG_TRACE_VAR("dash::copy", num_local_elem);
+    // Local index range to global output index range:
+    auto g_l_offset_begin   = pattern.global(li_range_out.begin);
+    DASH_LOG_TRACE_VAR("dash::copy", g_l_offset_begin);
+    auto g_l_offset_end     = pattern.global(li_range_out.end-1)
+                              + 1; // pat.global(l_end) would be out of range
+    DASH_LOG_TRACE_VAR("dash::copy", g_l_offset_end);
+    // Offset of local subrange in output range
+    auto l_elem_offset      = g_l_offset_begin - out_first.pos();
+    DASH_LOG_TRACE_VAR("dash::copy",l_elem_offset);
+    // Convert local subrange of global output to native pointers:
+    ValueType * l_out_first = (out_first + l_elem_offset).local();
+    DASH_LOG_TRACE_VAR("dash::copy", l_out_first);
+    ValueType * l_out_last  = l_out_first + num_local_elem;
+    DASH_LOG_TRACE_VAR("dash::copy", l_out_last);
+    // ... [ ........ | ---- l ---- | ......... ] ...
+    //     ^          ^             ^           ^
+    //     out_first  l_out_first   l_out_last  out_last
+    out_last                = out_first + num_local_elem;
+    // Assert that all elements in local range have been copied:
+    DASH_LOG_TRACE("dash::copy", "copying local subrange");
+    DASH_LOG_TRACE_VAR("dash::copy", in_first);
+    DASH_ASSERT_RETURNS(
+      std::copy(in_first + l_elem_offset,
+                in_first + l_elem_offset + num_local_elem,
+                l_out_first),
+      l_out_last);
+    // Copy to remote elements preceding the local subrange:
+    if (g_l_offset_begin > out_first.pos()) {
+      DASH_LOG_TRACE("dash::copy", "copy to global preceding local subrange");
+      out_last = dash::internal::copy_impl(
+                   in_first,
+                   in_first + l_elem_offset,
+                   out_first);
+    }
+    // Copy to remote elements succeeding the local subrange:
+    if (g_l_offset_end < out_h_last.pos()) {
+      DASH_LOG_TRACE("dash::copy", "copy to global succeeding local subrange");
+      out_last = dash::internal::copy_impl(
+                   in_first + l_elem_offset + num_local_elem,
+                   in_last,
+                   out_first + num_local_elem);
+    }
+  } else {
+    // All elements in output range are remote
+    DASH_LOG_TRACE("dash::copy", "no local subrange");
+    out_last = dash::internal::copy_impl(
+                 in_first,
+                 in_last,
+                 out_first);
   }
   return out_last;
 }
 
-// ======================================================================
-// Global to Global, Distributed Range
-// ======================================================================
-
-/**
- * Specialization of \c dash::copy as global-to-global blocking copy
- * operation.
- *
- * \ingroup  DashAlgorithms
- */
-
-template <
-  typename GlobInputRange,
-  typename GlobOutputRange,
-  typename std::enable_if<
-             ( dash::is_view<GlobInputRange>::value &&
-               dash::is_view<GlobOutputRange>::value ),
-             int >::type = 0 >
-GlobOutputRange
-// dash::IteratorRange<
-//   typename OutputRange::iterator,
-//   typename OutputRange::iterator >
-copy(GlobInputRange && in_g_range,
-     GlobOutputRange   out_g_range)
-{
-  DASH_LOG_TRACE("dash::copy()", "blocking, global to global");
-
-  DASH_LOG_TRACE("dash::copy()", "range(out_gi, out_ge):",
-                 dash::typestr(out_g_range));
-  DASH_LOG_TRACE_VAR("dash::copy()", out_g_range);
-  DASH_LOG_TRACE_VAR("dash::copy()", dash::index(out_g_range));
-
-  DASH_LOG_TRACE("dash::copy()", "range(in_gi, in_ge):",
-                 dash::typestr(in_g_range));
-  DASH_LOG_TRACE_VAR("dash::copy()", in_g_range);
-  DASH_LOG_TRACE_VAR("dash::copy()", dash::index(in_g_range));
-
-  auto in_blocks    = dash::blocks(in_g_range);
-  DASH_LOG_TRACE_VAR("dash::copy()", in_blocks);
-
-  auto l_in_blocks  = dash::local(in_blocks);
-  DASH_LOG_TRACE_VAR("dash::copy()", in_blocks);
-
-  auto out_blocks   = dash::blocks(out_g_range);
-  DASH_LOG_TRACE_VAR("dash::copy()", out_blocks);
-
-  auto l_out_blocks = dash::local(out_blocks);
-  DASH_LOG_TRACE_VAR("dash::copy()", out_blocks);
-
-  // Iterator to active output block:
-  auto out_block_it = out_blocks.begin();
-  // Iterator local blocks in input range:
-  for (auto l_out_block : l_out_blocks) {
-    DASH_LOG_TRACE_VAR("dash::copy()", l_out_block);
-    DASH_LOG_TRACE_VAR("dash::copy()",
-                       dash::global(dash::index(l_out_block)));
-  }
-
-  // local view on in/out ranges:
-  auto out_l_range  = dash::local(out_g_range);
-  DASH_LOG_TRACE("dash::copy()", "local(range(out_gi, out_ge)):",
-                 dash::typestr(out_l_range));
-  DASH_LOG_TRACE("dash::copy()", "local(range(out_gi, out_ge)):",
-                 out_l_range);
-  DASH_LOG_TRACE("dash::copy()", "index(local(range(out_gi, out_ge))):",
-                 dash::index(out_l_range));
-  DASH_LOG_TRACE("dash::copy()", "global(index(local(range(o_gi,o_ge)))):",
-                 dash::global(dash::index(out_l_range)));
-
-  auto in_l_range   = dash::local(in_g_range);
-  DASH_LOG_TRACE("dash::copy()", "local(range(in_gi, in_ge)):",
-                 dash::typestr(in_l_range));
-  DASH_LOG_TRACE("dash::copy()", "local(range(in_gi, in_ge)):",
-                 in_l_range);
-  DASH_LOG_TRACE("dash::copy()", "index(local(range(in_gi, in_ge))):",
-                 dash::index(in_l_range));
-
-  // Only sufficient if input- and output ranges have identical
-  // decomposition:
-  //
-  //   auto out_l_end    = std::copy(dash::begin(in_l_range),
-  //                                 dash::end(in_l_range),
-  //                                 dash::begin(out_l_range));
-
-  return out_g_range;
-}
-
-/**
- * Specialization of \c dash::copy as global-to-global blocking copy
- * operation.
- *
- * \ingroup  DashAlgorithms
- */
-template <
-  class GlobInputIt,
-  class GlobOutputIt >
-GlobOutputIt copy(
-  GlobInputIt  in_first,
-  GlobInputIt  in_last,
-  GlobOutputIt out_first)
-{
-  DASH_LOG_TRACE("dash::copy()", "blocking, global to global");
-
-  DASH_LOG_TRACE_VAR("dash::copy()", in_first);
-  DASH_LOG_TRACE_VAR("dash::copy()", in_last);
-
-  auto num_elements = dash::distance(in_first, in_last);
-  DASH_LOG_TRACE_VAR("dash::copy()", num_elements);
-  DASH_LOG_TRACE_VAR("dash::copy()", out_first);
-
-  auto out_h_last   = out_first + num_elements;
-  DASH_LOG_TRACE_VAR("dash::copy()", out_h_last);
-
-  // in/out ranges in global domain:
-  auto out_g_range  = dash::make_range(out_first, out_h_last);
-  DASH_LOG_TRACE("dash::copy()", "range(out_gi, out_ge):",
-                 dash::typestr(out_g_range));
-  DASH_LOG_TRACE_VAR("dash::copy()", out_g_range);
-  DASH_LOG_TRACE_VAR("dash::copy()", dash::index(out_g_range));
-
-  auto in_g_range   = dash::make_range(in_first,  in_last);
-  DASH_LOG_TRACE("dash::copy()", "range(in_gi, in_ge):",
-                 dash::typestr(in_g_range));
-  DASH_LOG_TRACE_VAR("dash::copy()", in_g_range);
-  DASH_LOG_TRACE_VAR("dash::copy()", dash::index(in_g_range));
-
-  auto in_blocks    = dash::blocks(in_g_range);
-  DASH_LOG_TRACE_VAR("dash::copy()", in_blocks);
-
-  auto l_in_blocks  = dash::local(in_blocks);
-  DASH_LOG_TRACE_VAR("dash::copy()", in_blocks);
-
-  auto out_blocks   = dash::blocks(out_g_range);
-  DASH_LOG_TRACE_VAR("dash::copy()", out_blocks);
-
-  auto l_out_blocks = dash::local(out_blocks);
-  DASH_LOG_TRACE_VAR("dash::copy()", out_blocks);
-
-  // Iterator to active output block:
-  auto out_block_it = out_blocks.begin();
-  // Iterator local blocks in input range:
-  for (auto l_out_block : l_out_blocks) {
-    DASH_LOG_TRACE_VAR("dash::copy()", l_out_block);
-    DASH_LOG_TRACE_VAR("dash::copy()", dash::global(dash::index(l_out_block)));
-  }
-
-  // local view on in/out ranges:
-  auto out_l_range  = dash::local(out_g_range);
-  DASH_LOG_TRACE("dash::copy()", "local(range(out_gi, out_ge)):",
-                 dash::typestr(out_l_range));
-  DASH_LOG_TRACE("dash::copy()", "local(range(out_gi, out_ge)):",
-                 out_l_range);
-  DASH_LOG_TRACE("dash::copy()", "index(local(range(out_gi, out_ge))):",
-                 dash::index(out_l_range));
-  DASH_LOG_TRACE("dash::copy()", "global(index(local(range(o_gi,o_ge)))):",
-                 dash::global(dash::index(out_l_range)));
-
-  auto in_l_range   = dash::local(in_g_range);
-  DASH_LOG_TRACE("dash::copy()", "local(range(in_gi, in_ge)):",
-                 dash::typestr(in_l_range));
-  DASH_LOG_TRACE("dash::copy()", "local(range(in_gi, in_ge)):",
-                 in_l_range);
-  DASH_LOG_TRACE("dash::copy()", "index(local(range(in_gi, in_ge))):",
-                 dash::index(in_l_range));
-
-  // Only sufficient if input- and output ranges have identical
-  // decomposition:
-  //
-  //   auto out_l_end    = std::copy(dash::begin(in_l_range),
-  //                                 dash::end(in_l_range),
-  //                                 dash::begin(out_l_range));
-
-  return out_first + num_elements;
-}
-
-
-
-// ======================================================================
+
+
+// =========================================================================
 // Other Specializations
-// ======================================================================
+// =========================================================================
 
 #ifdef DASH_EXPERIMENTAL
 /*
- * Specialization of \c dash::copy as global-to-local blocking copy
- * operation returning an allocated range.
+ * Specialization of \c dash::copy as global-to-local blocking copy operation
+ * returning an allocated range.
  * Allows for zero-copy operations if the copied range is local.
  *
  * Returns a future of a local range { begin, end }.
  * If the requested data range is in shared memory, the range returned
  * references the native pointers of the target range.
- * If the requested data range needed to be copied from remote memory,
- * the range returned is the copied destination range such that
- * \c (begin = out_first).
- * and
- * \c (end = out_first + num_elem_copied.)
+ * If the requested data range needed to be copied from remote memory, the
+ * range returned is the copied destination range such that begin = out_first
+ * and end = out_first + num_elem_copied.
  */
 template <
   typename ValueType,
@@ -1486,6 +1131,30 @@
 }
 #endif
 
+/**
+ * Specialization of \c dash::copy as global-to-global blocking copy
+ * operation.
+ *
+ * \ingroup  DashAlgorithms
+ */
+template <
+  typename ValueType,
+  class GlobInputIt,
+  class GlobOutputIt >
+GlobOutputIt copy(
+  GlobInputIt   in_first,
+  GlobInputIt   in_last,
+  GlobOutputIt  out_first)
+{
+  DASH_LOG_TRACE("dash::copy()", "blocking, global to global");
+
+  // TODO:
+  // - Implement adapter for local-to-global dash::copy here
+  // - Return if global input range has no local sub-range
+
+  return GlobOutputIt();
+}
+
 #endif // DOXYGEN
 
 } // namespace dash
