#ifndef DASH__ALGORITHM__EQUAL_H__
#define DASH__ALGORITHM__EQUAL_H__

#include <dash/Array.h>
#include <dash/iterator/GlobIter.h>
#include <dash/algorithm/LocalRange.h>
#include <dash/algorithm/Operation.h>
#include <dash/dart/if/dart_communication.h>

namespace dash {

/**
 * Returns true if the range \c [first1, last1) is equal to the range
 * \c [first2, first2 + (last1 - first1)), and false otherwise.
 *
 * \ingroup     DashAlgorithms
 */
<<<<<<< HEAD
template <
  typename GlobIter >
bool equal(
  /// Iterator to the initial position in the sequence
  GlobIter   first_1,
  /// Iterator to the final position in the sequence
  GlobIter   last_1,
  GlobIter   first_2)
=======
template <typename GlobIter>
bool equal(
    /// Iterator to the initial position in the sequence
    GlobIter first_1,
    /// Iterator to the final position in the sequence
    GlobIter last_1,
    GlobIter first_2)
>>>>>>> aec6e29c
{
  static_assert(
      dash::iterator_traits<GlobIter>::is_global_iterator::value,
      "invalid iterator: Need to be a global iterator");

  auto& team = first_1.team();
  auto  myid = team.myid();
  // Global iterators to local range:
  auto index_range = dash::local_range(first_1, last_1);
  auto l_first_1   = index_range.begin;
  auto l_last_1    = index_range.end;
  auto l_result    = std::equal(l_first_1, l_last_1, first_2);

  dash::Array<bool> l_results(team.size(), team);

  l_results.local[0] = l_result;
  bool return_result = true;

  // wait for all units to contribute their data
  team.barrier();

  // All local offsets stored in l_results
  if (myid == 0) {
    for (int u = 0; u < team.size(); u++) {
      return_result &= l_results.local[u];
    }
  }
  return return_result;
}

/**
 * Returns true if the range \c [first1, last1) is equal to the range
 * \c [first2, first2 + (last1 - first1)) with respect to a specified
 * predicate, and false otherwise.
 *
 * \ingroup     DashAlgorithms
 */
<<<<<<< HEAD
template <
  class    GlobIter,
  class    BinaryPredicate >
bool equal(
  /// Iterator to the initial position in the sequence
  GlobIter   first_1,
  /// Iterator to the final position in the sequence
  GlobIter   last_1,
  GlobIter   first_2,
  BinaryPredicate                      pred)
=======
template <typename GlobIter, class BinaryPredicate>
bool equal(
    /// Iterator to the initial position in the sequence
    GlobIter        first_1,
    /// Iterator to the final position in the sequence
    GlobIter        last_1,
    GlobIter        first_2,
    BinaryPredicate pred)
>>>>>>> aec6e29c
{
  static_assert(
      dash::iterator_traits<GlobIter>::is_global_iterator::value,
      "invalid iterator: Need to be a global iterator");

  auto & team        = first_1.team();
  auto myid          = team.myid();
  // Global iterators to local range:
  auto index_range   = dash::local_range(first_1, last_1);
  auto l_first_1     = index_range.begin;
  auto l_last_1      = index_range.end;
  auto l_result      = std::equal(l_first_1, l_last_1, first_2, pred);

  dash::Array<bool> l_results(team.size(), team);

  l_results.local[0] = l_result;

  bool return_result = true;

  team.barrier();

  // All local offsets stored in l_results
  if (myid == 0) {
    for (int u = 0; u < team.size(); u++) {
      return_result &= l_results.local[u];
    }
  }
  return return_result;
}

} // namespace dash

#endif // DASH__ALGORITHM__EQUAL_H__<|MERGE_RESOLUTION|>--- conflicted
+++ resolved
@@ -15,16 +15,6 @@
  *
  * \ingroup     DashAlgorithms
  */
-<<<<<<< HEAD
-template <
-  typename GlobIter >
-bool equal(
-  /// Iterator to the initial position in the sequence
-  GlobIter   first_1,
-  /// Iterator to the final position in the sequence
-  GlobIter   last_1,
-  GlobIter   first_2)
-=======
 template <typename GlobIter>
 bool equal(
     /// Iterator to the initial position in the sequence
@@ -32,7 +22,6 @@
     /// Iterator to the final position in the sequence
     GlobIter last_1,
     GlobIter first_2)
->>>>>>> aec6e29c
 {
   static_assert(
       dash::iterator_traits<GlobIter>::is_global_iterator::value,
@@ -70,18 +59,6 @@
  *
  * \ingroup     DashAlgorithms
  */
-<<<<<<< HEAD
-template <
-  class    GlobIter,
-  class    BinaryPredicate >
-bool equal(
-  /// Iterator to the initial position in the sequence
-  GlobIter   first_1,
-  /// Iterator to the final position in the sequence
-  GlobIter   last_1,
-  GlobIter   first_2,
-  BinaryPredicate                      pred)
-=======
 template <typename GlobIter, class BinaryPredicate>
 bool equal(
     /// Iterator to the initial position in the sequence
@@ -90,7 +67,6 @@
     GlobIter        last_1,
     GlobIter        first_2,
     BinaryPredicate pred)
->>>>>>> aec6e29c
 {
   static_assert(
       dash::iterator_traits<GlobIter>::is_global_iterator::value,
