#ifndef DASH__ALGORITHM__TRANSFORM_H__
#define DASH__ALGORITHM__TRANSFORM_H__

#include <dash/GlobAsyncRef.h>
#include <dash/GlobRef.h>

#include <dash/algorithm/Accumulate.h>
#include <dash/algorithm/LocalRange.h>
#include <dash/algorithm/Operation.h>

#include <dash/Iterator.h>

#include <dash/internal/Config.h>
#include <dash/util/Trace.h>

#include <dash/dart/if/dart_communication.h>

#ifdef DASH_ENABLE_OPENMP
#include <omp.h>
#endif

namespace dash {

#ifdef DOXYGEN

/**
 * Apply a given function to elements in a range and store the result in
 * another range, beginning at \c out_first.
 * Corresponding to \c MPI_Accumulate, the unary operation is executed
 * atomically on single elements.
 *
 * Precondition: All elements in the input range are contained in a single
 * block so that
 *
 * <tt>
 *   g_out_last == g_out_first + (l_in_last - l_in_first)
 * </tt>
 *
 * Semantics:
 *
 * <tt>
 *   unary_op(in_first[0]), unary_op(in_first[1]), ..., unary_op(in_first[n])
 * </tt>
 *
 * \returns  Output iterator to the element past the last element transformed.
 *
 * \ingroup  DashAlgorithms
 */
template<
  typename ValueType,
  class InputIt,
  class OutputIt,
  class UnaryOperation >
OutputIt transform(
  InputIt        in_first,
  InputIt        in_last,
  OutputIt       out_first,
  UnaryOperation unary_op);

/**
 * Apply a given function to pairs of elements from two ranges and store the
 * result in another range, beginning at \c out_first.
 *
 * Corresponding to \c MPI_Accumulate, the binary operation is executed
 * atomically on single elements.
 *
 * Precondition: All elements in the input range are contained in a single
 * block so that
 *
 *   g_out_last == g_out_first + (l_in_last - l_in_first)
 *
 * Semantics:
 *
 *   binary_op(in_a[0], in_b[0]),
 *   binary_op(in_a[1], in_b[1]),
 *   ...,
 *   binary_op(in_a[n], in_b[n])
 *
 * Example:
 * \code
 *   gptr_diff_t num_transformed_elements =
 *                 dash::distance(
 *                   dash::transform(in.begin(), in.end(),  // A
 *                                   out.begin(),           // B
 *                                   out.begin(),           // C = op(A, B)
 *                                   dash::plus<int>()),    // op
 *                   out.end());
 *
 * \endcode
 *
 * \returns  Output iterator to the element past the last element transformed.
 * \see      dash::accumulate
 * \see      DashReduceOperations
 *
 * \tparam   InputIt         Iterator on first (local) input range
 * \tparam   GlobInputIt     Iterator on second (global) input range
 * \tparam   GlobOutputIt    Iterator on global result range
 * \tparam   BinaryOperation Reduce operation type
 *
 * \ingroup  DashAlgorithms
 */
template<
  class InputIt1,
  class GlobInputIt,
  class GlobOutputIt,
  class BinaryOperation >
GlobOutputIt transform(
  /// Iterator on begin of first local range
  InputIt1         in_a_first,
  /// Iterator after last element of local range
  InputIt1         in_a_last,
  /// Iterator on begin of second local range
  GlobInputIt     in_b_first,
  /// Iterator on first element of global output range
  GlobOutputIt    out_first,
  /// Reduce operation
  BinaryOperation binary_op);

#else

namespace internal {

/**
 * Wrapper of the blocking DART accumulate operation.
 */
template< typename ValueType >
inline dart_ret_t transform_blocking_impl(
  dart_gptr_t        dest,
  ValueType        * values,
  size_t             nvalues,
  dart_operation_t   op)
{
  static_assert(dash::dart_datatype<ValueType>::value != DART_TYPE_UNDEFINED,
      "Cannot accumulate unknown type!");

  dart_ret_t result = dart_accumulate(
                        dest,
                        (values),
                        nvalues,
                        dash::dart_datatype<ValueType>::value,
                        op);
  dart_flush(dest);
  return result;
}

/**
 * Wrapper of the non-blocking DART accumulate operation.
 */
template< typename ValueType >
dart_ret_t transform_impl(
  dart_gptr_t        dest,
  ValueType        * values,
  size_t             nvalues,
  dart_operation_t   op)
{
  static_assert(dash::dart_datatype<ValueType>::value != DART_TYPE_UNDEFINED,
      "Cannot accumulate unknown type!");

  dart_ret_t result = dart_accumulate(
                        dest,
                        (values),
                        nvalues,
                        dash::dart_datatype<ValueType>::value,
                        op);
  dart_flush_local(dest);
  return result;
}

struct transform_impl_local_input_it{};
struct transform_impl_glob_input_it{};

/**
 * Transform operation on ranges with identical distribution and start
 * offset.
 * In this case, no communication is needed as all output values can be
 * obtained from input values in local memory:
 *
 * \note
 * This function does not execute the transformation as atomic operation
 * on elements. Use \c dash::transform if concurrent access to elements is
 * possible.
 *
 * <pre>
 *   input a: [ u0 | u1 | u2 | ... ]
 *              op   op   op   ...
 *   input b: [ u0 | u1 | u2 | ... ]
 *              =    =    =    ...
 *   output:  [ u0 | u1 | u2 | ... ]
 * </pre>
 */
template <
    typename ValueType,
    class InputAIt,
    class InputBIt,
    class GlobOutputIt,
    class BinaryOperation>
GlobOutputIt transform_local(
    InputAIt        in_a_first,
    InputAIt        in_a_last,
    InputBIt        in_b_first,
    GlobOutputIt    out_first,
    BinaryOperation binary_op)
{
  DASH_LOG_DEBUG("dash::transform_local()");
  DASH_ASSERT_MSG(in_a_first.pattern() == in_b_first.pattern(),
                  "dash::transform_local: "
                  "distributions of input ranges differ");
  DASH_ASSERT_MSG(in_a_first.pattern() == out_first.pattern(),
                  "dash::transform_local: "
                  "distributions of input- and output ranges differ");
  // Local subrange of input range a:
  auto local_range_a   = dash::local_range(in_a_first, in_a_last);
  ValueType * lbegin_a = local_range_a.begin;
  ValueType * lend_a   = local_range_a.end;
  if (lbegin_a == lend_a) {
    // Local input range is empty, return initial output iterator to indicate
    // that no values have been transformed:
    DASH_LOG_DEBUG("dash::transform_local", "local range empty");
    return out_first;
  }
  // Global offset of first local element:
  auto g_offset_first    = in_a_first.pattern().global(0);
  // Number of elements in global ranges:
  auto num_gvalues       = dash::distance(in_a_first, in_b_first);
  DASH_LOG_TRACE_VAR("dash::transform_local", num_gvalues);
  // Number of local elements:
  DASH_LOG_TRACE("dash::transform_local", "local elements:", lend_a-lbegin_a);
  // Local subrange of input range b:
  ValueType * lbegin_b   = (in_b_first + g_offset_first).local();
  // Local pointer of initial output element:
  ValueType * lbegin_out = (out_first  + g_offset_first).local();
  // Generate output values:
#ifdef DASH_ENABLE_OPENMP
  dash::util::UnitLocality uloc;
  auto n_threads = uloc.num_domain_threads();
  DASH_LOG_DEBUG("dash::transform_local", "thread capacity:",  n_threads);
  if (n_threads > 1) {
    auto l_size = lend_a - lbegin_a;
    // TODO: Vectorize.
    // Documentation of Intel MIC intrinsics, see:
    // https://software.intel.com/de-de/node/523533
    // https://software.intel.com/de-de/node/523387
    #pragma omp parallel for num_threads(n_threads) schedule(static)
    for (int i = 0; i < l_size; i++) {
      lbegin_out[i] = binary_op(lbegin_a[i], lbegin_b[i]);
    }
    return out_first + num_gvalues;
  }
#endif
  // No OpenMP or insufficient number of threads for parallelization:
  for (; lbegin_a != lend_a; ++lbegin_a, ++lbegin_b, ++lbegin_out) {
    *lbegin_out = binary_op(*lbegin_a, *lbegin_b);
  }
  // Return out_end iterator past final transformed element;
  return out_first + num_gvalues;
}

/**
 * Specialization of \c dash::transform for global lhs input range.
 */
template <
    class InputIt,
    class GlobInputIt,
    class GlobOutputIt,
    class BinaryOperation>
GlobOutputIt transform(
    /// Iterator on begin of first local range
    InputIt in_a_first,
    /// Iterator after last element of local range
    InputIt in_a_last,
    /// Iterator on begin of second local range
    GlobInputIt in_b_first,
    /// Iterator on first element of global output range
    GlobOutputIt out_first,
    /// Reduce operation
    BinaryOperation binary_op,
    /// Specialization for a global input iterator
    transform_impl_glob_input_it /*unused*/)
{
  using iterator_traits = dash::iterator_traits<InputIt>;
  DASH_LOG_DEBUG("dash::transform(gaf, gal, gbf, goutf, binop)");
  auto in_first = in_a_first;
  auto in_last  = in_a_last;

  if (in_b_first == out_first) {
    // Output range is rhs input range: C += A
    // Input is (in_a_first, in_a_last).
  } else {
    DASH_THROW(
      dash::exception::NotImplemented,
      "dash::transform is only implemented for out = op(in,out)");
    // Output range different from rhs input range: C = A+B
    // Input is (in_a_first, in_a_last) + (in_b_first, in_b_last):

    // TODO:
    // in_range.allocate(...);
    // in_first = in_range.begin();
    // in_last  = in_range.end();
  }

  dash::util::Trace trace("transform");

  // Pattern of input ranges a and b, and output range:
  const auto& pattern_in_a = in_a_first.pattern();
  const auto& pattern_in_b = in_b_first.pattern();
  const auto& pattern_out  = out_first.pattern();

#if __NON_ATOMIC__
  // Fast path: check if transform operation is local-only:
  if (pattern_in_a == pattern_in_b &&
      pattern_in_a == pattern_out) {
    // Identical pattern in all ranges
    if (in_a_first.pos() == in_b_first.pos() &&
        in_a_first.pos() == out_first.pos()) {
      trace.enter_state("local");
      // All units operate on local ranges that have identical distribution:
      auto out_last = dash::transform_local<iterator_traits::value_type>(
                        in_a_first,
                        in_a_last,
                        in_b_first,
                        out_first,
                        binary_op);
      trace.exit_state("local");
      return out_last;
    }
  }
#endif
  // Resolve teams from global iterators:
  dash::Team & team_in_a        = pattern_in_a.team();
  DASH_ASSERT_MSG(
    team_in_a == pattern_in_b.team(),
    "dash::transform: Different teams in input ranges");
  DASH_ASSERT_MSG(
    team_in_a == pattern_out.team(),
    "dash::transform: Different teams in input- and output ranges");
  // Resolve local range from global range:
  auto l_index_range_in_a       = local_index_range(in_a_first, in_a_last);
  DASH_LOG_TRACE_VAR("dash::transform", l_index_range_in_a.begin);
  DASH_LOG_TRACE_VAR("dash::transform", l_index_range_in_a.end);
  // Local range to global offset:
  auto global_offset            = pattern_in_a.global(
                                    l_index_range_in_a.begin);
  DASH_LOG_TRACE_VAR("dash::transform", global_offset);
  // Number of elements in local range:
  size_t num_local_elements     = l_index_range_in_a.end -
                                  l_index_range_in_a.begin;
  DASH_LOG_TRACE_VAR("dash::transform", num_local_elements);
  // Global iterator to dart_gptr_t:
  dart_gptr_t dest_gptr         = (out_first + global_offset).dart_gptr();
  // Native pointer to local sub-range:
  auto l_values          = (in_a_first + global_offset).local();
  // Send accumulate message:
  trace.enter_state("transform_blocking");
  dash::internal::transform_blocking_impl(
      dest_gptr,
      l_values,
      num_local_elements,
      binary_op.dart_operation());
  trace.exit_state("transform_blocking");

  return out_first + global_offset + num_local_elements;

}

template <
    class InputIt,
    class GlobInputIt,
    class GlobOutputIt,
    class BinaryOperation>
GlobOutputIt transform(
<<<<<<< HEAD
  InputIt         in_a_first,
  InputIt         in_a_last,
  GlobInputIt     in_b_first,
  GlobOutputIt    out_first,
  BinaryOperation binary_op,
  transform_impl_local_input_it)
=======
    /// Iterator on begin of first local range
    InputIt in_a_first,
    /// Iterator after last element of local range
    InputIt in_a_last,
    /// Iterator on begin of second local range
    GlobInputIt in_b_first,
    /// Iterator on first element of global output range
    GlobOutputIt out_first,
    /// Reduce operation
    BinaryOperation binary_op,
    transform_impl_local_input_it /*unused*/)
>>>>>>> bf9b5a90
{
  DASH_LOG_DEBUG("dash::transform(af, al, bf, outf, binop)");
  // Outut range different from rhs input range is not supported yet
  auto in_first = in_a_first;
  auto in_last  = in_a_last;

  using value_type = typename dash::iterator_traits<InputIt>::value_type;
  std::vector<value_type> in_range;
  if (in_b_first == out_first) {
    // Output range is rhs input range: C += A
    // Input is (in_a_first, in_a_last).
  } else {
    // Output range different from rhs input range: C = A+B
    // Input is (in_a_first, in_a_last) + (in_b_first, in_b_last):
    std::transform(
      in_a_first, in_a_last,
      in_b_first,
      std::back_inserter(in_range),
      binary_op);
    in_first = in_range.data();
    in_last  = in_first + in_range.size();
  }

  dash::util::Trace trace("transform");

  // Resolve local range from global range:
  // Number of elements in local range:
  size_t num_local_elements     = std::distance(in_first, in_last);
  // Global iterator to dart_gptr_t:
  dart_gptr_t dest_gptr         = out_first.dart_gptr();
  // Send accumulate message:
  trace.enter_state("transform_blocking");
  dash::internal::transform_blocking_impl(
      dest_gptr,
      in_first,
      num_local_elements,
      binary_op.dart_operation());
  trace.exit_state("transform_blocking");
  // The position past the last element transformed in global element space
  // cannot be resolved from the size of the local range if the local range
  // spans over more than one block. Otherwise, the difference of two global
  // iterators is not well-defined. The corresponding invariant is:
  //   g_out_last == g_out_first + (l_in_last - l_in_first)
  // Example:
  //   unit:            0       1       0
  //   local offset:  | 0 1 2 | 0 1 2 | 3 4 5 | ...
  //   global offset: | 0 1 2   3 4 5   6 7 8   ...
  //   range:          [- - -           - -]
  // When iterating in local memory range [0,5[ of unit 0, the position of the
  // global iterator to return is 8 != 5
  // For ranges over block borders, we would have to resolve the global
  // position past the last element transformed from the iterator's pattern
  // (see dash::PatternIterator).
  return out_first + num_local_elements;
}

} // namespace internal

template <
    class InputIt,
    class GlobInputIt,
    class GlobOutputIt,
    class BinaryOperation>
GlobOutputIt transform(
    InputIt         in_a_first,
    InputIt         in_a_last,
    GlobInputIt     in_b_first,
    GlobOutputIt    out_first,
    BinaryOperation binary_op)
{
  using InputIt_traits_t    = dash::iterator_traits<InputIt>;
  using InputIt_is_global_t = typename InputIt_traits_t::is_global_iterator;

  using GlobInputIt_traits_t  = dash::iterator_traits<GlobInputIt>;
  using GlobOutputIt_traits_t = dash::iterator_traits<GlobOutputIt>;

  // currently we support only two cases: the range [in_a_first, in_a_last] may
  // be defined by global or non-global  iterators (i.e., any STL iterator).
  // However, in_b_first and out_first have to be global iterators.
  static_assert(
      GlobInputIt_traits_t::is_global_iterator::value,
      "in_b_first must be a global iterator");

  static_assert(
      GlobOutputIt_traits_t::is_global_iterator::value,
      "out_first must be a global iterator");

  return internal::transform(
      in_a_first,
      in_a_last,
      in_b_first,
      out_first,
      binary_op,
      typename std::conditional<
          InputIt_is_global_t::value,
          internal::transform_impl_glob_input_it,
          internal::transform_impl_local_input_it>::type());
}

/**
 * Specialization of \c dash::transform as non-blocking operation.
 *
 * \tparam   InputIt         Iterator on first (typically local) input range
 * \tparam   GlobInputIt     Iterator on second (typically global) input range
 * \tparam   GlobOutputIt    Iterator on global result range
 * \tparam   BinaryOperation Reduce operation type
 */
template <
    typename ValueType,
    class InputIt,
    class GlobInputIt,
    class BinaryOperation>
GlobAsyncRef<ValueType> transform(
    InputIt /*in_a_first*/,
    InputIt /*in_a_last*/,
    GlobInputIt /*in_b_first*/,
    GlobAsyncRef<ValueType> /*out_first*/,
    BinaryOperation /*binary_op*/ = dash::plus<ValueType>())
{
  DASH_THROW(
    dash::exception::NotImplemented,
    "Async variant of dash::transform is not implemented");
}

#endif

} // namespace dash

#endif // DASH__ALGORITHM__TRANSFORM_H__<|MERGE_RESOLUTION|>--- conflicted
+++ resolved
@@ -368,14 +368,6 @@
     class GlobOutputIt,
     class BinaryOperation>
 GlobOutputIt transform(
-<<<<<<< HEAD
-  InputIt         in_a_first,
-  InputIt         in_a_last,
-  GlobInputIt     in_b_first,
-  GlobOutputIt    out_first,
-  BinaryOperation binary_op,
-  transform_impl_local_input_it)
-=======
     /// Iterator on begin of first local range
     InputIt in_a_first,
     /// Iterator after last element of local range
@@ -387,7 +379,6 @@
     /// Reduce operation
     BinaryOperation binary_op,
     transform_impl_local_input_it /*unused*/)
->>>>>>> bf9b5a90
 {
   DASH_LOG_DEBUG("dash::transform(af, al, bf, outf, binop)");
   // Outut range different from rhs input range is not supported yet
