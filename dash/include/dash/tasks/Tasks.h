--- conflicted
+++ resolved
@@ -773,12 +773,8 @@
   async(
     TaskFunc            f,
     dart_task_prio_t    prio,
-<<<<<<< HEAD
     DepContainer&       deps,
-=======
-    DepContainer&&      deps,
     int                 flags = 0,
->>>>>>> 75a1042a
     const char         *name = nullptr) {
 #if DASH_TASKS_INVOKE_DIRECT
     f();
@@ -790,13 +786,8 @@
       // the function is small enough to fit into the task inline so don't
       // allocate extra memory
       dart_task_create(
-<<<<<<< HEAD
         &dash::tasks::internal::invoke_task_action_void<TaskFunc, DepTypes...>,
-        &f, sizeof(f), deps.data(), deps.size(), prio, name);
-=======
-        &dash::tasks::internal::invoke_task_action_void<TaskFunc>,
         &f, sizeof(f), deps.data(), deps.size(), prio, flags, name);
->>>>>>> 75a1042a
     } else {
       dart_task_create(
         &dash::tasks::internal::invoke_task_action_void_delete<TaskFunc, DepTypes...>,
@@ -920,11 +911,7 @@
       static_cast<dart_task_dep_t>(dep),
       static_cast<dart_task_dep_t>(args)...
     }});
-<<<<<<< HEAD
-    internal::async<TaskFunc, decltype(deps), decltype(dep), Args...>(f, prio, deps, name);
-=======
-    internal::async(f, prio, deps, 0, name);
->>>>>>> 75a1042a
+    internal::async<TaskFunc, decltype(deps), decltype(dep), Args...>(f, prio, deps, 0, name);
   }
 
 
