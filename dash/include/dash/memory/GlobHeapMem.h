--- conflicted
+++ resolved
@@ -1167,8 +1167,7 @@
       DASH_LOG_TRACE_VAR("GlobHeapMem.update_remote_size",
                          attach_buckets_sizes);
 
-      dart_storage_t ds =
-          dart_storage<size_type>(attach_buckets_sizes.size());
+      dash::dart_storage<size_type> ds(attach_buckets_sizes.size());
 
       // Accumulate number of unattached buckets of each unit
       auto const n_team_unattached_buckets =
@@ -1229,34 +1228,11 @@
         // One unattached bucket at unit u, no need to request single bucket
         // sizes:
         u_bucket_cumul_sizes.push_back(u_local_size_new);
-<<<<<<< HEAD
       }
       else if (u_num_attach_buckets > 1) {
         auto const u_end = displs[u] + u_num_attach_buckets;
         for (int bi = displs[u]; bi < u_end; ++bi) {
           size_type single_bkt_size = team_unattached_bucket_sizes[bi];
-=======
-      } else {
-        // Unit u has multiple unattached buckets.
-        // Request sizes of single unattached buckets of unit u:
-        std::vector<size_type> u_attach_buckets_sizes(
-                                 u_num_attach_buckets, 0);
-        dart_gptr_t u_attach_buckets_sizes_gptr = attach_buckets_sizes_gptr;
-        dart_gptr_setunit(&u_attach_buckets_sizes_gptr, u);
-        dash::dart_storage<size_type> ds(u_num_attach_buckets);
-        DASH_ASSERT_RETURNS(
-          dart_get_blocking(
-            // local dest:
-            u_attach_buckets_sizes.data(),
-            // global source:
-            u_attach_buckets_sizes_gptr,
-            // request bytes (~= number of sizes) from unit u:
-            ds.nelem, ds.dtype),
-          DART_OK);
-        // Update local snapshot of cumulative bucket sizes at unit u:
-        for (int bi = 0; bi < u_num_attach_buckets; ++bi) {
-          size_type single_bkt_size = u_attach_buckets_sizes[bi];
->>>>>>> b8d30215
           size_type cumul_bkt_size  = single_bkt_size;
           DASH_LOG_TRACE_VAR("GlobHeapMem.update_remote_size",
                              single_bkt_size);
