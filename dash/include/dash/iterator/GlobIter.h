--- conflicted
+++ resolved
@@ -147,11 +147,6 @@
   index_type             _idx             = 0;
   /// Maximum position allowed for this iterator.
   index_type             _max_idx         = 0;
-<<<<<<< HEAD
-  /// Unit id of the active unit
-  team_unit_t            _myid            = DART_UNDEFINED_TEAM_UNIT_ID;
-=======
->>>>>>> 3d8fec09
   /// Pointer to first element in local memory
   local_pointer          _lbegin          = nullptr;
 
@@ -183,20 +178,10 @@
    * Templated copy constructor.
    */
   template <
-<<<<<<< HEAD
-    class    T_,
-    class    P_,
-    class    GM_,
-    class    Ptr_,
-    class    Ref_ >
-  constexpr GlobIter(
-    const GlobIter<T_, P_, GM_, Ptr_, Ref_> & other)
-=======
     class    Ptr_,
     class    Ref_ >
   constexpr GlobIter(
     const GlobIter<nonconst_value_type, PatternType, GlobMemType, Ptr_, Ref_> & other)
->>>>>>> 3d8fec09
   : _globmem(other._globmem)
   , _pattern(other._pattern)
   , _idx    (other._idx)
@@ -213,20 +198,10 @@
    * Templated move constructor.
    */
   template <
-<<<<<<< HEAD
-    class    T_,
-    class    P_,
-    class    GM_,
-    class    Ptr_,
-    class    Ref_ >
-  constexpr GlobIter(
-    GlobIter<T_, P_, GM_, Ptr_, Ref_> && other)
-=======
     class    Ptr_,
     class    Ref_ >
   constexpr GlobIter(
     GlobIter<nonconst_value_type, PatternType, GlobMemType, Ptr_, Ref_> && other)
->>>>>>> 3d8fec09
   : _globmem(other._globmem)
   , _pattern(other._pattern)
   , _idx    (other._idx)
