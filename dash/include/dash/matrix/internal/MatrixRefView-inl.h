#ifndef DASH__MATRIX__MATRIX_REF_VIEW_INL_H_INCLUDED
#define DASH__MATRIX__MATRIX_REF_VIEW_INL_H_INCLUDED

#include <dash/matrix/MatrixRefView.h>


namespace dash {

<<<<<<< HEAD
template <typename T, dim_t NumDim, class PatternT, typename LocalMemT>
MatrixRefView<T, NumDim, PatternT, LocalMemT>
::MatrixRefView()
: _dim(0), _mat(NULL)
=======
template <typename T, dim_t NumDim, class PatternT>
MatrixRefView<T, NumDim, PatternT>::MatrixRefView()
  : _mat(nullptr)
>>>>>>> fb79619b
{
  DASH_LOG_TRACE("MatrixRefView()");
}

template <typename T, dim_t NumDim, class PatternT, typename LocalMemT>
template <class T_>
<<<<<<< HEAD
MatrixRefView<T, NumDim, PatternT, LocalMemT>
::MatrixRefView(
  const MatrixRefView<T_, NumDim, PatternT, LocalMemT> & other)
: _dim(other._dim)
  // cast from Matrix<T, ...> * to Matrix<const T, ...> *
, _mat(reinterpret_cast< Matrix<T, NumDim, index_type, PatternT, LocalMemT> * >(
         other._mat))
, _coord(other._coord)
, _viewspec(other._viewspec)
, _l_viewspec(other._l_viewspec)
=======
MatrixRefView<T, NumDim, PatternT>::MatrixRefView(
    const MatrixRefView<T_, NumDim, PatternT>& other)
  : _dim(other._dim)
  // cast from Matrix<T, ...> * to Matrix<const T, ...> *
  , _mat(reinterpret_cast<Matrix<T, NumDim, index_type, PatternT>*>(
        other._mat))
  , _coord(other._coord)
  , _viewspec(other._viewspec)
  , _l_viewspec(other._l_viewspec)
>>>>>>> fb79619b
{
  DASH_LOG_TRACE("MatrixRefView(other)");
}

template <typename T, dim_t NumDim, class PatternT, typename LocalMemT>
template <class T_>
<<<<<<< HEAD
MatrixRefView<T, NumDim, PatternT, LocalMemT>
::MatrixRefView(
  Matrix<T_, NumDim, index_type, PatternT, LocalMemT> * matrix)
: _dim(0)
, _mat(matrix)
, _viewspec(matrix->extents())
, _l_viewspec()
=======
MatrixRefView<T, NumDim, PatternT>::MatrixRefView(
    Matrix<T_, NumDim, index_type, PatternT>* matrix)
  : _mat(matrix)
  , _viewspec(matrix->extents())
  , _l_viewspec()
>>>>>>> fb79619b
{
  // TODO: Check if initializing local viewspec with default viewspec
  //       is okay.
  DASH_LOG_TRACE_VAR("MatrixRefView(matrix)", matrix);
}

template <typename T, dim_t NumDim, class PatternT, typename LocalMemT>
GlobRef<const T>
MatrixRefView<T, NumDim, PatternT, LocalMemT>
::global_reference() const
{
  DASH_LOG_TRACE_VAR("MatrixRefView.global_reference()", _coord);
  DASH_LOG_TRACE_VAR("MatrixRefView.global_reference",   _viewspec);
  const auto & pattern       = _mat->pattern();
  const auto & memory_layout = pattern.memory_layout();
  // MatrixRef coordinate and viewspec to global linear index:
  const auto & global_index  = memory_layout.at(_coord, _viewspec);
  DASH_LOG_TRACE_VAR("MatrixRefView.global_reference", global_index);
  const auto & global_begin  = _mat->begin();
  // Global reference at global linear index:
  GlobRef<const T> ref(global_begin[global_index]);
  DASH_LOG_TRACE_VAR("MatrixRefView.global_reference >", ref);
  return ref;
}

template <typename T, dim_t NumDim, class PatternT, typename LocalMemT>
GlobRef<T>
MatrixRefView<T, NumDim, PatternT, LocalMemT>
::global_reference()
{
  DASH_LOG_TRACE_VAR("MatrixRefView.global_reference()", _coord);
  DASH_LOG_TRACE_VAR("MatrixRefView.global_reference",   _viewspec);
  const auto & pattern       = _mat->pattern();
  const auto & memory_layout = pattern.memory_layout();
  // MatrixRef coordinate and viewspec to global linear index:
  const auto & global_index  = memory_layout.at(_coord, _viewspec);
  DASH_LOG_TRACE_VAR("MatrixRefView.global_reference", global_index);
  auto         global_begin  = _mat->begin();
  // Global reference at global linear index:
  GlobRef<T> ref(global_begin[global_index]);
  DASH_LOG_TRACE_VAR("MatrixRefView.global_reference >", ref);
  return ref;
}

template <typename T, dim_t NumDim, class PatternT, typename LocalMemT>
GlobRef<const T>
MatrixRefView<T, NumDim, PatternT, LocalMemT>
::global_reference(
  const ::std::array<typename PatternT::index_type, NumDim> & c) const
{
  ::std::array<typename PatternT::index_type, NumDim> coords = _coord;
  for(auto i = _dim; i < NumDim; ++i) {
    coords[i] = c[i-_dim];
  }
  DASH_LOG_TRACE_VAR("MatrixRefView.global_reference()", coords);
  const auto & pattern       = _mat->pattern();
  const auto & memory_layout = pattern.memory_layout();
  // MatrixRef coordinate and viewspec to global linear index:
  const auto & global_index  = memory_layout.at(coords, _viewspec);
  DASH_LOG_TRACE_VAR("MatrixRefView.global_reference", global_index);
  const auto & global_begin  = _mat->begin();
  // Global reference at global linear index:
  GlobRef<const T> ref(global_begin[global_index]);
  DASH_LOG_TRACE_VAR("MatrixRefView.global_reference >", ref);
  return ref;
}

template <typename T, dim_t NumDim, class PatternT, typename LocalMemT>
GlobRef<T>
MatrixRefView<T, NumDim, PatternT, LocalMemT>
::global_reference(
  const ::std::array<typename PatternT::index_type, NumDim> & c)
{
  ::std::array<typename PatternT::index_type, NumDim> coords = _coord;
  for(auto i = _dim; i < NumDim; ++i) {
    coords[i] = c[i-_dim];
  }
  DASH_LOG_TRACE_VAR("MatrixRefView.global_reference()", coords);
  const auto & pattern       = _mat->pattern();
  const auto & memory_layout = pattern.memory_layout();
  // MatrixRef coordinate and viewspec to global linear index:
  const auto & global_index  = memory_layout.at(coords, _viewspec);
  DASH_LOG_TRACE_VAR("MatrixRefView.global_reference", global_index);
  auto         global_begin  = _mat->begin();
  // Global reference at global linear index:
  GlobRef<T> ref(global_begin[global_index]);
  DASH_LOG_TRACE_VAR("MatrixRefView.global_reference >", ref);
  return ref;
}

} // namespace dash

#endif  // DASH__MATRIX__MATRIX_REF_VIEW_INL_H_INCLUDED<|MERGE_RESOLUTION|>--- conflicted
+++ resolved
@@ -6,65 +6,35 @@
 
 namespace dash {
 
-<<<<<<< HEAD
 template <typename T, dim_t NumDim, class PatternT, typename LocalMemT>
-MatrixRefView<T, NumDim, PatternT, LocalMemT>
-::MatrixRefView()
-: _dim(0), _mat(NULL)
-=======
-template <typename T, dim_t NumDim, class PatternT>
-MatrixRefView<T, NumDim, PatternT>::MatrixRefView()
+MatrixRefView<T, NumDim, PatternT, LocalMemT>::MatrixRefView()
   : _mat(nullptr)
->>>>>>> fb79619b
 {
   DASH_LOG_TRACE("MatrixRefView()");
 }
 
 template <typename T, dim_t NumDim, class PatternT, typename LocalMemT>
 template <class T_>
-<<<<<<< HEAD
-MatrixRefView<T, NumDim, PatternT, LocalMemT>
-::MatrixRefView(
-  const MatrixRefView<T_, NumDim, PatternT, LocalMemT> & other)
-: _dim(other._dim)
-  // cast from Matrix<T, ...> * to Matrix<const T, ...> *
-, _mat(reinterpret_cast< Matrix<T, NumDim, index_type, PatternT, LocalMemT> * >(
-         other._mat))
-, _coord(other._coord)
-, _viewspec(other._viewspec)
-, _l_viewspec(other._l_viewspec)
-=======
-MatrixRefView<T, NumDim, PatternT>::MatrixRefView(
-    const MatrixRefView<T_, NumDim, PatternT>& other)
+MatrixRefView<T, NumDim, PatternT, LocalMemT>::MatrixRefView(
+    const MatrixRefView<T_, NumDim, PatternT, LocalMemT>& other)
   : _dim(other._dim)
   // cast from Matrix<T, ...> * to Matrix<const T, ...> *
-  , _mat(reinterpret_cast<Matrix<T, NumDim, index_type, PatternT>*>(
+  , _mat(reinterpret_cast<Matrix<T, NumDim, index_type, PatternT, LocalMemT>*>(
         other._mat))
   , _coord(other._coord)
   , _viewspec(other._viewspec)
   , _l_viewspec(other._l_viewspec)
->>>>>>> fb79619b
 {
   DASH_LOG_TRACE("MatrixRefView(other)");
 }
 
 template <typename T, dim_t NumDim, class PatternT, typename LocalMemT>
 template <class T_>
-<<<<<<< HEAD
-MatrixRefView<T, NumDim, PatternT, LocalMemT>
-::MatrixRefView(
-  Matrix<T_, NumDim, index_type, PatternT, LocalMemT> * matrix)
-: _dim(0)
-, _mat(matrix)
-, _viewspec(matrix->extents())
-, _l_viewspec()
-=======
-MatrixRefView<T, NumDim, PatternT>::MatrixRefView(
-    Matrix<T_, NumDim, index_type, PatternT>* matrix)
+MatrixRefView<T, NumDim, PatternT, LocalMemT>::MatrixRefView(
+    Matrix<T_, NumDim, index_type, PatternT, LocalMemT>* matrix)
   : _mat(matrix)
   , _viewspec(matrix->extents())
   , _l_viewspec()
->>>>>>> fb79619b
 {
   // TODO: Check if initializing local viewspec with default viewspec
   //       is okay.
