#ifndef DASH__GLOBREF_H_
#define DASH__GLOBREF_H_

#include <dash/GlobPtr.h>
#include <dash/Onesided.h>
#include <dash/iterator/internal/GlobRefBase.h>

namespace dash {

// forward declaration
template<typename T>
class GlobAsyncRef;

// Forward declarations
template<typename T, class MemSpaceT> class GlobPtr;

template<typename T>
class GlobRef
{
  template<typename U>
  friend std::ostream & operator<<(
    std::ostream & os,
    const GlobRef<U> & gref);

  template <
    typename ElementT >
  friend class GlobRef;

  typedef typename std::remove_const<T>::type
    nonconst_value_type;

  typedef typename std::add_const<T>::type
    const_value_type;
public:
  typedef T                 value_type;

  typedef GlobRef<const T>  const_type;

private:
  typedef GlobRef<T>
    self_t;
  typedef GlobRef<const T>
    self_const_t;

  template <class _T, class _M>
  friend class GlobPtr;

  template <class _T, class _Pat, class _M, class _Ptr, class _Ref>
  friend class GlobIter;

  template <class _T, class _Pat, class _M, class _Ptr, class _Ref>
  friend class GlobViewIter;

private:
  /**
   * PRIVATE: Constructor, creates an GlobRef object referencing an element in global
   * memory.
   */
  template<class ElementT, class MemSpaceT>
  explicit constexpr GlobRef(
    /// Pointer to referenced object in global memory
    const GlobPtr<ElementT, MemSpaceT> & gptr)
  : GlobRef(gptr.dart_gptr())
  { }

  /**
   * PRIVATE: Constructor, creates an GlobRef object referencing an element in global
   * memory.
   */
  template<class ElementT>
  explicit constexpr GlobRef(
    /// Pointer to referenced object in global memory
    const GlobConstPtr<ElementT> & gptr)
  : GlobRef(gptr.dart_gptr())
  { }

  /**
   * PRIVATE: Constructor, creates an GlobRef object referencing an element in global
   * memory.
   */
  template<class ElementT>
  explicit constexpr GlobRef(
    /// Pointer to referenced object in global memory
    GlobConstPtr<ElementT> & gptr)
  : GlobRef(gptr.dart_gptr())
  { }



public:
  /**
   * Reference semantics forbid declaration without definition.
   */
  GlobRef() = delete;

  /**
   * Constructor, creates an GlobRef object referencing an element in global
   * memory.
   */
  explicit constexpr GlobRef(dart_gptr_t dart_gptr)
  : _gptr(dart_gptr)
  {
  }

  /**
   * Copy constructor, implicit if at least one of the following conditions is
   * satisfied:
   *    1) value_type and _T are exactly the same types (including const and
   *    volatile qualifiers
   *    2) value_type and _T are the same types after removing const and
   *    volatile qualifiers and value_type itself is const.
   */
  template <
      typename _T,
      long = internal::enable_implicit_copy_ctor<value_type, _T>::value>
  constexpr GlobRef(const GlobRef<_T>& gref)
    : GlobRef(gref.dart_gptr())
  {
  }

  /**
   * Copy constructor, explicit if the following conditions are satisfied.
   *    1) value_type and _T are the same types after excluding const and
   *    volatile qualifiers
   *    2) value_type is const and _T is non-const
   */
  template <
      typename _T,
      int = internal::enable_explicit_copy_ctor<value_type, _T>::value>
  explicit constexpr GlobRef(const GlobRef<_T>& gref)
    : GlobRef(gref.dart_gptr())
  {
  }

  /**
   * Constructor to convert \c GlobAsyncRef to GlobRef. Set to explicit to
   * avoid unintendet conversion
   */
  template <
      typename _T,
      long = internal::enable_implicit_copy_ctor<value_type, _T>::value>
  constexpr GlobRef(const GlobAsyncRef<_T>& gref)
    : _gptr(gref.dart_gptr())
  {
  }

  template <
      typename _T,
      int = internal::enable_explicit_copy_ctor<value_type, _T>::value>
  explicit constexpr GlobRef(const GlobAsyncRef<_T>& gref)
    : GlobRef(gref.dart_gptr())
  {
  }

  /**
   * Move Constructor
   */
<<<<<<< HEAD
  GlobRef(self_t&& other)
    :_gptr(std::move(other._gptr))
  {
    DASH_LOG_TRACE("GlobRef.GlobRef(GlobRef &&)", _gptr);
=======
  self_t & operator=(const T val) {
    set(val);
    return *this;
>>>>>>> 3dab9581
  }

  /**
   * Copy Assignment
   */
  self_t & operator=(const self_t & other)
  {
    set(static_cast<T>(other));
    return *this;
  }

  /**
   * Move Assignment: Redirects to Copy Assignment
   */
<<<<<<< HEAD
  self_t& operator=(self_t&& other) {
    DASH_LOG_TRACE("GlobRef.operator=(GlobRef &&)", _gptr);
    operator=(other);
    return *this;
  }

  /**
   * Value-assignment operator.
   */
  const self_t & operator=(const value_type& val) const {
    set(val);
=======
  template <typename GlobRefOrElementT>
  self_t & operator=(GlobRefOrElementT && other)
  {
    set(std::forward<GlobRefOrElementT>(other));
>>>>>>> 3dab9581
    return *this;
  }


  operator nonconst_value_type() const {
    DASH_LOG_TRACE("GlobRef.T()", "conversion operator");
    DASH_LOG_TRACE_VAR("GlobRef.T()", _gptr);
    nonconst_value_type t;
    dash::internal::get_blocking(_gptr, &t, 1);
    DASH_LOG_TRACE_VAR("GlobRef.T >", _gptr);
    return t;
  }

  template <typename ValueT>
  bool operator==(const GlobRef<ValueT> & other) const {
    ValueT val = other.get();
    return operator==(val);
  }

  template <typename ValueT>
  bool operator!=(const GlobRef<ValueT> & other) const {
    return !(*this == other);
  }

  template<typename ValueT>
  constexpr bool operator==(const ValueT& value) const
  {
    return static_cast<T>(*this) == value;
  }

  template<typename ValueT>
  constexpr bool operator!=(const ValueT& value) const
  {
    return !(*this == value);
  }

<<<<<<< HEAD
  void
  set(const value_type & val) const {
    static_assert(std::is_same<value_type, nonconst_value_type>::value,
                  "Cannot modify value referenced by GlobRef<const T>!");

=======
  void set(const_value_type & val) {
>>>>>>> 3dab9581
    DASH_LOG_TRACE_VAR("GlobRef.set()", val);
    DASH_LOG_TRACE_VAR("GlobRef.set", _gptr);
    // TODO: Clarify if dart-call can be avoided if
    //       _gptr->is_local()
    dash::internal::put_blocking(_gptr, &val, 1);
    DASH_LOG_TRACE_VAR("GlobRef.set >", _gptr);
  }

  nonconst_value_type get() const {
    DASH_LOG_TRACE("T GlobRef.get()", "explicit get");
    DASH_LOG_TRACE_VAR("GlobRef.T()", _gptr);
    nonconst_value_type t;
    dash::internal::get_blocking(_gptr, &t, 1);
    return t;
  }

  void get(nonconst_value_type *tptr) const {
    DASH_LOG_TRACE("GlobRef.get(T*)", "explicit get into provided ptr");
    DASH_LOG_TRACE_VAR("GlobRef.T()", _gptr);
    dash::internal::get_blocking(_gptr, tptr, 1);
  }

  void get(nonconst_value_type& tref) const {
    DASH_LOG_TRACE("GlobRef.get(T&)", "explicit get into provided ref");
    DASH_LOG_TRACE_VAR("GlobRef.T()", _gptr);
    dash::internal::get_blocking(_gptr, &tref, 1);
  }

  void put(const_value_type& tref) {
    DASH_LOG_TRACE("GlobRef.put(T&)", "explicit put of provided ref");
    DASH_LOG_TRACE_VAR("GlobRef.T()", _gptr);
    dash::internal::put_blocking(_gptr, &tref, 1);
  }

  void put(const_value_type* tptr) {
    DASH_LOG_TRACE("GlobRef.put(T*)", "explicit put of provided ptr");
    DASH_LOG_TRACE_VAR("GlobRef.T()", _gptr);
    dash::internal::put_blocking(_gptr, tptr, 1);
  }

<<<<<<< HEAD
  const self_t &
  operator+=(const nonconst_value_type& ref) const {
    static_assert(std::is_same<value_type, nonconst_value_type>::value,
                  "Cannot modify value referenced by GlobRef<const T>!");
#if 0
=======
  self_t & operator+=(const nonconst_value_type& ref) {
  #if 0
>>>>>>> 3dab9581
    // TODO: Alternative implementation, possibly more efficient:
    T add_val = ref;
    T old_val;
    dart_ret_t result = dart_fetch_and_op(
                          _gptr,
                          reinterpret_cast<void *>(&add_val),
                          reinterpret_cast<void *>(&old_val),
                          dash::dart_datatype<T>::value,
                          dash::plus<T>().dart_operation(),
                          dash::Team::All().dart_id());
    dart_flush(_gptr);
  #else
    nonconst_value_type val  = operator nonconst_value_type();
    val   += ref;
    operator=(val);
  #endif
    return *this;
  }

  self_t & operator-=(const nonconst_value_type& ref) {
    nonconst_value_type val  = operator nonconst_value_type();
    val   -= ref;
    operator=(val);
    return *this;
  }

  self_t & operator++() {
    nonconst_value_type val = operator nonconst_value_type();
    operator=(++val);
    return *this;
  }

  nonconst_value_type operator++(int) {
    nonconst_value_type val = operator nonconst_value_type();
    nonconst_value_type res = val++;
    operator=(val);
    return res;
  }

  self_t & operator--() {
    nonconst_value_type val = operator nonconst_value_type();
    operator=(--val);
    return *this;
  }

  nonconst_value_type operator--(int) {
    nonconst_value_type val = operator nonconst_value_type();
    nonconst_value_type res = val--;
    operator=(val);
    return res;
  }

  self_t & operator*=(const_value_type& ref) {
    nonconst_value_type val = operator nonconst_value_type();
    val   *= ref;
    operator=(val);
    return *this;
  }

  self_t & operator/=(const_value_type& ref) {
    nonconst_value_type val = operator nonconst_value_type();
    val   /= ref;
    operator=(val);
    return *this;
  }

  self_t & operator^=(const_value_type& ref) {
    nonconst_value_type val = operator nonconst_value_type();
    val   ^= ref;
    operator=(val);
    return *this;
  }

  constexpr dart_gptr_t dart_gptr() const noexcept {
    return _gptr;
  }

  /**
   * Checks whether the globally referenced element is in
   * the calling unit's local memory.
   */
  bool is_local() const {
    dart_team_unit_t luid;
    dart_team_myid(_gptr.teamid, &luid);
    return _gptr.unitid == luid.id;
  }

  /**
   * Get a global ref to a member of a certain type at the
   * specified offset
   */
  template<typename MEMTYPE>
<<<<<<< HEAD
  GlobRef<typename internal::add_const_from_type<T, MEMTYPE>::type>
  member(size_t offs) const {
=======
  GlobRef<MEMTYPE> member(size_t offs) const {
>>>>>>> 3dab9581
    dart_gptr_t dartptr = _gptr;
    DASH_ASSERT_RETURNS(
      dart_gptr_incaddr(&dartptr, offs),
      DART_OK);
<<<<<<< HEAD
    return GlobRef<typename internal::add_const_from_type<T, MEMTYPE>::type>(dartptr);
=======
    return GlobRef<MEMTYPE>(dartptr);
>>>>>>> 3dab9581
  }

  /**
   * Get the member via pointer to member
   */
  template<class MEMTYPE, class P=T>
<<<<<<< HEAD
  GlobRef<typename internal::add_const_from_type<T, MEMTYPE>::type>
  member(
    const MEMTYPE P::*mem) const {
    // TODO: Thaaaat ... looks hacky.
    size_t offs = (size_t) &( reinterpret_cast<P*>(0)->*mem);
    return member<typename internal::add_const_from_type<T, MEMTYPE>::type>(offs);
=======
  GlobRef<MEMTYPE> member(
    const MEMTYPE P::*mem) const {
    // TODO: Thaaaat ... looks hacky.
    size_t offs = (size_t) &( reinterpret_cast<P*>(0)->*mem);
    return member<MEMTYPE>(offs);
>>>>>>> 3dab9581
  }

  /**
   * specialization which swappes the values of two global references
   */
  inline void swap(dash::GlobRef<T> & b){
    T tmp = static_cast<T>(*this);
    *this = b;
    b = tmp;
  }

private:
  dart_gptr_t _gptr;
};

template<typename T>
std::ostream & operator<<(
  std::ostream     & os,
  const GlobRef<T> & gref)
{
  char buf[100]; //
  sprintf(buf,
          "(%06X|%02X|%04X|%04X|%016lX)",
          gref._gptr.unitid,
          gref._gptr.flags,
          gref._gptr.segid,
          gref._gptr.teamid,
          gref._gptr.addr_or_offs.offset);
  os << dash::typestr(gref) << buf;
  return os;
}

/**
 * specialization for unqualified calls to swap
 */
template<typename T>
void swap(dash::GlobRef<T> && a, dash::GlobRef<T> && b){
  a.swap(b);
}

} // namespace dash

#endif // DASH__GLOBREF_H_<|MERGE_RESOLUTION|>--- conflicted
+++ resolved
@@ -155,16 +155,10 @@
   /**
    * Move Constructor
    */
-<<<<<<< HEAD
   GlobRef(self_t&& other)
     :_gptr(std::move(other._gptr))
   {
     DASH_LOG_TRACE("GlobRef.GlobRef(GlobRef &&)", _gptr);
-=======
-  self_t & operator=(const T val) {
-    set(val);
-    return *this;
->>>>>>> 3dab9581
   }
 
   /**
@@ -179,24 +173,10 @@
   /**
    * Move Assignment: Redirects to Copy Assignment
    */
-<<<<<<< HEAD
-  self_t& operator=(self_t&& other) {
-    DASH_LOG_TRACE("GlobRef.operator=(GlobRef &&)", _gptr);
-    operator=(other);
-    return *this;
-  }
-
-  /**
-   * Value-assignment operator.
-   */
-  const self_t & operator=(const value_type& val) const {
-    set(val);
-=======
   template <typename GlobRefOrElementT>
   self_t & operator=(GlobRefOrElementT && other)
   {
     set(std::forward<GlobRefOrElementT>(other));
->>>>>>> 3dab9581
     return *this;
   }
 
@@ -233,15 +213,11 @@
     return !(*this == value);
   }
 
-<<<<<<< HEAD
   void
   set(const value_type & val) const {
     static_assert(std::is_same<value_type, nonconst_value_type>::value,
                   "Cannot modify value referenced by GlobRef<const T>!");
 
-=======
-  void set(const_value_type & val) {
->>>>>>> 3dab9581
     DASH_LOG_TRACE_VAR("GlobRef.set()", val);
     DASH_LOG_TRACE_VAR("GlobRef.set", _gptr);
     // TODO: Clarify if dart-call can be avoided if
@@ -282,16 +258,11 @@
     dash::internal::put_blocking(_gptr, tptr, 1);
   }
 
-<<<<<<< HEAD
   const self_t &
   operator+=(const nonconst_value_type& ref) const {
     static_assert(std::is_same<value_type, nonconst_value_type>::value,
                   "Cannot modify value referenced by GlobRef<const T>!");
 #if 0
-=======
-  self_t & operator+=(const nonconst_value_type& ref) {
-  #if 0
->>>>>>> 3dab9581
     // TODO: Alternative implementation, possibly more efficient:
     T add_val = ref;
     T old_val;
@@ -303,11 +274,11 @@
                           dash::plus<T>().dart_operation(),
                           dash::Team::All().dart_id());
     dart_flush(_gptr);
-  #else
+#else
     nonconst_value_type val  = operator nonconst_value_type();
     val   += ref;
     operator=(val);
-  #endif
+#endif
     return *this;
   }
 
@@ -384,41 +355,25 @@
    * specified offset
    */
   template<typename MEMTYPE>
-<<<<<<< HEAD
   GlobRef<typename internal::add_const_from_type<T, MEMTYPE>::type>
   member(size_t offs) const {
-=======
-  GlobRef<MEMTYPE> member(size_t offs) const {
->>>>>>> 3dab9581
     dart_gptr_t dartptr = _gptr;
     DASH_ASSERT_RETURNS(
       dart_gptr_incaddr(&dartptr, offs),
       DART_OK);
-<<<<<<< HEAD
     return GlobRef<typename internal::add_const_from_type<T, MEMTYPE>::type>(dartptr);
-=======
-    return GlobRef<MEMTYPE>(dartptr);
->>>>>>> 3dab9581
   }
 
   /**
    * Get the member via pointer to member
    */
   template<class MEMTYPE, class P=T>
-<<<<<<< HEAD
   GlobRef<typename internal::add_const_from_type<T, MEMTYPE>::type>
   member(
     const MEMTYPE P::*mem) const {
     // TODO: Thaaaat ... looks hacky.
     size_t offs = (size_t) &( reinterpret_cast<P*>(0)->*mem);
     return member<typename internal::add_const_from_type<T, MEMTYPE>::type>(offs);
-=======
-  GlobRef<MEMTYPE> member(
-    const MEMTYPE P::*mem) const {
-    // TODO: Thaaaat ... looks hacky.
-    size_t offs = (size_t) &( reinterpret_cast<P*>(0)->*mem);
-    return member<MEMTYPE>(offs);
->>>>>>> 3dab9581
   }
 
   /**
