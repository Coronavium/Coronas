#ifndef DASH__MAKE_PATTERN_H_
#define DASH__MAKE_PATTERN_H_

#include <dash/PatternProperties.h>
#include <dash/BlockPattern.h>
#include <dash/TilePattern.h>
#include <dash/ShiftTilePattern.h>
#include <dash/util/Locality.h>

namespace dash {

template<
  typename PartitioningTags,
  typename MappingTags,
  typename LayoutTags,
  class SizeSpecType
>
TeamSpec<SizeSpecType::ndim()>
make_team_spec(
  /// Size spec of cartesian space to be distributed by the pattern.
  const SizeSpecType & sizespec)
{
  typedef typename SizeSpecType::size_type extent_t;

  DASH_LOG_TRACE("dash::make_team_spec()");
  // Deduce number of dimensions from size spec:
  const dim_t ndim   = SizeSpecType::ndim();
  // Number of processing nodes:
<<<<<<< HEAD
  auto  n_nodes    = dash::util::Locality::NumNodes();
  // Number of NUMA domains:
  auto  n_numa_dom = dash::util::Locality::NumNumaNodes();
=======
  auto  n_nodes      = dash::util::Locality::NumNodes();
  // Number of NUMA domains:
  auto  n_numa_dom   = dash::util::Locality::NumNumaNodes();
>>>>>>> 57c94646
  // Default team spec:
  dash::TeamSpec<ndim> teamspec;
  // Check for trivial case first:
  if (ndim == 1) {
    return teamspec;
  }
<<<<<<< HEAD

  // Multi-dimensional case:
  if (n_nodes == 1 ||
      PartitioningTraits::minimal ||
      (!MappingTraits::diagonal && !MappingTraits::neighbor &&
       !MappingTraits::multiple)) {
=======
  auto  n_team_units = teamspec.size();
  auto  n_elem_total = sizespec.size();

  // Multi-dimensional case:
  if (n_nodes == 1 ||
      PartitioningTags::minimal ||
      (!MappingTags::diagonal && !MappingTags::neighbor &&
       !MappingTags::multiple)) {
>>>>>>> 57c94646
    // Optimize for surface-to-volume ratio:
    teamspec.balance_extents();
  }
  // Create copy of team extents for rebalancing:
  std::array<extent_t, ndim> team_extents = teamspec.extents();

<<<<<<< HEAD
  if (!MappingTraits::multiple) {
    return teamspec;
  }
=======
  auto team_factors = dash::math::factorize(n_team_units);
  auto size_factors = dash::math::factorize(n_elem_total);

  DASH_LOG_TRACE("dash::make_team_spec",
                 "team size:",    n_team_units,
                 "factorized:",   team_factors,
                 "data extents:", n_elem_total,
                 "factorized:",   size_factors);

  // Maximum balanced block size for this sizespec and team:
  size_t max_balanced_block_size = sizespec.size();
  if (PartitioningTags::ndimensional) {
    // Partitioning in at least two dimensions required.
    // This divides the maximum balanced block size by the smallest prime
    // factor of the team size:
    max_balanced_block_size /= team_factors.begin()->first;
  }

  if (!MappingTags::multiple) {
    return teamspec;
  }
>>>>>>> 57c94646
  // Do not rebalance team on single node if its arrangement is square:
  if (n_nodes == 1 && ndim > 1 && team_extents[0] == team_extents[1]) {
    return teamspec;
  }

  // Rebalance team extents by topology measures by applying:
  //    teamsize[0] /= split_factor
  //    teamsize[1] *= split_factor
  auto split_factor = n_nodes > 1 ? n_nodes : 2;
  if (team_extents[0] % split_factor != 0) {
    split_factor = 1;
  }
  for (auto d = 0; d < ndim; ++d) {
    auto extent_d  = sizespec.extent(d);
    auto nunits_d  = teamspec.extent(d);
    DASH_LOG_TRACE("dash::make_team_spec",
                   "d:",          d,
                   "extent[d]:",  extent_d,
                   "nunits[d]:",  nunits_d);
    auto nblocks_d = nunits_d;
<<<<<<< HEAD
    if (MappingTraits::multiple) {
=======
    if (MappingTags::multiple) {
>>>>>>> 57c94646
      if (d == 0) {
        nunits_d /= split_factor;
      } else if (d == 1) {
        nunits_d *= split_factor;
      }
    }
    team_extents[d] = nunits_d;
  }
  // Make distribution spec from template- and run time parameters:
  teamspec.resize(team_extents);
  return teamspec;
}

//////////////////////////////////////////////////////////////////////////////
// Generic Abstract Pattern Factories (dash::make_pattern)
//////////////////////////////////////////////////////////////////////////////

/**
 * Generic Abstract Factory for instances of \c dash::DistributionSpec.
 * Creates a DistributionSpec object from given pattern traits.
 */
template<
  typename PartitioningTags,
  typename MappingTags,
  typename LayoutTags,
  class SizeSpecType,
  class TeamSpecType
>
DistributionSpec<SizeSpecType::ndim()>
make_distribution_spec(
  /// Size spec of cartesian space to be distributed by the pattern.
  const SizeSpecType & sizespec,
  /// Team spec containing layout of units mapped by the pattern.
  const TeamSpecType & teamspec)
{
  typedef typename SizeSpecType::size_type extent_t;

  DASH_LOG_TRACE("dash::make_distribution_spec()");
  // Deduce number of dimensions from size spec:
  const dim_t ndim = SizeSpecType::ndim();
  // Array of distribution specifiers in all dimensions,
  // e.g. { TILE(10), TILE(120) }:
  std::array<dash::Distribution, ndim> distributions;
  extent_t min_block_extent = sizespec.size();
  if (PartitioningTags::minimal) {
    // Find minimal block size in minimal partitioning, initialize with
    // pattern size (maximum):
    for (auto d = 0; d < SizeSpecType::ndim(); ++d) {
      auto extent_d    = sizespec.extent(d);
      auto nunits_d    = teamspec.extent(d);
      auto blocksize_d = extent_d / nunits_d;
      if (blocksize_d < min_block_extent) {
        min_block_extent = blocksize_d;
      }
    }
    DASH_LOG_TRACE("dash::make_distribution_spec",
                   "minimum block extent for square blocks:",
                   min_block_extent);
  }
  // Resolve balanced tile extents from size spec and team spec:
  for (auto d = 0; d < SizeSpecType::ndim(); ++d) {
    auto extent_d  = sizespec.extent(d);
    auto nunits_d  = teamspec.extent(d);
    DASH_LOG_TRACE("dash::make_distribution_spec",
                   "d:",          d,
                   "extent[d]:",  extent_d,
                   "nunits[d]:",  nunits_d);
    auto nblocks_d = nunits_d;
    if (MappingTags::diagonal || MappingTags::neighbor) {
      // Diagonal and neighbor mapping properties require occurrence of every
      // unit in any hyperplane. Use total number of units in every dimension:
      nblocks_d = teamspec.size();
      DASH_LOG_TRACE("dash::make_distribution_spec",
                     "diagonal or neighbor mapping",
                     "d", d, "nblocks_d", nblocks_d);
    } else if (PartitioningTags::minimal) {
      // Trying to assign one block per unit:
      nblocks_d = nunits_d;
      if (!MappingTags::balanced) {
        // Unbalanced mapping, trying to use same block extent in all
        // dimensions:
        nblocks_d = extent_d / min_block_extent;
        DASH_LOG_TRACE("dash::make_distribution_spec",
                       "minimal partitioning, mapping not balanced",
                       "d", d, "nblocks_d", nblocks_d);
      }
    } else if (MappingTags::balanced) {
      // Balanced mapping, i.e. same number of blocks for every unit
      if (nblocks_d % teamspec.extent(d) > 0) {
        // Extent in this dimension is not a multiple of number of units,
        // balanced mapping property cannot be satisfied:
        DASH_THROW(dash::exception::InvalidArgument,
                   "dash::make_distribution_spec: cannot distribute " <<
                   nblocks_d << " blocks to " <<
                   nunits_d  << " units in dimension " << d);
      }
    }
    auto tilesize_d = extent_d / nblocks_d;
    DASH_LOG_TRACE("dash::make_distribution_spec",
                   "tile size in dimension", d, ":", tilesize_d);
    if (PartitioningTags::balanced) {
      // Balanced partitioning, i.e. same number of elements in every block
      if (extent_d % tilesize_d > 0) {
        // Extent in this dimension is not a multiple of tile size,
        // balanced partitioning property cannot be satisfied:
        DASH_THROW(dash::exception::InvalidArgument,
                   "dash::make_distribution_spec: cannot distribute " <<
                   extent_d   << " elements to " <<
                   nblocks_d  << " blocks in dimension " << d);
      }
    }
    if (LayoutTags::linear && LayoutTags::blocked) {
      distributions[d] = dash::TILE(tilesize_d);
    } else {
      distributions[d] = dash::BLOCKCYCLIC(tilesize_d);
    }
  }
  // Make distribution spec from template- and run time parameters:
  dash::DistributionSpec<ndim> distspec(distributions);
  return distspec;
}

#if __EXP__
/**
 * Usage:
 *
 *    typedef dash::deduce_pattern_model<
 *              pattern_partitioning_properties<...>,
 *              pattern_mapping_properties<...>,
 *              pattern_layout_properties<...>
 *            >::type
 *      pattern_class;
 */
template<
  typename PartitioningTags,
  typename MappingTags,
  typename LayoutTags
>
struct deduce_pattern_model
{

}
#endif

/**
 * Generic Abstract Factory for models of the Pattern concept.
 *
 * Creates an instance of a Pattern model that satisfies the contiguos
 * linearization property from given pattern traits.
 *
 * \returns  An instance of \c dash::TilePattern if the following
 *           constraints are specified:
 *           (Partitioning: minimal)
 *           and
 *           (Layout:       blocked)
 */
template<
  typename PartitioningTags = dash::pattern_partitioning_default_properties,
  typename MappingTags      = dash::pattern_mapping_default_properties,
  typename LayoutTags       = dash::pattern_layout_default_properties,
  class    SizeSpecType,
  class    TeamSpecType
>
typename std::enable_if<
  PartitioningTags::minimal &&
  LayoutTags::blocked,
  TilePattern<SizeSpecType::ndim(),
              dash::ROW_MAJOR,
              typename SizeSpecType::index_type>
>::type
make_pattern(
  /// Size spec of cartesian space to be distributed by the pattern.
  const SizeSpecType & sizespec,
  /// Team spec containing layout of units mapped by the pattern.
  const TeamSpecType & teamspec)
{
  // Deduce number of dimensions from size spec:
  const dim_t ndim = SizeSpecType::ndim();
  // Deduce index type from size spec:
  typedef typename SizeSpecType::index_type                 index_t;
  typedef dash::TilePattern<ndim, dash::ROW_MAJOR, index_t> pattern_t;
  DASH_LOG_TRACE("dash::make_pattern", PartitioningTags());
  DASH_LOG_TRACE("dash::make_pattern", MappingTags());
  DASH_LOG_TRACE("dash::make_pattern", LayoutTags());
  DASH_LOG_TRACE_VAR("dash::make_pattern", sizespec.extents());
  DASH_LOG_TRACE_VAR("dash::make_pattern", teamspec.extents());
  // Make distribution spec from template- and run time parameters:
  auto distspec =
    make_distribution_spec<
      PartitioningTags,
      MappingTags,
      LayoutTags,
      SizeSpecType,
      TeamSpecType
    >(sizespec,
      teamspec);
  // Make pattern from template- and run time parameters:
  pattern_t pattern(sizespec,
		    distspec,
		    teamspec);
  return pattern;
}

/**
 * Generic Abstract Factory for models of the Pattern concept.
 *
 * Creates an instance of a Pattern model that satisfies the contiguos
 * linearization property from given pattern traits.
 *
 * \returns  An instance of \c dash::ShiftTilePattern if the following
 *           constraints are specified:
 *           (Mapping:       diagonal)
 *           and
 *           (Layout:        blocked
 *            or
 *            (Partitioning: balanced
 *             Dimensions:   1))
 */
template<
  typename PartitioningTags = dash::pattern_partitioning_default_properties,
  typename MappingTags      = dash::pattern_mapping_default_properties,
  typename LayoutTags       = dash::pattern_layout_default_properties,
  class    SizeSpecType,
  class    TeamSpecType
>
typename std::enable_if<
  MappingTags::diagonal &&
  (LayoutTags::blocked ||
   (PartitioningTags::balanced &&
    SizeSpecType::ndim() == 1)),
  ShiftTilePattern<SizeSpecType::ndim(),
                   dash::ROW_MAJOR,
                   typename SizeSpecType::index_type>
>::type
make_pattern(
  /// Size spec of cartesian space to be distributed by the pattern.
  const SizeSpecType & sizespec,
  /// Team spec containing layout of units mapped by the pattern.
  const TeamSpecType & teamspec)
{
  // Deduce number of dimensions from size spec:
  const dim_t ndim = SizeSpecType::ndim();
  // Deduce index type from size spec:
  typedef typename SizeSpecType::index_type                 index_t;
  typedef dash::ShiftTilePattern<ndim, dash::ROW_MAJOR, index_t> pattern_t;
  DASH_LOG_TRACE("dash::make_pattern", PartitioningTags());
  DASH_LOG_TRACE("dash::make_pattern", MappingTags());
  DASH_LOG_TRACE("dash::make_pattern", LayoutTags());
  DASH_LOG_TRACE_VAR("dash::make_pattern", sizespec.extents());
  DASH_LOG_TRACE_VAR("dash::make_pattern", teamspec.extents());
  // Make distribution spec from template- and run time parameters:
  auto distspec =
    make_distribution_spec<
      PartitioningTags,
      MappingTags,
      LayoutTags,
      SizeSpecType,
      TeamSpecType
    >(sizespec,
      teamspec);
  // Make pattern from template- and run time parameters:
  pattern_t pattern(sizespec,
		    distspec,
		    teamspec);
  return pattern;
}

/**
 * Generic Abstract Factory for models of the Pattern concept.
 *
 * Creates an instance of a Pattern model that satisfies the canonical
 * (strided) layout property from given pattern traits.
 *
 * \returns  An instance of \c dash::BlockPattern if the following constraints
 *           are specified:
 *           - Layout: canonical
 */
template<
  typename PartitioningTags = dash::pattern_partitioning_default_properties,
  typename MappingTags      = dash::pattern_mapping_default_properties,
  typename LayoutTags       = dash::pattern_layout_default_properties,
  class    SizeSpecType,
  class    TeamSpecType
>
typename std::enable_if<
  LayoutTags::canonical,
  Pattern<SizeSpecType::ndim(),
          dash::ROW_MAJOR,
          typename SizeSpecType::index_type>
>::type
make_pattern(
  /// Size spec of cartesian space to be distributed by the pattern.
  const SizeSpecType & sizespec,
  /// Team spec containing layout of units mapped by the pattern.
  const TeamSpecType & teamspec)
{
  // Deduce number of dimensions from size spec:
  const dim_t ndim = SizeSpecType::ndim();
  // Deduce index type from size spec:
  typedef typename SizeSpecType::index_type             index_t;
  typedef dash::Pattern<ndim, dash::ROW_MAJOR, index_t> pattern_t;
  DASH_LOG_TRACE("dash::make_pattern", PartitioningTags());
  DASH_LOG_TRACE("dash::make_pattern", MappingTags());
  DASH_LOG_TRACE("dash::make_pattern", LayoutTags());
  // Make distribution spec from template- and run time parameters:
  auto distspec =
    make_distribution_spec<
      PartitioningTags,
      MappingTags,
      LayoutTags,
      SizeSpecType,
      TeamSpecType
    >(sizespec,
      teamspec);
  // Make pattern from template- and run time parameters:
  pattern_t pattern(sizespec,
                    distspec,
                    teamspec);
  return pattern;
}

} // namespace dash

#endif // DASH__MAKE_PATTERN_H_<|MERGE_RESOLUTION|>--- conflicted
+++ resolved
@@ -26,29 +26,15 @@
   // Deduce number of dimensions from size spec:
   const dim_t ndim   = SizeSpecType::ndim();
   // Number of processing nodes:
-<<<<<<< HEAD
-  auto  n_nodes    = dash::util::Locality::NumNodes();
-  // Number of NUMA domains:
-  auto  n_numa_dom = dash::util::Locality::NumNumaNodes();
-=======
   auto  n_nodes      = dash::util::Locality::NumNodes();
   // Number of NUMA domains:
   auto  n_numa_dom   = dash::util::Locality::NumNumaNodes();
->>>>>>> 57c94646
   // Default team spec:
   dash::TeamSpec<ndim> teamspec;
   // Check for trivial case first:
   if (ndim == 1) {
     return teamspec;
   }
-<<<<<<< HEAD
-
-  // Multi-dimensional case:
-  if (n_nodes == 1 ||
-      PartitioningTraits::minimal ||
-      (!MappingTraits::diagonal && !MappingTraits::neighbor &&
-       !MappingTraits::multiple)) {
-=======
   auto  n_team_units = teamspec.size();
   auto  n_elem_total = sizespec.size();
 
@@ -57,18 +43,12 @@
       PartitioningTags::minimal ||
       (!MappingTags::diagonal && !MappingTags::neighbor &&
        !MappingTags::multiple)) {
->>>>>>> 57c94646
     // Optimize for surface-to-volume ratio:
     teamspec.balance_extents();
   }
   // Create copy of team extents for rebalancing:
   std::array<extent_t, ndim> team_extents = teamspec.extents();
 
-<<<<<<< HEAD
-  if (!MappingTraits::multiple) {
-    return teamspec;
-  }
-=======
   auto team_factors = dash::math::factorize(n_team_units);
   auto size_factors = dash::math::factorize(n_elem_total);
 
@@ -90,7 +70,6 @@
   if (!MappingTags::multiple) {
     return teamspec;
   }
->>>>>>> 57c94646
   // Do not rebalance team on single node if its arrangement is square:
   if (n_nodes == 1 && ndim > 1 && team_extents[0] == team_extents[1]) {
     return teamspec;
@@ -111,11 +90,7 @@
                    "extent[d]:",  extent_d,
                    "nunits[d]:",  nunits_d);
     auto nblocks_d = nunits_d;
-<<<<<<< HEAD
-    if (MappingTraits::multiple) {
-=======
     if (MappingTags::multiple) {
->>>>>>> 57c94646
       if (d == 0) {
         nunits_d /= split_factor;
       } else if (d == 1) {
