#ifndef DASH__CSR_PATTERN_1D_H_
#define DASH__CSR_PATTERN_1D_H_

#include <functional>
#include <array>
#include <vector>
#include <type_traits>

#include <dash/Types.h>
#include <dash/Enums.h>
#include <dash/Distribution.h>
#include <dash/Exception.h>
#include <dash/Dimensional.h>
#include <dash/Cartesian.h>
#include <dash/Team.h>
#include <dash/PatternProperties.h>

#include <dash/internal/Math.h>
#include <dash/internal/Logging.h>
#include <dash/internal/PatternArguments.h>

namespace dash {

/**
 * Irregular Pattern for Compressed Sparse Row Storage.
 *
 * \concept{DashPatternConcept}
 */
template<
  dim_t      NumDimensions,
  MemArrange Arrangement  = dash::ROW_MAJOR,
  typename   IndexType    = dash::default_index_t
>
class CSRPattern;

/**
 * Irregular Pattern for Compressed Sparse Row Storage.
 * Specialization for 1-dimensional data.
 *
 * \concept{DashPatternConcept}
 */
template<
  MemArrange Arrangement,
  typename   IndexType
>
class CSRPattern<1, Arrangement, IndexType>
{
private:
  static const dim_t NumDimensions = 1;

public:
  static constexpr char const * PatternName = "CSRPattern1D";

public:
  /// Satisfiable properties in pattern property category Partitioning:
  typedef pattern_partitioning_properties<
              // Minimal number of blocks in every dimension, i.e. one block
              // per unit.
              pattern_partitioning_tag::minimal,
              // Block extents are constant for every dimension.
              pattern_partitioning_tag::rectangular,
              // Identical number of elements in every block.
              pattern_partitioning_tag::balanced,
              // Size of blocks may differ.
              pattern_partitioning_tag::unbalanced
          > partitioning_properties;
  /// Satisfiable properties in pattern property category Mapping:
  typedef pattern_mapping_properties<
              // Number of blocks assigned to a unit may differ.
              pattern_mapping_tag::unbalanced
          > mapping_properties;
  /// Satisfiable properties in pattern property category Layout:
  typedef pattern_layout_properties<
              // Elements are contiguous in local memory within single block.
              pattern_layout_tag::blocked,
              // Local element order corresponds to a logical linearization
              // within single blocks.
              pattern_layout_tag::linear
          > layout_properties;

private:
  /// Fully specified type definition of self
  typedef CSRPattern<NumDimensions, Arrangement, IndexType>
    self_t;
  /// Derive size type from given signed index / ptrdiff type
  typedef typename std::make_unsigned<IndexType>::type
    SizeType;
  typedef CartesianIndexSpace<NumDimensions, Arrangement, IndexType>
    MemoryLayout_t;
  typedef CartesianIndexSpace<NumDimensions, Arrangement, IndexType>
    LocalMemoryLayout_t;
  typedef CartesianSpace<NumDimensions, SizeType>
    BlockSpec_t;
  typedef DistributionSpec<NumDimensions>
    DistributionSpec_t;
  typedef TeamSpec<NumDimensions, IndexType>
    TeamSpec_t;
  typedef SizeSpec<NumDimensions, SizeType>
    SizeSpec_t;
  typedef ViewSpec<NumDimensions, IndexType>
    ViewSpec_t;
  typedef internal::PatternArguments<NumDimensions, IndexType>
    PatternArguments_t;

public:
  typedef IndexType   index_type;
  typedef SizeType    size_type;
  typedef ViewSpec_t  viewspec_type;
  typedef struct {
    dart_unit_t                           unit;
    IndexType                             index;
  } local_index_t;
  typedef struct {
    dart_unit_t                           unit;
    std::array<index_type, NumDimensions> coords;
  } local_coords_t;

public:
  /**
   * Constructor, initializes a pattern from an argument list consisting
   * of the pattern size (extent, number of elements) followed by an optional
   * distribution type.
   *
   */
  template<typename ... Args>
  CSRPattern(
    /// Argument list consisting of the pattern size (extent, number of
    /// elements) in every dimension followed by optional distribution
    /// types.
    SizeType arg,
    /// Argument list consisting of the pattern size (extent, number of
    /// elements) in every dimension followed by optional distribution
    /// types.
    Args && ... args)
  : _arguments(arg, args...),
    _size(_arguments.sizespec().size()),
    _local_sizes(initialize_local_sizes(
        _size,
        _arguments.distspec(),
        _arguments.team())),
    _block_offsets(initialize_block_offsets(
        _local_sizes)),
    _memory_layout(std::array<SizeType, 1> {{ _size }}),
    _blockspec(initialize_blockspec(
        _size,
        _local_sizes)),
    _distspec(_arguments.distspec()),
    _team(&_arguments.team()),
    _teamspec(_arguments.teamspec()),
    _nunits(_team->size()),
    _blocksize(initialize_blocksize(
        _size,
        _distspec,
        _nunits)),
    _nblocks(_nunits),
    _local_size(
<<<<<<< HEAD
        initialize_local_extent(_team->myid())),
    _local_memory_layout(std::array<SizeType, 1> {{ _local_size }}),
    _local_capacity(initialize_local_capacity())
=======
        initialize_local_extent(
          _team->myid(),
          _local_sizes)),
    _local_memory_layout(std::array<SizeType, 1> {{ _local_size }}),
    _local_capacity(initialize_local_capacity(_local_sizes))
>>>>>>> 23f4a861
  {
    DASH_LOG_TRACE("CSRPattern()", "Constructor with argument list");
    DASH_ASSERT_EQ(
      _local_sizes.size(), _nunits,
      "Number of given local sizes "   << _local_sizes.size() << " " <<
      "does not match number of units" << _nunits);
    initialize_local_range();
    DASH_LOG_TRACE("CSRPattern()", "CSRPattern initialized");
  }

  /**
   * Constructor, initializes a pattern from explicit instances of
   * \c SizeSpec, \c DistributionSpec and \c Team.
   *
   */
  CSRPattern(
    /// Size spec of the pattern.
    const SizeSpec_t         & sizespec,
    /// Distribution spec.
    const DistributionSpec_t & distspec,
    /// Team containing units to which this pattern maps its elements.
    Team                     & team = dash::Team::All())
  : _size(sizespec.size()),
    _local_sizes(initialize_local_sizes(
        _size,
        distspec,
        team)),
    _block_offsets(initialize_block_offsets(
        _local_sizes)),
    _memory_layout(std::array<SizeType, 1> {{ _size }}),
    _blockspec(initialize_blockspec(
        _size,
        _local_sizes)),
    _distspec(DistributionSpec_t()),
    _team(&team),
    _teamspec(_distspec, *_team),
    _nunits(_team->size()),
    _blocksize(initialize_blocksize(
        _size,
        _distspec,
        _nunits)),
    _nblocks(_nunits),
    _local_size(
<<<<<<< HEAD
        initialize_local_extent(_team->myid())),
    _local_memory_layout(std::array<SizeType, 1> {{ _local_size }}),
    _local_capacity(initialize_local_capacity())
=======
        initialize_local_extent(
          _team->myid(),
          _local_sizes)),
    _local_memory_layout(std::array<SizeType, 1> {{ _local_size }}),
    _local_capacity(initialize_local_capacity(_local_sizes))
>>>>>>> 23f4a861
  {
    DASH_LOG_TRACE("CSRPattern()", "(sizespec, dist, team)");
    DASH_ASSERT_EQ(
      _local_sizes.size(), _nunits,
      "Number of given local sizes "   << _local_sizes.size() << " " <<
      "does not match number of units" << _nunits);
    initialize_local_range();
    DASH_LOG_TRACE("CSRPattern()", "CSRPattern initialized");
  }

  /**
   * Constructor, initializes a pattern from an argument list consisting
   * of the pattern size (extent, number of elements) followed by an optional
   * distribution type.
   *
   */
  template<typename ... Args>
  CSRPattern(
    /// Number of local elements for every unit in the active team.
    const std::vector<size_type> & local_sizes,
    /// Argument list consisting of the pattern size (extent, number of
    /// elements) in every dimension followed by optional distribution
    /// types.
    SizeType arg,
    /// Argument list consisting of the pattern size (extent, number of
    /// elements) in every dimension followed by optional distribution
    /// types.
    Args && ... args)
  : _arguments(arg, args...),
    _size(_arguments.sizespec().size()),
    _local_sizes(local_sizes),
    _block_offsets(initialize_block_offsets(
        _local_sizes)),
    _memory_layout(std::array<SizeType, 1> {{ _size }}),
    _blockspec(initialize_blockspec(
        _size,
        _local_sizes)),
    _distspec(_arguments.distspec()),
    _team(&_arguments.team()),
    _teamspec(_arguments.teamspec()),
    _nunits(_team->size()),
    _blocksize(initialize_blocksize(
        _size,
        _distspec,
        _nunits)),
    _nblocks(_nunits),
    _local_size(
<<<<<<< HEAD
        initialize_local_extent(_team->myid())),
    _local_memory_layout(std::array<SizeType, 1> {{ _local_size }}),
    _local_capacity(initialize_local_capacity())
=======
        initialize_local_extent(
          _team->myid(),
          _local_sizes)),
    _local_memory_layout(std::array<SizeType, 1> {{ _local_size }}),
    _local_capacity(initialize_local_capacity(_local_sizes))
>>>>>>> 23f4a861
  {
    DASH_LOG_TRACE("CSRPattern()", "Constructor with argument list");
    DASH_ASSERT_EQ(
      _local_sizes.size(), _nunits,
      "Number of given local sizes "   << _local_sizes.size() << " " <<
      "does not match number of units" << _nunits);
    initialize_local_range();
    DASH_LOG_TRACE("CSRPattern()", "CSRPattern initialized");
  }

  /**
   * Constructor, initializes a pattern from explicit instances of
   * \c SizeSpec, \c DistributionSpec, \c TeamSpec and a \c Team.
   *
   */
  CSRPattern(
    /// Number of local elements for every unit in the active team.
    const std::vector<size_type>          & local_sizes,
    /// Cartesian arrangement of units within the team
    const TeamSpec_t                      & teamspec,
    /// Team containing units to which this pattern maps its elements
    dash::Team                            & team     = dash::Team::All())
  : _size(initialize_size(
        local_sizes)),
    _local_sizes(local_sizes),
    _block_offsets(initialize_block_offsets(
        _local_sizes)),
    _memory_layout(std::array<SizeType, 1> {{ _size }}),
    _blockspec(initialize_blockspec(
        _size,
        _local_sizes)),
    _distspec(DistributionSpec_t()),
    _team(&team),
    _teamspec(
        teamspec,
        _distspec,
        *_team),
    _nunits(_team->size()),
    _blocksize(initialize_blocksize(
        _size,
        _distspec,
        _nunits)),
    _nblocks(_nunits),
    _local_size(
<<<<<<< HEAD
        initialize_local_extent(_team->myid())),
    _local_memory_layout(std::array<SizeType, 1> {{ _local_size }}),
    _local_capacity(initialize_local_capacity())
=======
        initialize_local_extent(
          _team->myid(),
          _local_sizes)),
    _local_memory_layout(std::array<SizeType, 1> {{ _local_size }}),
    _local_capacity(initialize_local_capacity(_local_sizes))
>>>>>>> 23f4a861
  {
    DASH_LOG_TRACE("CSRPattern()", "(sizespec, dist, teamspec, team)");
    DASH_ASSERT_EQ(
      _local_sizes.size(), _nunits,
      "Number of given local sizes "   << _local_sizes.size() << " " <<
      "does not match number of units" << _nunits);
    initialize_local_range();
    DASH_LOG_TRACE("CSRPattern()", "CSRPattern initialized");
  }

  /**
   * Constructor, initializes a pattern from explicit instances of
   * \c SizeSpec, \c DistributionSpec, \c TeamSpec and a \c Team.
   *
   */
  CSRPattern(
    /// Number of local elements for every unit in the active team.
    const std::vector<size_type> & local_sizes,
    /// Team containing units to which this pattern maps its elements
    Team                         & team = dash::Team::All())
  : _size(
      initialize_size(
        local_sizes)),
    _local_sizes(local_sizes),
    _block_offsets(
      initialize_block_offsets(
        _local_sizes)),
    _memory_layout(std::array<SizeType, 1> {{ _size }}),
<<<<<<< HEAD
    _blockspec(initialize_blockspec(
=======
    _blockspec(
      initialize_blockspec(
>>>>>>> 23f4a861
        _size,
        _local_sizes)),
    _distspec(DistributionSpec_t()),
    _team(&team),
    _teamspec(_distspec, *_team),
    _nunits(_team->size()),
    _blocksize(
      initialize_blocksize(
        _size,
        _distspec,
        _nunits)),
    _nblocks(_nunits),
    _local_size(
<<<<<<< HEAD
        initialize_local_extent(_team->myid())),
    _local_memory_layout(std::array<SizeType, 1> {{ _local_size }}),
    _local_capacity(initialize_local_capacity())
=======
        initialize_local_extent(
          _team->myid(),
          _local_sizes)),
    _local_memory_layout(
      std::array<SizeType, 1> {{ _local_size }}),
    _local_capacity(
      initialize_local_capacity(_local_sizes))
>>>>>>> 23f4a861
  {
    DASH_LOG_TRACE("CSRPattern()", "(sizespec, dist, team)");
    DASH_ASSERT_EQ(
      _local_sizes.size(), _nunits,
      "Number of given local sizes "   << _local_sizes.size() << " " <<
      "does not match number of units" << _nunits);
    initialize_local_range();
    DASH_LOG_TRACE("CSRPattern()", "CSRPattern initialized");
  }

  /**
   * Copy constructor.
   */
  CSRPattern(const self_t & other)
  : _size(other._size),
    _local_sizes(other._local_sizes),
    _block_offsets(other._block_offsets),
    _memory_layout(other._memory_layout),
    _blockspec(other._blockspec),
    _distspec(other._distspec),
    _team(other._team),
    _teamspec(other._teamspec),
    _nunits(other._nunits),
    _blocksize(other._blocksize),
    _nblocks(other._nblocks),
    _local_size(other._local_size),
    _local_memory_layout(other._local_memory_layout),
    _local_capacity(other._local_capacity),
    _lbegin(other._lbegin),
    _lend(other._lend)
  {
    // No need to copy _arguments as it is just used to
    // initialize other members.
    DASH_LOG_TRACE("CSRPattern(other)", "CSRPattern copied");
  }

  /**
   * Copy constructor using non-const lvalue reference parameter.
   *
   * Introduced so variadic constructor is not a better match for
   * copy-construction.
   */
  CSRPattern(self_t & other)
  : CSRPattern(static_cast<const self_t &>(other))
  { }

  /**
   * Equality comparison operator.
   */
  bool operator==(
    /// Pattern instance to compare for equality
    const self_t & other) const
  {
    if (this == &other) {
      return true;
    }
    // no need to compare all members as most are derived from
    // constructor arguments.
    return(
      _size        == other._size &&
      _local_sizes == other._local_sizes &&
      _distspec    == other._distspec &&
      _teamspec    == other._teamspec &&
      _nblocks     == other._nblocks &&
      _blocksize   == other._blocksize &&
      _nunits      == other._nunits
    );
  }

  /**
   * Inquality comparison operator.
   */
  bool operator!=(
    /// Pattern instance to compare for inequality
    const self_t & other) const
  {
    return !(*this == other);
  }

  /**
   * Assignment operator.
   */
  self_t & operator=(const self_t & other)
  {
    DASH_LOG_TRACE("CSRPattern.=(other)");
    if (this != &other) {
      _size                = other._size;
      _local_sizes         = other._local_sizes;
      _block_offsets       = other._block_offsets;
      _memory_layout       = other._memory_layout;
      _blockspec           = other._blockspec;
      _distspec            = other._distspec;
      _team                = other._team;
      _teamspec            = other._teamspec;
      _local_size          = other._local_size;
      _local_memory_layout = other._local_memory_layout;
      _blocksize           = other._blocksize;
      _nblocks             = other._nblocks;
      _local_capacity      = other._local_capacity;
      _nunits              = other._nunits;
      _lbegin              = other._lbegin;
      _lend                = other._lend;
      DASH_LOG_TRACE("CSRPattern.=(other)", "CSRPattern assigned");
    }
    return *this;
  }

  /**
   * Resolves the global index of the first local element in the pattern.
   *
   * \see DashPatternConcept
   */
  IndexType lbegin() const
  {
    return _lbegin;
  }

  /**
   * Resolves the global index past the last local element in the pattern.
   *
   * \see DashPatternConcept
   */
  IndexType lend() const
  {
    return _lend;
  }

  ////////////////////////////////////////////////////////////////////////////
  /// unit_at
  ////////////////////////////////////////////////////////////////////////////

  /**
   * Convert given point in pattern to its assigned unit id.
   *
   * \see DashPatternConcept
   */
  dart_unit_t unit_at(
    /// Absolute coordinates of the point
    const std::array<IndexType, NumDimensions> & coords,
    /// View specification (offsets) to apply on \c coords
    const ViewSpec_t & viewspec) const
  {
    DASH_LOG_TRACE_VAR("CSRPattern.unit_at()", coords);
    // Apply viewspec offsets to coordinates:
    dart_unit_t unit_id = ((coords[0] + viewspec[0].offset) / _blocksize)
                          % _nunits;
    DASH_LOG_TRACE_VAR("CSRPattern.unit_at >", unit_id);
    return unit_id;
  }

  /**
   * Convert given coordinate in pattern to its assigned unit id.
   *
   * \see DashPatternConcept
   */
  dart_unit_t unit_at(
    const std::array<IndexType, NumDimensions> & g_coords) const
  {
    DASH_LOG_TRACE_VAR("CSRPattern.unit_at()", g_coords);
    dart_unit_t unit_idx = 0;
    auto g_coord         = g_coords[0];
    for (; unit_idx < _nunits - 1; ++unit_idx) {
      if (_block_offsets[unit_idx+1] >= g_coord) {
        DASH_LOG_TRACE_VAR("CSRPattern.unit_at >", unit_idx);
        return unit_idx;
      }
    }
    DASH_LOG_TRACE_VAR("CSRPattern.unit_at >", _nunits-1);
    return _nunits-1;
  }

  /**
   * Convert given global linear index to its assigned unit id.
   *
   * \see DashPatternConcept
   */
  dart_unit_t unit_at(
    /// Global linear element offset
    IndexType global_pos,
    /// View to apply global position
    const ViewSpec_t & viewspec) const
  {
    DASH_LOG_TRACE_VAR("CSRPattern.unit_at()", global_pos);
    DASH_LOG_TRACE_VAR("CSRPattern.unit_at()", viewspec);
    dart_unit_t unit_idx = 0;
    // Apply viewspec offsets to coordinates:
    auto g_coord         = global_pos + viewspec[0].offset;
    for (; unit_idx < _nunits - 1; ++unit_idx) {
      if (_block_offsets[unit_idx+1] >= static_cast<size_type>(g_coord)) {
        DASH_LOG_TRACE_VAR("CSRPattern.unit_at >", unit_idx);
        return unit_idx;
      }
    }
    DASH_LOG_TRACE_VAR("CSRPattern.unit_at >", _nunits-1);
    return _nunits-1;
  }

  /**
   * Convert given global linear index to its assigned unit id.
   *
   * \see DashPatternConcept
   */
  dart_unit_t unit_at(
    /// Global linear element offset
    IndexType g_index) const
  {
    DASH_LOG_TRACE_VAR("CSRPattern.unit_at()", g_index);
    for (size_type unit_idx = 0; unit_idx < _nunits - 1; ++unit_idx) {
      if (_block_offsets[unit_idx+1] > static_cast<size_type>(g_index)) {
        DASH_LOG_TRACE_VAR("CSRPattern.unit_at >", unit_idx);
        return unit_idx;
      }
    }
    DASH_LOG_TRACE_VAR("CSRPattern.unit_at >", _nunits-1);
    return _nunits-1;
  }

  ////////////////////////////////////////////////////////////////////////////
  /// extent
  ////////////////////////////////////////////////////////////////////////////

  /**
   * The number of elements in this pattern in the given dimension.
   *
   * \see  blocksize()
   * \see  local_size()
   * \see  local_extent()
   *
   * \see  DashPatternConcept
   */
  IndexType extent(dim_t dim) const
  {
    DASH_ASSERT_EQ(
      0, dim,
      "Wrong dimension for Pattern::local_extent. " <<
      "Expected dimension = 0, got " << dim);
    return _size;
  }

  /**
   * The actual number of elements in this pattern that are local to the
   * calling unit in the given dimension.
   *
   * \see  local_extents()
   * \see  blocksize()
   * \see  local_size()
   * \see  extent()
   *
   * \see  DashPatternConcept
   */
  IndexType local_extent(dim_t dim) const
  {
    DASH_ASSERT_EQ(
      0, dim,
      "Wrong dimension for Pattern::local_extent. " <<
      "Expected dimension = 0, got " << dim);
    return _local_size;
  }

  /**
   * The actual number of elements in this pattern that are local to the
   * given unit, by dimension.
   *
   * \see  local_extent()
   * \see  blocksize()
   * \see  local_size()
   * \see  extent()
   *
   * \see  DashPatternConcept
   */
  std::array<SizeType, NumDimensions> local_extents(
    dart_unit_t unit) const
  {
    DASH_LOG_DEBUG_VAR("CSRPattern.local_extents()", unit);
    DASH_LOG_DEBUG_VAR("CSRPattern.local_extents >", _local_size);
    return std::array<SizeType, 1> {{ _local_size }};
  }

  ////////////////////////////////////////////////////////////////////////////
  /// local
  ////////////////////////////////////////////////////////////////////////////

  /**
   * Convert given local coordinates and viewspec to linear local offset
   * (index).
   *
   * \see DashPatternConcept
   */
  IndexType local_at(
    /// Point in local memory
    const std::array<IndexType, NumDimensions> & local_coords,
    /// View specification (offsets) to apply on \c coords
    const ViewSpec_t & viewspec) const
  {
    return local_coords[0] + viewspec[0].offset;
  }

  /**
   * Convert given local coordinates to linear local offset (index).
   *
   * \see DashPatternConcept
   */
  IndexType local_at(
    /// Point in local memory
    const std::array<IndexType, NumDimensions> & local_coords) const
  {
    return local_coords[0];
  }

  /**
   * Converts global coordinates to their associated unit and its respective
   * local coordinates.
   *
   * NOTE: Same as \c local_index.
   *
   * \see  DashPatternConcept
   */
  local_coords_t local(
    const std::array<IndexType, NumDimensions> & g_coords) const
  {
    DASH_LOG_TRACE_VAR("CSRPattern.local()", g_coords);
    IndexType     g_index = g_coords[0];
    local_index_t l_index;
    for (auto unit_idx = _nunits-1; unit_idx >= 0; --unit_idx) {
      index_type block_offset = _block_offsets[unit_idx];
      if (block_offset <= g_index) {
        l_index.unit  = unit_idx;
        l_index.index = g_index - block_offset;
        DASH_LOG_TRACE_VAR("CSRPattern.local >", l_index.unit);
        DASH_LOG_TRACE_VAR("CSRPattern.local >", l_index.index);
        return l_index;
      }
    }
    DASH_THROW(
      dash::exception::InvalidArgument,
      "CSRPattern.local: global coord " << g_index << " is out of bounds");
  }

  /**
   * Converts global index to its associated unit and respective local index.
   *
   * NOTE: Same as \c local_index.
   *
   * \see  DashPatternConcept
   */
  local_index_t local(
    IndexType g_index) const
  {
    DASH_LOG_TRACE_VAR("CSRPattern.local()", g_index);
    DASH_ASSERT_GT(_nunits, 0,
                   "team size is 0");
    DASH_ASSERT_GE(_block_offsets.size(), _nunits,
                   "missing block offsets");
    local_index_t l_index;
    index_type    unit_idx = static_cast<index_type>(_nunits-1);
    for (; unit_idx >= 0; --unit_idx) {
      index_type block_offset = _block_offsets[unit_idx];
      if (block_offset <= g_index) {
        l_index.unit  = unit_idx;
        l_index.index = g_index - block_offset;
        DASH_LOG_TRACE_VAR("CSRPattern.local >", l_index.unit);
        DASH_LOG_TRACE_VAR("CSRPattern.local >", l_index.index);
        return l_index;
      }
    }
    DASH_THROW(
      dash::exception::InvalidArgument,
      "CSRPattern.local: global index " << g_index << " is out of bounds");
  }

  /**
   * Converts global coordinates to their associated unit's respective
   * local coordinates.
   *
   * \see  DashPatternConcept
   */
  std::array<IndexType, NumDimensions> local_coords(
    const std::array<IndexType, NumDimensions> & g_coords) const
  {
    DASH_LOG_TRACE_VAR("CSRPattern.local_coords()", g_coords);
    IndexType  g_index  = g_coords[0];
    index_type unit_idx = static_cast<index_type>(_nunits-1);
    for (; unit_idx >= 0; --unit_idx) {
      index_type block_offset = _block_offsets[unit_idx];
      if (block_offset <= g_index) {
        auto l_coord = g_index - block_offset;
        DASH_LOG_TRACE_VAR("CSRPattern.local_coords >", l_coord);
        return std::array<IndexType, 1> {{ l_coord }};
      }
    }
    DASH_THROW(
      dash::exception::InvalidArgument,
      "CSRPattern.local_coords: global index " << g_index <<
      " is out of bounds");
  }

  /**
   * Converts global coordinates to their associated unit and their respective
   * local index.
   *
   * \see  DashPatternConcept
   */
  local_index_t local_index(
    const std::array<IndexType, NumDimensions> & g_coords) const
  {
    IndexType g_index = g_coords[0];
    DASH_LOG_TRACE_VAR("CSRPattern.local_index()", g_coords);
    local_index_t l_index;
    index_type    unit_idx = static_cast<index_type>(_nunits-1);
    for (; unit_idx >= 0; --unit_idx) {
      index_type block_offset = _block_offsets[unit_idx];
      if (block_offset <= g_index) {
        l_index.unit  = unit_idx;
        l_index.index = g_index - block_offset;
        DASH_LOG_TRACE_VAR("CSRPattern.local >", l_index.unit);
        DASH_LOG_TRACE_VAR("CSRPattern.local >", l_index.index);
        return l_index;
      }
    }
    DASH_THROW(
      dash::exception::InvalidArgument,
      "CSRPattern.local: global index " << g_index << " is out of bounds");
  }

  ////////////////////////////////////////////////////////////////////////////
  /// global
  ////////////////////////////////////////////////////////////////////////////

  /**
   * Converts local coordinates of a given unit to global coordinates.
   *
   * \see  DashPatternConcept
   */
  std::array<IndexType, NumDimensions> global(
    dart_unit_t unit,
    const std::array<IndexType, NumDimensions> & local_coords) const
  {
    DASH_LOG_DEBUG_VAR("CSRPattern.global()", unit);
    DASH_LOG_DEBUG_VAR("CSRPattern.global()", local_coords);
    DASH_LOG_TRACE_VAR("CSRPattern.global", _nunits);
    if (_nunits < 2) {
      return local_coords;
    }
    // Initialize global index with element phase (= local coords):
    index_type glob_index = _block_offsets[unit] + local_coords[0];
    DASH_LOG_TRACE_VAR("CSRPattern.global >", glob_index);
    return std::array<IndexType, 1> {{ glob_index }};
  }

  /**
   * Converts local coordinates of active unit to global coordinates.
   *
   * \see  DashPatternConcept
   */
  std::array<IndexType, NumDimensions> global(
    const std::array<IndexType, NumDimensions> & l_coords) const
  {
    return global(_team->myid(), l_coords);
  }

  /**
   * Resolve an element's linear global index from the given unit's local
   * index of that element.
   *
   * \see  at  Inverse of local()
   *
   * \see  DashPatternConcept
   */
  IndexType global(
    dart_unit_t unit,
    IndexType l_index) const
  {
    return global(unit, std::array<IndexType, 1> {{ l_index }})[0];
  }

  /**
   * Resolve an element's linear global index from the calling unit's local
   * index of that element.
   *
   * \see  at  Inverse of local()
   *
   * \see  DashPatternConcept
   */
  IndexType global(
    IndexType l_index) const
  {
    return global(_team->myid(), std::array<IndexType, 1> {{ l_index }})[0];
  }

  /**
   * Resolve an element's linear global index from a given unit's local
   * coordinates of that element.
   *
   * \see  at
   *
   * \see  DashPatternConcept
   */
  IndexType global_index(
    dart_unit_t unit,
    const std::array<IndexType, NumDimensions> & l_coords) const
  {
    auto g_index = global(unit, l_coords[0]);
    return g_index;
  }

  ////////////////////////////////////////////////////////////////////////////
  /// at
  ////////////////////////////////////////////////////////////////////////////

  /**
   * Global coordinates to local index.
   *
   * Convert given global coordinates in pattern to their respective
   * linear local index.
   *
   * \see  DashPatternConcept
   */
  IndexType at(
    const std::array<IndexType, NumDimensions> & g_coords) const
  {
    return local_coords(g_coords)[0];
  }

  /**
   * Global coordinates and viewspec to local index.
   *
   * Convert given global coordinate in pattern to its linear local index.
   *
   * \see  DashPatternConcept
   */
  IndexType at(
    const std::array<IndexType, NumDimensions> & g_coords,
    const ViewSpec_t & viewspec) const
  {
    auto vs_coords = g_coords;
    vs_coords[0] += viewspec[0].offset;
    return local_coords(vs_coords)[0];
  }

  /**
   * Global coordinates to local index.
   *
   * Convert given coordinate in pattern to its linear local index.
   *
   * \see  DashPatternConcept
   */
  template<typename ... Values>
  IndexType at(IndexType value, Values ... values) const
  {
    static_assert(
      sizeof...(values) == NumDimensions-1,
      "Wrong parameter number");
    std::array<IndexType, NumDimensions> inputindex = {{
      value, (IndexType)values...
      }};
    return at(inputindex);
  }

  ////////////////////////////////////////////////////////////////////////////
  /// is_local
  ////////////////////////////////////////////////////////////////////////////

  /**
   * Whether there are local elements in a dimension at a given offset,
   * e.g. in a specific row or column.
   *
   * \see  DashPatternConcept
   */
  bool has_local_elements(
    /// Dimension to check
    dim_t dim,
    /// Offset in dimension
    IndexType dim_offset,
    /// DART id of the unit
    dart_unit_t unit,
    /// Viewspec to apply
    const ViewSpec_t & viewspec) const
  {
    DASH_ASSERT_EQ(
      0, dim,
      "Wrong dimension for Pattern::has_local_elements. " <<
      "Expected dimension = 0, got " << dim);
    DASH_LOG_TRACE_VAR("CSRPattern.has_local_elements()", dim_offset);
    DASH_LOG_TRACE_VAR("CSRPattern.has_local_elements()", unit);
    DASH_LOG_TRACE_VAR("CSRPattern.has_local_elements()", viewspec);
    DASH_THROW(
      dash::exception::NotImplemented,
      "CSRPattern.has_local_elements is not implemented");
  }

  /**
   * Whether the given global index is local to the specified unit.
   *
   * \see  DashPatternConcept
   */
  inline bool is_local(
    IndexType index,
    dart_unit_t unit) const
  {
    DASH_LOG_TRACE_VAR("CSRPattern.is_local()", index);
    DASH_LOG_TRACE_VAR("CSRPattern.is_local()", unit);
    bool is_loc = index >= _block_offsets[unit] &&
                  (unit == _nunits-1 ||
                   index <  _block_offsets[unit+1]);
    DASH_LOG_TRACE_VAR("CSRPattern.is_local >", is_loc);
    return is_loc;
  }

  /**
   * Whether the given global index is local to the unit that created
   * this pattern instance.
   *
   * \see  DashPatternConcept
   */
  inline bool is_local(
    IndexType index) const
  {
    auto unit = team().myid();
    DASH_LOG_TRACE_VAR("CSRPattern.is_local()", index);
    DASH_LOG_TRACE_VAR("CSRPattern.is_local", unit);
    bool is_loc = index >= _block_offsets[unit] &&
                  (unit == _nunits-1 ||
                   index <  _block_offsets[unit+1]);
    DASH_LOG_TRACE_VAR("CSRPattern.is_local >", is_loc);
    return is_loc;
  }

  ////////////////////////////////////////////////////////////////////////////
  /// block
  ////////////////////////////////////////////////////////////////////////////

  /**
   * Cartesian arrangement of pattern blocks.
   */
  const BlockSpec_t & blockspec() const
  {
    return _blockspec;
  }

  /**
   * Index of block at given global coordinates.
   *
   * \see  DashPatternConcept
   */
  index_type block_at(
    /// Global coordinates of element
    const std::array<index_type, NumDimensions> & g_coords) const
  {
    DASH_LOG_TRACE_VAR("CSRPattern.block_at()", g_coords);
    dart_unit_t block_idx = 0;
    auto g_coord         = g_coords[0];
    for (; block_idx < _nunits - 1; ++block_idx) {
      if (_block_offsets[block_idx+1] >= g_coord) {
        DASH_LOG_TRACE_VAR("CSRPattern.block_at >", block_idx);
        return block_idx;
      }
    }
    DASH_LOG_TRACE_VAR("CSRPattern.block_at >", _nunits-1);
    return _nunits-1;
  }

  /**
   * View spec (offset and extents) of block at global linear block index in
   * cartesian element space.
   */
  ViewSpec_t block(
    index_type g_block_index) const
  {
    DASH_LOG_DEBUG_VAR("CSRPattern<1>.block >", g_block_index);
    index_type offset = _block_offsets[g_block_index];
    auto block_size   = _local_sizes[g_block_index];
    std::array<index_type, NumDimensions> offsets = {{ offset }};
    std::array<size_type, NumDimensions>  extents = {{ block_size }};
    ViewSpec_t block_vs(offsets, extents);
    DASH_LOG_DEBUG_VAR("CSRPattern<1>.block >", block_vs);
    return block_vs;
  }

  /**
   * View spec (offset and extents) of block at local linear block index in
   * global cartesian element space.
   */
  ViewSpec_t local_block(
    index_type l_block_index) const
  {
    DASH_LOG_DEBUG_VAR("CSRPattern<1>.local_block()", l_block_index);
    DASH_ASSERT_EQ(
      0, l_block_index,
      "CSRPattern always assigns exactly 1 block to a single unit");
    index_type block_offset = _block_offsets[_team->myid()];
    size_type  block_size   = _local_sizes[_team->myid()];
    std::array<index_type, NumDimensions> offsets = {{ block_offset }};
    std::array<size_type, NumDimensions>  extents = {{ block_size }};
    ViewSpec_t block_vs(offsets, extents);
    DASH_LOG_DEBUG_VAR("CSRPattern<1>.local_block >", block_vs);
    return block_vs;
  }

  /**
   * View spec (offset and extents) of block at local linear block index in
   * local cartesian element space.
   */
  ViewSpec_t local_block_local(
    index_type l_block_index) const
  {
    DASH_LOG_DEBUG_VAR("CSRPattern<1>.local_block_local >", l_block_index);
    size_type block_size = _local_sizes[_team->myid()];
    std::array<index_type, NumDimensions> offsets = {{ 0 }};
    std::array<size_type, NumDimensions>  extents = {{ block_size }};
    ViewSpec_t block_vs(offsets, extents);
    DASH_LOG_DEBUG_VAR("CSRPattern<1>.local_block_local >", block_vs);
    return block_vs;
  }

  /**
   * Maximum number of elements in a single block in the given dimension.
   *
   * \return  The blocksize in the given dimension
   *
   * \see     DashPatternConcept
   */
  SizeType blocksize(
    /// The dimension in the pattern
    dim_t dimension) const
  {
    return _blocksize;
  }

  /**
   * Maximum number of elements in a single block in all dimensions.
   *
   * \return  The maximum number of elements in a single block assigned to
   *          a unit.
   *
   * \see     DashPatternConcept
   */
  SizeType max_blocksize() const
  {
    return _blocksize;
  }

  /**
   * Maximum number of elements assigned to a single unit in total,
   * equivalent to the local capacity of every unit in this pattern.
   *
   * \see  DashPatternConcept
   */
  inline SizeType local_capacity(
    dart_unit_t unit = DART_UNDEFINED_UNIT_ID) const
  {
    return _local_capacity;
  }

  /**
   * The actual number of elements in this pattern that are local to the
   * calling unit in total.
   *
   * \see  blocksize()
   * \see  local_extent()
   * \see  local_capacity()
   *
   * \see  DashPatternConcept
   */
  inline SizeType local_size(
    dart_unit_t unit = DART_UNDEFINED_UNIT_ID) const
  {
    return _local_size;
  }

  /**
   * The number of units to which this pattern's elements are mapped.
   *
   * \see  DashPatternConcept
   */
  inline IndexType num_units() const
  {
    return _nunits;
  }

  /**
   * The maximum number of elements arranged in this pattern.
   *
   * \see  DashPatternConcept
   */
  inline IndexType capacity() const
  {
    return _size;
  }

  /**
   * The number of elements arranged in this pattern.
   *
   * \see  DashPatternConcept
   */
  inline IndexType size() const
  {
    return _size;
  }

  /**
   * The Team containing the units to which this pattern's elements are
   * mapped.
   */
  inline dash::Team & team() const
  {
    return *_team;
  }

  /**
   * Distribution specification of this pattern.
   */
  const DistributionSpec_t & distspec() const
  {
    return _distspec;
  }

  /**
   * Size specification of the index space mapped by this pattern.
   *
   * \see DashPatternConcept
   */
  SizeSpec_t sizespec() const
  {
    return SizeSpec_t(std::array<SizeType, 1> {{ _size }});
  }

  /**
   * Size specification of the index space mapped by this pattern.
   *
   * \see DashPatternConcept
   */
  const std::array<SizeType, NumDimensions> & extents() const
  {
    return std::array<SizeType, 1> {{ _size }};
  }

  /**
   * Cartesian index space representing the underlying memory model of the
   * pattern.
   *
   * \see DashPatternConcept
   */
  const MemoryLayout_t & memory_layout() const
  {
    return _memory_layout;
  }

  /**
   * Cartesian index space representing the underlying local memory model
   * of this pattern for the calling unit.
   * Not part of DASH Pattern concept.
   */
  const LocalMemoryLayout_t & local_memory_layout() const
  {
    return _local_memory_layout;
  }

  /**
   * Cartesian arrangement of the Team containing the units to which this
   * pattern's elements are mapped.
   *
   * \see DashPatternConcept
   */
  const TeamSpec_t & teamspec() const
  {
    return _teamspec;
  }

  /**
   * Convert given global linear offset (index) to global cartesian
   * coordinates.
   *
   * \see DashPatternConcept
   */
  std::array<IndexType, NumDimensions> coords(
    IndexType index) const
  {
    return std::array<IndexType, 1> {{ index }};
  }

  /**
   * Memory order followed by the pattern.
   */
  constexpr static MemArrange memory_order()
  {
    return Arrangement;
  }

  /**
   * Number of dimensions of the cartesian space partitioned by the pattern.
   */
  constexpr static dim_t ndim()
  {
    return 1;
  }

  /**
   * Initialize the size (number of mapped elements) of the Pattern.
   */
  SizeType initialize_size(
    const std::vector<size_type> & local_sizes) const
  {
    DASH_LOG_TRACE_VAR("CSRPattern.init_size()", local_sizes);
    size_type size = 0;
    for (size_type unit_idx = 0; unit_idx < local_sizes.size(); ++unit_idx) {
      size += local_sizes[unit_idx];
    }
    DASH_LOG_TRACE_VAR("CSRPattern.init_size >", size);
    return size;
  }

  /**
   * Initialize local sizes from pattern size, distribution spec and team
   * spec.
   */
  std::vector<size_type> initialize_local_sizes(
    size_type                  total_size,
    const DistributionSpec_t & distspec,
    const dash::Team         & team) const
  {
    DASH_LOG_TRACE_VAR("CSRPattern.init_local_sizes()", total_size);
    std::vector<size_type> l_sizes;
    auto nunits = team.size();
    DASH_LOG_TRACE_VAR("CSRPattern.init_local_sizes()", nunits);
    if (nunits == 1) {
      l_sizes.push_back(total_size);
    }
    if (nunits <= 1) {
      return l_sizes;
    }
    auto dist_type = distspec[0].type;
    DASH_LOG_TRACE_VAR("CSRPattern.init_local_sizes()", dist_type);
    // Tiled and blocked distribution:
    if (dist_type == dash::internal::DIST_BLOCKED ||
        dist_type == dash::internal::DIST_TILE) {
      auto blocksize = dash::math::div_ceil(total_size, nunits);
      for (size_type u = 0; u < nunits; ++u) {
        l_sizes.push_back(blocksize);
      }
    // Unspecified distribution (default-constructed pattern instance),
    // set all local sizes to 0:
    } else if (dist_type == dash::internal::DIST_UNDEFINED) {
      for (size_type u = 0; u < nunits; ++u) {
        l_sizes.push_back(0);
      }
    // No distribution, assign all indices to unit 0:
    } else if (dist_type == dash::internal::DIST_NONE) {
      l_sizes.push_back(total_size);
      for (size_type u = 0; u < nunits-1; ++u) {
        l_sizes.push_back(0);
      }
    // Incompatible distribution type:
    } else {
      DASH_THROW(
        dash::exception::InvalidArgument,
        "CSRPattern expects TILE (" << dash::internal::DIST_TILE << ") " <<
        "or BLOCKED (" << dash::internal::DIST_BLOCKED << ") " <<
        "distribution, got " << dist_type);
    }
    DASH_LOG_TRACE_VAR("CSRPattern.init_local_sizes >", l_sizes);
    return l_sizes;
  }

  BlockSpec_t initialize_blockspec(
    size_type                      size,
    const std::vector<size_type> & local_sizes) const
  {
    DASH_LOG_TRACE_VAR("CSRPattern.init_blockspec", local_sizes);
    BlockSpec_t blockspec({
	static_cast<size_type>(local_sizes.size())
	  });
    DASH_LOG_TRACE_VAR("CSRPattern.init_blockspec >", blockspec);
    return blockspec;
  }

  /**
   * Initialize block size specs from memory layout, team spec and
   * distribution spec.
   */
  std::vector<size_type> initialize_block_offsets(
    const std::vector<size_type> & local_sizes) const
  {
    DASH_LOG_TRACE_VAR("CSRPattern.init_block_offsets", local_sizes);
    std::vector<size_type> block_offsets;
    if (local_sizes.size() > 0) {
      // NOTE: Assuming 1 block for every unit.
      block_offsets.push_back(0);
      for (size_type unit_idx = 0;
           unit_idx < local_sizes.size()-1;
           ++unit_idx)
      {
        auto block_offset = block_offsets[unit_idx] +
                            local_sizes[unit_idx];
        block_offsets.push_back(block_offset);
      }
    }
    DASH_LOG_TRACE_VAR("CSRPattern.init_block_offsets >", block_offsets);
    return block_offsets;
  }

  /**
   * Initialize block size specs from memory layout, team spec and
   * distribution spec.
   */
  SizeType initialize_blocksize(
    SizeType                   size,
    const DistributionSpec_t & distspec,
    SizeType                   nunits) const
  {
    DASH_LOG_TRACE_VAR("CSRPattern.init_blocksize", nunits);
    if (nunits == 0) {
      return 0;
    }
    // NOTE: Assuming 1 block for every unit.
    return 1;
  }

  /**
   * Initialize local block spec from global block spec.
   */
  SizeType initialize_num_local_blocks(
    SizeType                   num_blocks,
    SizeType                   blocksize,
    const DistributionSpec_t & distspec,
    SizeType                   nunits,
    SizeType                   local_size) const
  {
    auto num_l_blocks = local_size;
    if (blocksize > 0) {
      num_l_blocks = dash::math::div_ceil(
                       num_l_blocks,
                       blocksize);
    } else {
      num_l_blocks = 0;
    }
    DASH_LOG_TRACE_VAR("CSRPattern.init_num_local_blocks", num_l_blocks);
    return num_l_blocks;
  }

  /**
   * Max. elements per unit (local capacity)
   */
  SizeType initialize_local_capacity(
    const std::vector<size_type> & local_sizes) const
  {
    SizeType l_capacity = 0;
    if (_nunits == 0) {
      return 0;
    }
    DASH_LOG_TRACE_VAR("CSRPattern.init_lcapacity", _nunits);
    // Local capacity is maximum number of elements assigned to a single unit,
    // i.e. the maximum local size:
    l_capacity = *(std::max_element(local_sizes.begin(),
                                    local_sizes.end()));
    DASH_LOG_DEBUG_VAR("CSRPattern.init_lcapacity >", l_capacity);
    return l_capacity;
  }

  /**
   * Initialize block- and block size specs from memory layout, team spec
   * and distribution spec.
   */
  void initialize_local_range()
  {
    auto l_size = _local_size;
    DASH_LOG_DEBUG_VAR("CSRPattern.init_local_range()", l_size);
    if (l_size == 0) {
      _lbegin = 0;
      _lend   = 0;
    } else {
      // First local index transformed to global index
      _lbegin = global(0);
      // Index past last local index transformed to global index.
      // global(l_size) would be out of range, so we use the global index
      // to the last element and increment by 1:
      _lend   = global(l_size - 1) + 1;
    }
    DASH_LOG_DEBUG_VAR("CSRPattern.init_local_range >", _lbegin);
    DASH_LOG_DEBUG_VAR("CSRPattern.init_local_range >", _lend);
  }

  /**
   * Resolve extents of local memory layout for a specified unit.
   */
  SizeType initialize_local_extent(
    dart_unit_t                    unit,
    const std::vector<size_type> & local_sizes) const
  {
    DASH_LOG_DEBUG_VAR("CSRPattern.init_local_extent()", unit);
    if (local_sizes.size() == 0) {
      return 0;
    }
    // Local size of given unit:
    SizeType l_extent = local_sizes[static_cast<int>(unit)];
    DASH_LOG_DEBUG_VAR("CSRPattern.init_local_extent >", l_extent);
    return l_extent;
  }

private:
  PatternArguments_t          _arguments;
  /// Extent of the linear pattern.
  SizeType                    _size;
  /// Number of local elements for every unit in the active team.
  std::vector<size_type>      _local_sizes;
  /// Block offsets for every unit. Prefix sum of local sizes.
  std::vector<size_type>      _block_offsets;
  /// Global memory layout of the pattern.
  MemoryLayout_t              _memory_layout;
  /// Number of blocks in all dimensions
  BlockSpec_t                 _blockspec;
  /// Distribution type (BLOCKED, CYCLIC, BLOCKCYCLIC or NONE) of
  /// all dimensions. Defaults to BLOCKED.
  DistributionSpec_t          _distspec;
  /// Team containing the units to which the patterns element are mapped
  dash::Team *                _team            = nullptr;
  /// Cartesian arrangement of units within the team
  TeamSpec_t                  _teamspec;
  /// Total amount of units to which this pattern's elements are mapped
  SizeType                    _nunits          = 0;
  /// Maximum extents of a block in this pattern
  SizeType                    _blocksize       = 0;
  /// Number of blocks in all dimensions
  SizeType                    _nblocks         = 0;
  /// Actual number of local elements of the active unit.
  SizeType                    _local_size;
  /// Local memory layout of the pattern.
  LocalMemoryLayout_t         _local_memory_layout;
  /// Maximum number of elements assigned to a single unit
  SizeType                    _local_capacity;
  /// Corresponding global index to first local index of the active unit
  IndexType                   _lbegin;
  /// Corresponding global index past last local index of the active unit
  IndexType                   _lend;

}; // class CSRPattern<1>

} // namespace dash

#endif // DASH__CSR_PATTERN_1D_H_<|MERGE_RESOLUTION|>--- conflicted
+++ resolved
@@ -154,17 +154,11 @@
         _nunits)),
     _nblocks(_nunits),
     _local_size(
-<<<<<<< HEAD
-        initialize_local_extent(_team->myid())),
-    _local_memory_layout(std::array<SizeType, 1> {{ _local_size }}),
-    _local_capacity(initialize_local_capacity())
-=======
         initialize_local_extent(
           _team->myid(),
           _local_sizes)),
     _local_memory_layout(std::array<SizeType, 1> {{ _local_size }}),
     _local_capacity(initialize_local_capacity(_local_sizes))
->>>>>>> 23f4a861
   {
     DASH_LOG_TRACE("CSRPattern()", "Constructor with argument list");
     DASH_ASSERT_EQ(
@@ -208,17 +202,11 @@
         _nunits)),
     _nblocks(_nunits),
     _local_size(
-<<<<<<< HEAD
-        initialize_local_extent(_team->myid())),
-    _local_memory_layout(std::array<SizeType, 1> {{ _local_size }}),
-    _local_capacity(initialize_local_capacity())
-=======
         initialize_local_extent(
           _team->myid(),
           _local_sizes)),
     _local_memory_layout(std::array<SizeType, 1> {{ _local_size }}),
     _local_capacity(initialize_local_capacity(_local_sizes))
->>>>>>> 23f4a861
   {
     DASH_LOG_TRACE("CSRPattern()", "(sizespec, dist, team)");
     DASH_ASSERT_EQ(
@@ -266,17 +254,11 @@
         _nunits)),
     _nblocks(_nunits),
     _local_size(
-<<<<<<< HEAD
-        initialize_local_extent(_team->myid())),
-    _local_memory_layout(std::array<SizeType, 1> {{ _local_size }}),
-    _local_capacity(initialize_local_capacity())
-=======
         initialize_local_extent(
           _team->myid(),
           _local_sizes)),
     _local_memory_layout(std::array<SizeType, 1> {{ _local_size }}),
     _local_capacity(initialize_local_capacity(_local_sizes))
->>>>>>> 23f4a861
   {
     DASH_LOG_TRACE("CSRPattern()", "Constructor with argument list");
     DASH_ASSERT_EQ(
@@ -321,17 +303,11 @@
         _nunits)),
     _nblocks(_nunits),
     _local_size(
-<<<<<<< HEAD
-        initialize_local_extent(_team->myid())),
-    _local_memory_layout(std::array<SizeType, 1> {{ _local_size }}),
-    _local_capacity(initialize_local_capacity())
-=======
         initialize_local_extent(
           _team->myid(),
           _local_sizes)),
     _local_memory_layout(std::array<SizeType, 1> {{ _local_size }}),
     _local_capacity(initialize_local_capacity(_local_sizes))
->>>>>>> 23f4a861
   {
     DASH_LOG_TRACE("CSRPattern()", "(sizespec, dist, teamspec, team)");
     DASH_ASSERT_EQ(
@@ -360,12 +336,8 @@
       initialize_block_offsets(
         _local_sizes)),
     _memory_layout(std::array<SizeType, 1> {{ _size }}),
-<<<<<<< HEAD
-    _blockspec(initialize_blockspec(
-=======
     _blockspec(
       initialize_blockspec(
->>>>>>> 23f4a861
         _size,
         _local_sizes)),
     _distspec(DistributionSpec_t()),
@@ -379,11 +351,6 @@
         _nunits)),
     _nblocks(_nunits),
     _local_size(
-<<<<<<< HEAD
-        initialize_local_extent(_team->myid())),
-    _local_memory_layout(std::array<SizeType, 1> {{ _local_size }}),
-    _local_capacity(initialize_local_capacity())
-=======
         initialize_local_extent(
           _team->myid(),
           _local_sizes)),
@@ -391,7 +358,6 @@
       std::array<SizeType, 1> {{ _local_size }}),
     _local_capacity(
       initialize_local_capacity(_local_sizes))
->>>>>>> 23f4a861
   {
     DASH_LOG_TRACE("CSRPattern()", "(sizespec, dist, team)");
     DASH_ASSERT_EQ(
