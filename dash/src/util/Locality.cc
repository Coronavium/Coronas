#include <dash/util/Locality.h>

#include <dash/Array.h>
#include <dash/algorithm/Copy.h>

#include <iostream>
#include <iomanip>
#include <sstream>
#include <vector>
#include <string>
#include <cstring>

#ifdef DASH_ENABLE_HWLOC
#include <hwloc.h>
#include <hwloc/helper.h>
#endif

namespace dash {
namespace util {

void Locality::init()
{
  _cache_sizes[0]      = -1;
  _cache_sizes[1]      = -1;
  _cache_sizes[2]      = -1;
<<<<<<< HEAD
  _cache_line_sizes[0] = 64;
  _cache_line_sizes[1] = 64;
  _cache_line_sizes[2] = 64;
  _num_nodes           = -1;
  _num_sockets         = -1;
  _num_numa      = -1;
=======
  _cache_line_sizes[0] = -1;
  _cache_line_sizes[1] = -1;
  _cache_line_sizes[2] = -1;
  _num_nodes           = -1;
  _num_sockets         = -1;
  _num_numa            = -1;
>>>>>>> 57c94646
  _num_cpus            = -1;
#ifdef DASH_ENABLE_HWLOC
  hwloc_topology_t topology;
  hwloc_topology_init(&topology);
  hwloc_topology_load(topology);
  // Resolve cache sizes, ordered by locality (i.e. smallest first):
  int level = 0;
  hwloc_obj_t obj;
  for (obj = hwloc_get_obj_by_type(topology, HWLOC_OBJ_PU, 0);
       obj;
       obj = obj->parent) {
    if (obj->type == HWLOC_OBJ_CACHE) {
      _cache_sizes[level]      = obj->attr->cache.size;
      _cache_line_sizes[level] = obj->attr->cache.linesize;
      ++level;
    }
  }
  // Resolve number of sockets:
  int depth = hwloc_get_type_depth(topology, HWLOC_OBJ_SOCKET);
  if (depth != HWLOC_TYPE_DEPTH_UNKNOWN) {
    _num_sockets = hwloc_get_nbobjs_by_depth(topology, depth);
  }
<<<<<<< HEAD
=======
  int n_numa_nodes = hwloc_get_nbobjs_by_type(topology, HWLOC_OBJ_NODE);
  if (n_numa_nodes > 0) {
    _num_numa = n_numa_nodes;
  }
>>>>>>> 57c94646
  hwloc_topology_destroy(topology);
#endif
#ifdef DASH_ENABLE_PAPI
  int retval = PAPI_library_init(PAPI_VER_CURRENT);
  if (retval != PAPI_VER_CURRENT && retval > 0) {
    DASH_LOG_ERROR(
      "dash::util::Locality::init(): PAPI version mismatch");
  }
  else if (retval < 0) {
    DASH_LOG_ERROR(
      "dash::util::Locality::init(): PAPI init failed");
  } else {
    const PAPI_hw_info_t * hwinfo = PAPI_get_hardware_info();
    if (hwinfo == NULL) {
      DASH_LOG_ERROR(
        "dash::util::Locality::init(): PAPI get hardware info failed");
    } else {
      if (_num_sockets < 0) {
        _num_sockets = hwinfo->sockets;
      }
      if (_num_numa < 0) {
        _num_numa = hwinfo->nnodes;
      }
      if (_num_cpus < 0) {
        auto cores_per_socket = hwinfo->cores;
        _num_cpus = _num_sockets * cores_per_socket;
      }
    }
  }
#endif
#ifdef DASH__PLATFORM__POSIX
  if (_num_cpus < 0) {
    int ret = sysconf(_SC_NPROCESSORS_ONLN);
    _num_cpus = (ret > 0) ? ret : _num_cpus;
  }
#endif
#ifdef DASH_ENABLE_NUMA
  if (_num_numa < 0) {
    _num_numa = numa_max_node() + 1;
  }
#endif
  if (_num_nodes < 0 && _num_cpus > 0) {
    _num_nodes = std::max<int>(dash::size() / _num_cpus, 1);
  }
  if (_num_nodes   < 0) { _num_nodes   = 1; }
  if (_num_sockets < 0) { _num_sockets = 1; }
  if (_num_numa    < 0) { _num_numa    = 1; }
  if (_num_cpus    < 0) { _num_cpus    = 1; }

  // Collect process pinning information:
  dash::Array<UnitPinning> pinning(dash::size());

  int cpu       = dash::util::Locality::MyCPU();
  int numa_node = dash::util::Locality::MyNUMANode();

  UnitPinning my_pin_info;
  my_pin_info.rank      = dash::myid();
  my_pin_info.cpu       = cpu;
  my_pin_info.numa_node = numa_node;
  gethostname(my_pin_info.host, 100);

  pinning[dash::myid()] = my_pin_info;

  // Ensure pinning data is ready:
  dash::barrier();

  // Create local copy of pinning info:

  // TODO:
  // Change to directly copying to local_vector.begin()
  // when dash::copy is available for iterator output
  // ranges.

  // Copy into temporary array:
  UnitPinning * local_copy_tmp = new UnitPinning[pinning.size()];

  auto copy_end = dash::copy(pinning.begin(), pinning.end(),
                             local_copy_tmp);
  auto n_copied = copy_end - local_copy_tmp;
  DASH_LOG_TRACE_VAR("dash::util::Locality::init", n_copied);
  // Copy from temporary array to local vector:
  _unit_pinning.insert(_unit_pinning.end(),
                       local_copy_tmp, local_copy_tmp + n_copied);
  // Free temporary array:
  delete[] local_copy_tmp;

  // Wait for completion of the other units' copy operations:
  dash::barrier();
}

std::ostream & operator<<(
  std::ostream        & os,
  const typename Locality::UnitPinning & upi)
{
  std::ostringstream ss;
  ss << "dash::util::Locality::UnitPinning("
     << "rank:" << upi.rank << " "
     << "host:" << upi.host << " "
     << "cpu:"  << upi.cpu  << " "
     << "numa:" << upi.numa_node << ")";
  return operator<<(os, ss.str());
}

int Locality::_num_nodes   = -1;
int Locality::_num_sockets = -1;
int Locality::_num_numa    = -1;
int Locality::_num_cpus    = -1;
std::vector<Locality::UnitPinning> Locality::_unit_pinning;
std::array<size_t, 3>              Locality::_cache_sizes;
std::array<size_t, 3>              Locality::_cache_line_sizes;

} // namespace util
} // namespace dash<|MERGE_RESOLUTION|>--- conflicted
+++ resolved
@@ -23,21 +23,12 @@
   _cache_sizes[0]      = -1;
   _cache_sizes[1]      = -1;
   _cache_sizes[2]      = -1;
-<<<<<<< HEAD
-  _cache_line_sizes[0] = 64;
-  _cache_line_sizes[1] = 64;
-  _cache_line_sizes[2] = 64;
-  _num_nodes           = -1;
-  _num_sockets         = -1;
-  _num_numa      = -1;
-=======
   _cache_line_sizes[0] = -1;
   _cache_line_sizes[1] = -1;
   _cache_line_sizes[2] = -1;
   _num_nodes           = -1;
   _num_sockets         = -1;
   _num_numa            = -1;
->>>>>>> 57c94646
   _num_cpus            = -1;
 #ifdef DASH_ENABLE_HWLOC
   hwloc_topology_t topology;
@@ -60,13 +51,10 @@
   if (depth != HWLOC_TYPE_DEPTH_UNKNOWN) {
     _num_sockets = hwloc_get_nbobjs_by_depth(topology, depth);
   }
-<<<<<<< HEAD
-=======
   int n_numa_nodes = hwloc_get_nbobjs_by_type(topology, HWLOC_OBJ_NODE);
   if (n_numa_nodes > 0) {
     _num_numa = n_numa_nodes;
   }
->>>>>>> 57c94646
   hwloc_topology_destroy(topology);
 #endif
 #ifdef DASH_ENABLE_PAPI
