--- conflicted
+++ resolved
@@ -22,8 +22,6 @@
 
 
 if [ $# -lt 2 ]; then
-<<<<<<< HEAD
-=======
   usage
   exit -1
 fi
@@ -48,71 +46,10 @@
   RUN_CMD="${EXEC_PREFIX} mpirun ${MPI_EXEC_FLAGS}"
   TEST_BINARY="${EXEC_WRAP} $BIN_PATH/dash/test/mpi/dash-test-mpi"
 else
->>>>>>> ebefcb9f
   usage
   exit -1
 fi
 
-<<<<<<< HEAD
-alias nocolor="sed 's/\x1b\[[0-9;]*m//g'"
-
-if [ "$LOGFILE" = "" ]; then
-  # Use temporary log file
-  LOGFILE="dash-test-${TIMESTAMP}.log"
-  trap "rm $LOGFILE; exit" SIGHUP SIGINT SIGTERM
-fi
-
-echo "[[ LOG    ]] Writing output to $LOGFILE"
-
-if [ $DART_IMPL = "shmem" ]; then
-  RUN_CMD="$BIN_PATH/dartrun-shmem"
-  TEST_BINARY="${EXEC_WRAP} $BIN_PATH/dash/test/shmem/dash-test-shmem"
-elif [ $DART_IMPL = "mpi" ]; then
-  if (mpirun --help | grep -ic "open\(.\)\?mpi" >/dev/null 2>&1) ; then
-    MPI_EXEC_FLAGS="--map-by core ${MPI_EXEC_FLAGS}"
-  fi
-  RUN_CMD="${EXEC_PREFIX} mpirun ${MPI_EXEC_FLAGS}"
-  TEST_BINARY="${EXEC_WRAP} $BIN_PATH/dash/test/mpi/dash-test-mpi"
-else
-  usage
-  exit -1
-fi
-
-TEST_SUITES=`$RUN_CMD -n 1 $TEST_BINARY --gtest_list_tests | grep -v '^\s' | grep -v '^#'`
-
-# Number of failed tests in total
-TOTAL_FAIL_COUNT=0
-TESTS_PASSED=true
-
-run_suite()
-{
-  NUNITS=$1
-  if ! [ "$DASH_MAX_UNITS" = "" ]; then
-    NCORES=$DASH_MAX_UNITS
-  fi
-  if [ $NCORES -lt $NUNITS ]; then
-    return 0
-  fi
-  BIND_CMD=""
-  MAX_RANK=$((NUNITS - 1))
-# if [ `which numactl` ]; then
-#   BIND_CMD="numactl --physcpubind=0-${MAX_RANK}"
-# fi
-  export GTEST_OUTPUT="xml:dash-tests-${NUNITS}.xml"
-  for TESTSUITE in $TEST_SUITES ; do
-    TEST_PATTERN="$TESTSUITE*"
-    echo "[[ SUITE  ]] $TEST_PATTERN" \
-         | tee -a $LOGFILE
-    echo "[[ RUN    ]] $RUN_CMD -n $NUNITS $BIND_CMD $TEST_BINARY --gtest_filter='$TEST_PATTERN'" \
-         | tee -a $LOGFILE
-    eval $RUN_CMD -n $NUNITS $BIND_CMD $TEST_BINARY --gtest_filter="$TEST_PATTERN" 2>&1 \
-         | nocolor \
-         | tee -a $LOGFILE \
-         | grep 'RUN\|PASSED\|OK\|FAILED\|ERROR\|SKIPPED'
-
-    TEST_RET="$?"
-
-=======
 TEST_SUITES=`$RUN_CMD -n 1 $TEST_BINARY --gtest_list_tests | grep -v '^\s' | grep -v '^#'`
 
 # Number of failed tests in total
@@ -149,7 +86,6 @@
 
     TEST_RET="$?"
 
->>>>>>> ebefcb9f
     NEW_FAIL_COUNT=`grep --count 'FAILED TEST' $LOGFILE`
     # Number of failed tests in this run
     THIS_FAIL_COUNT=$(($NEW_FAIL_COUNT-$TOTAL_FAIL_COUNT))
