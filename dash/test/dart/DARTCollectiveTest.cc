
#include "DARTCollectiveTest.h"

#include <dash/dart/if/dart.h>


TEST_F(DARTCollectiveTest, Send_Recv) {
  // we need an even amount of participating units
  const int units = (_dash_size / 2) * 2;

  std::vector<int> data(units);
  for(int i = 0; i < units; ++i) {
    data[i] = i;
  }

  // only use non-excess units
  if(_dash_id < units) {
    // every other unit sends data to the next unit
    if(_dash_id % 2 == 0) {
      dart_unit_t send_to = _dash_id + 1;
      dart_send(&data[_dash_id], 1, DART_TYPE_INT, 0, send_to);
    } else {
      int recv;
      dart_unit_t recv_from = _dash_id - 1;
      dart_recv(&recv, 1, DART_TYPE_INT, 0, recv_from);
      ASSERT_EQ(recv, data[recv_from]);
    }
  }
}

TEST_F(DARTCollectiveTest, Sendrecv) {
  const int units = (_dash_size / 2) * 2;

  std::vector<int> data(units);
  for(int i = 0; i < units; ++i) {
    data[i] = i;
  }

  if(_dash_id < units) {
    int recv;
    dart_unit_t partner;
    if(_dash_id % 2 ==0) {
       partner = _dash_id + 1;
     } else {
       partner = _dash_id - 1;
     }
    // each pair of units send data to each other
    dart_sendrecv(&data[_dash_id], 1, DART_TYPE_INT, 0, partner,
        &recv, 1, DART_TYPE_INT, 0, partner);
    ASSERT_EQ(recv, data[partner]);
  }
}


TEST_F(DARTCollectiveTest, MinMax) {

  using elem_t = double;
  elem_t lmin = dash::myid();
  elem_t lmax = dash::myid() + dash::size();

  std::array<elem_t, 2> min_max_in{lmin, lmax};
  std::array<elem_t, 2> min_max_out{0,0};

  dart_allreduce(
      min_max_in.data(),                        // send buffer
      min_max_out.data(),                       // receive buffer
      2,                                  // buffer size
      dash::dart_datatype<elem_t>::value,  // data type
      DART_OP_MINMAX,                     // operation
      dash::Team::All().dart_id()         // team
      );

  ASSERT_EQ_U(min_max_out[DART_OP_MINMAX_MAX], 2*dash::size()-1);
  ASSERT_EQ_U(min_max_out[DART_OP_MINMAX_MIN], 0);

}

<<<<<<< HEAD
TEST_F(DARTCollectiveTest, Max) {

  using elem_t = int;
  elem_t lmin = dash::myid();
  elem_t lmax = dash::myid() + dash::size();
  
  std::array<elem_t, 5> max{lmin, lmax};
  std::array<elem_t, 5> res{0,0};
  dart_allreduce(
      max.data(),                        // send buffer
      res.data(),                       // receive buffer
      2,                                  // buffer size
      dash::dart_datatype<elem_t>::value,  // data type
      DART_OP_MAX,                     // operation
      dash::Team::All().dart_id()         // team
      );
  for(int i = 0; i < 2; ++i) {
    std::cout << i << " -> " << res[i] << std::endl;
  }
  ASSERT_EQ_U(res[0], 0);
  ASSERT_EQ_U(res[1], 2*dash::size()-1);
=======
TEST_F(DARTCollectiveTest, MinMaxInt64t) {

  using elem_t = int64_t;

  if (dash::size() != 4) {
    SKIP_TEST_MSG("Exactly 4 units required");
  }

  std::array<elem_t, 4> lmin = {-930, -989, -951, -909};
  std::array<elem_t, 4> lmax = {946, 933, 969, 882};

  std::array<elem_t, 2> min_max_in{lmin[dash::myid()], lmax[dash::myid()]};

  std::array<elem_t, 2> min_max_out{};
  dart_allreduce(
      &min_max_in,                        // send buffer
      &min_max_out,                       // receive buffer
      2,                                  // buffer size
      dash::dart_datatype<elem_t>::value,  // data type
      DART_OP_MINMAX,                     // operation
      dash::Team::All().dart_id()         // team
      );

  LOG_MESSAGE("global min: %ld, global max: %ld", min_max_out[DART_OP_MINMAX_MIN], min_max_out[DART_OP_MINMAX_MAX]);

  ASSERT_EQ_U(min_max_out[DART_OP_MINMAX_MAX], *std::max_element(std::begin(lmax), std::end(lmax)));
  ASSERT_EQ_U(min_max_out[DART_OP_MINMAX_MIN], *std::min_element(std::begin(lmin), std::end(lmin)));
>>>>>>> d50f9eb0

}

template<typename T>
static void reduce_max_fn(
  const void   *invec_,
        void   *inoutvec_,
        size_t  len,
        void   *user_data)
{
  const T *cutoff = static_cast<T*>(user_data);
  const auto *invec    = static_cast<const T *>(invec_);
  auto *      inoutvec = static_cast<T *>(inoutvec_);
  for (size_t i = 0; i < len; ++i) {
    if (inoutvec[i] > *cutoff) {
      inoutvec[i] = *cutoff;
    }
    if (invec[i] > inoutvec[i] && invec[i] <= *cutoff) {
      inoutvec[i] = invec[i];
    }
  }
}

TEST_F(DARTCollectiveTest, CustomReduction) {

  using elem_t = int;
  elem_t value = dash::myid();
  elem_t max;

  dart_operation_t new_op;
  elem_t cutoff = dash::size() / 2;
  ASSERT_EQ_U(
    DART_OK,
    dart_op_create(
      &reduce_max_fn<elem_t>, &cutoff, true,
      dash::dart_datatype<elem_t>::value, false, &new_op)
  );
  ASSERT_NE_U(new_op, DART_OP_UNDEFINED);
  ASSERT_EQ_U(DART_OK,
    dart_allreduce(
      &value,                               // send buffer
      &max,                                 // receive buffer
      1,                                    // buffer size
      dash::dart_datatype<elem_t>::value,   // data type
      new_op,                               // operation
      dash::Team::All().dart_id()           // team
      ));

  ASSERT_EQ_U(dash::size() / 2, max);

  dart_op_destroy(&new_op);
}

template<typename T>
struct value_at{
  T value{};
  dash::global_unit_t unit;
};

template<typename T>
static void max_value_at_fn(
  const void   *invec_,
        void   *inoutvec_,
        size_t  len,
        void   *)
{
  using value_at_t = struct value_at<T>;
  const auto *invec    = static_cast<const value_at_t *>(invec_);
  auto *      inoutvec = static_cast<value_at_t *>(inoutvec_);
  ASSERT_EQ_U(1, len);
  if (invec->value > inoutvec->value) {
    inoutvec->value = invec->value;
    inoutvec->unit  = invec->unit;
  }
}

TEST_F(DARTCollectiveTest, MaxElementAt) {

  using elem_t = int;
  using value_at_t = struct value_at<elem_t>;
  elem_t value = (dash::size()*10+dash::myid());

  dart_datatype_t new_type;
  dart_type_create_custom(sizeof(value_at_t), &new_type);

  dart_operation_t new_op;
  ASSERT_EQ_U(
      DART_OK,
      dart_op_create(
          &max_value_at_fn<elem_t>, nullptr, true, new_type, false, &new_op));
  value_at_t lmax = {value, dash::myid()};
  value_at_t gmax;
  ASSERT_NE_U(new_op, DART_OP_UNDEFINED);
  ASSERT_EQ_U(DART_OK,
    dart_allreduce(
      &lmax,                                // send buffer
      &gmax,                                // receive buffer
      1,                                    // buffer size
      new_type,                             // data type
      new_op,                               // operation
      dash::Team::All().dart_id()           // team
      ));

  ASSERT_EQ_U(dash::size()*10+(dash::size()-1), gmax.value);
  ASSERT_EQ_U((dash::size()-1), gmax.unit);

  dart_type_destroy(&new_type);
  dart_op_destroy(&new_op);

}<|MERGE_RESOLUTION|>--- conflicted
+++ resolved
@@ -75,29 +75,6 @@
 
 }
 
-<<<<<<< HEAD
-TEST_F(DARTCollectiveTest, Max) {
-
-  using elem_t = int;
-  elem_t lmin = dash::myid();
-  elem_t lmax = dash::myid() + dash::size();
-  
-  std::array<elem_t, 5> max{lmin, lmax};
-  std::array<elem_t, 5> res{0,0};
-  dart_allreduce(
-      max.data(),                        // send buffer
-      res.data(),                       // receive buffer
-      2,                                  // buffer size
-      dash::dart_datatype<elem_t>::value,  // data type
-      DART_OP_MAX,                     // operation
-      dash::Team::All().dart_id()         // team
-      );
-  for(int i = 0; i < 2; ++i) {
-    std::cout << i << " -> " << res[i] << std::endl;
-  }
-  ASSERT_EQ_U(res[0], 0);
-  ASSERT_EQ_U(res[1], 2*dash::size()-1);
-=======
 TEST_F(DARTCollectiveTest, MinMaxInt64t) {
 
   using elem_t = int64_t;
@@ -125,7 +102,6 @@
 
   ASSERT_EQ_U(min_max_out[DART_OP_MINMAX_MAX], *std::max_element(std::begin(lmax), std::end(lmax)));
   ASSERT_EQ_U(min_max_out[DART_OP_MINMAX_MIN], *std::min_element(std::begin(lmin), std::end(lmin)));
->>>>>>> d50f9eb0
 
 }
 
