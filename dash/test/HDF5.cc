--- conflicted
+++ resolved
@@ -145,19 +145,11 @@
         dash::barrier();
 
         // Fill local block with id of unit
-<<<<<<< HEAD
-				for(int i=0; i<matrix_a.local.extent(0); i++){
-					for(int j=0; j<matrix_a.local.extent(1); j++){
-						matrix_a.local[i][j] = myid*1e4 + i*1e2 + j;
-					}
-				}
-=======
         for(int i=0; i<matrix_a.local.extent(0); i++) {
             for(int j=0; j<matrix_a.local.extent(1); j++) {
                 matrix_a.local[i][j] = myid*1e4 + i*1e2 + j;
             }
         }
->>>>>>> 38ddac2d
         //std::fill(matrix_a.lbegin(), matrix_a.lend(), myid);
         dash::barrier();
 
@@ -165,6 +157,27 @@
         dash::util::StoreHDF::write(matrix_a, "test.hdf5", "data");
         dash::barrier();
 
+#if 0
+				std::ostream cout;
+        cout << std::setprecision(4) << std::setw(8)
+             << std::left
+             << (double)(4.5432)
+
+        dash::HDF5OutputStream os("test.hdf5");
+
+        os << dash::HDF5Table("data")
+           << dash::HDF5::transposed
+           << matrix_a;
+				os.flush();
+
+				matrix_t m;
+        os >> m;
+
+
+
+        dash::HDF5OutputStream os("test.hdf5");
+#endif
+
         // Read HDF5 Matrix
     }
 
@@ -172,13 +185,12 @@
     dash::util::StoreHDF::read(matrix_b, "test.hdf5", "data");
     dash::barrier();
 
-<<<<<<< HEAD
-		for(int i=0; i<matrix_b.local.extent(0); i++){
-					for(int j=0; j<matrix_b.local.extent(1); j++){
-						ASSERT_EQ_U(matrix_b.local[i][j],
-												myid*1e4 + i*1e2 + j);
-					}
-		}
+    for(int i=0; i<matrix_b.local.extent(0); i++) {
+        for(int j=0; j<matrix_b.local.extent(1); j++) {
+            ASSERT_EQ_U(matrix_b.local[i][j],
+                        myid*1e4 + i*1e2 + j);
+        }
+    }
 }
 
 TEST_F(HDFTest, Options) {
@@ -233,29 +245,8 @@
 	test << dash::HDF5Table("data")
 			 << dash::HDF5Options(fopts)
 			 << matrix;
-=======
-    for(int i=0; i<matrix_b.local.extent(0); i++) {
-        for(int j=0; j<matrix_b.local.extent(1); j++) {
-            ASSERT_EQ_U(matrix_b.local[i][j],
-                        myid*1e4 + i*1e2 + j);
-        }
-    }
-}
-
-#if 0
-TEST_F(HDFTest, OutputStream) {
-    auto matrix = dash::Matrix<long,2>(
-                      dash::SizeSpec<2>(100,100));
-
-    auto fopts = dash::HDF5Options::getDefaults();
-    auto test  = dash::HDF5OutputStream("test_stream.hdf5");
-    test << dash::HDF5Table("data")
-         << dash::HDF5Options(fopts)
-         << matrix;
->>>>>>> 38ddac2d
 }
 #endif
 
 #endif // DASH_ENABLE_HDF5
 
-
