
#include <gtest/gtest.h>

#include "../TestBase.h"
#include "AccumulateTest.h"

#include <dash/Array.h>
#include <dash/algorithm/Accumulate.h>
#include <dash/algorithm/Fill.h>

#include <array>

TEST_F(AccumulateTest, SimpleStart)
{
  const size_t num_elem_local = 100;
  size_t       num_elem_total = _dash_size * num_elem_local;
  auto         value = 2, start = 10;

  dash::Array<int> target(num_elem_total, dash::BLOCKED);

  dash::fill(target.begin(), target.end(), value);

  dash::barrier();

  int result = dash::accumulate(
      target.begin(),
      target.end(),
      start);  // start value

  if (dash::myid() == 0) {
    ASSERT_EQ_U(num_elem_total * value + start, result);
  }
}

TEST_F(AccumulateTest, OpMult)
{
  const size_t num_elem_local = 1;
  using value_t = uint64_t;
  size_t num_elem_total       = std::max(static_cast<size_t>(32), dash::size());
  value_t value = 2, start = 10;

  dash::Array<uint64_t> target(num_elem_total, dash::BLOCKED);

  dash::fill(target.begin(), target.end(), value);

  dash::barrier();

  auto result = dash::accumulate(
      target.begin(),
      target.end(),
      start,  // start value
      dash::multiply<value_t>());

  if (dash::myid() == 0) {
    ASSERT_EQ_U((1ULL << num_elem_total) * start, result);
  }
}

TEST_F(AccumulateTest, SimpleStruct)
{
  struct value_struct {
<<<<<<< HEAD
    int x, y;
    value_struct()
      : x(0)
      , y(0)
    {
    }
    value_struct(int x, int y)
      : x(x)
      , y(y)
    {
    }
    value_struct operator+(const value_struct& rhs) const
    {
=======
    int x{0}, y{0};
    value_struct() = default;
    value_struct(int _x, int _y)
      : x(_x)
      , y(_y)
    { }
    value_struct operator+(const value_struct& rhs) const {
>>>>>>> bf9b5a90
      value_struct result(x, y);
      result.x += rhs.x;
      result.y += rhs.y;
      return result;
    }
    value_struct& operator+=(const value_struct& rhs)
    {
      this->x += rhs.x;
      this->y += rhs.y;
      return *this;
    }
  };

  const size_t  num_elem_local = 100;
  size_t        num_elem_total = _dash_size * num_elem_local;
  constexpr int x = 1, y = 2;
  value_struct  value(x, y);

  dash::Array<value_struct> target(num_elem_total, dash::BLOCKED);

  dash::fill(target.begin(), target.end(), value);

  dash::barrier();

  // full-range reduce
  auto result =
      dash::accumulate(target.begin(), target.end(), value_struct(10, 20));

  if (dash::myid() == 0) {
    ASSERT_EQ_U(num_elem_total * x + 10, result.x);
    ASSERT_EQ_U(num_elem_total * y + 20, result.y);
  }

  // half-range reduce
  result = dash::accumulate(
      target.begin(),
      target.begin() + num_elem_total / 2,
      value_struct(10, 20));

  if (dash::myid() == 0) {
    ASSERT_EQ_U(num_elem_total / 2 * x + 10, result.x);
    ASSERT_EQ_U(num_elem_total / 2 * y + 20, result.y);
  }
}

TEST_F(AccumulateTest, StringConcatOperaton)
{
  const size_t num_elem_local = 100;
  size_t       num_elem_total = _dash_size * num_elem_local;
  auto         value          = 2;

  // Create a vector
  dash::Array<int> target(4);
  target[0] = 1;
  target[1] = 2;
  target[2] = 3;
  target[3] = 4;

  dash::barrier();

  std::string result = std::accumulate(
      std::next(target.begin()),
      target.end(),
      std::to_string(target[0]),  // start element
      [](std::string x1, int x2) { return x1 + '-' + std::to_string(x2); });

  if (dash::myid() == 0) {
    ASSERT_STREQ("1-2-3-4", result.c_str());
  }
}<|MERGE_RESOLUTION|>--- conflicted
+++ resolved
@@ -59,21 +59,6 @@
 TEST_F(AccumulateTest, SimpleStruct)
 {
   struct value_struct {
-<<<<<<< HEAD
-    int x, y;
-    value_struct()
-      : x(0)
-      , y(0)
-    {
-    }
-    value_struct(int x, int y)
-      : x(x)
-      , y(y)
-    {
-    }
-    value_struct operator+(const value_struct& rhs) const
-    {
-=======
     int x{0}, y{0};
     value_struct() = default;
     value_struct(int _x, int _y)
@@ -81,7 +66,6 @@
       , y(_y)
     { }
     value_struct operator+(const value_struct& rhs) const {
->>>>>>> bf9b5a90
       value_struct result(x, y);
       result.x += rhs.x;
       result.y += rhs.y;
