--- conflicted
+++ resolved
@@ -1,25 +1,16 @@
-<<<<<<< HEAD
-
-#include <gtest/gtest.h>
-=======
->>>>>>> e443ff2e
 
 #include "BlockPatternTest.h"
 #include "TestBase.h"
 
-<<<<<<< HEAD
-=======
 #include <gtest/gtest.h>
 
 #include <dash/Types.h>
->>>>>>> e443ff2e
 #include <dash/Distribution.h>
 #include <dash/TeamSpec.h>
 
 #include <dash/pattern/BlockPattern.h>
 
-<<<<<<< HEAD
-=======
+
 namespace dash {
 
 template <
@@ -31,7 +22,6 @@
 
 } // namespace dash
 
->>>>>>> e443ff2e
 
 TEST_F(BlockPatternTest, SimpleConstructor)
 {
