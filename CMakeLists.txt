--- conflicted
+++ resolved
@@ -386,7 +386,6 @@
 else()
   message(NOTE "libnuma                   disabled")
 endif()
-<<<<<<< HEAD
 if (ENABLE_AYUDAME)
   if (AYUDAME_FOUND)
     message(INFO "Ayudame                   enabled")
@@ -396,8 +395,6 @@
 else()
   message(NOTE "Ayudame                   disabled")
 endif()
-=======
 if (ENABLE_NASTYMPI)
     message(INFO "NastyMPI                  enabled")
-endif()
->>>>>>> b6c58b5b
+endif()