--- conflicted
+++ resolved
@@ -45,30 +45,24 @@
 option(ENABLE_DEFAULT_INDEX_TYPE_LONG
        "Specify whether to use int64_t as default index type" on)
 option(ENABLE_LIBNUMA
-       "Specify whether libnuma support is enabled" on)
+       "Specify whether libnuma features are enabled" on)
 option(ENABLE_HWLOC
-       "Specify whether hwloc support is enabled" on)
-option(ENABLE_LIKWID
-       "Specify whether likwid support is enabled" on)
+       "Specify whether hwloc features are enabled" on)
 option(ENABLE_PAPI
-       "Specify whether PAPI support is enabled" on)
+       "Specify whether PAPI features are enabled" on)
 option(ENABLE_MKL
-       "Specify whether MKL support is enabled" on)
+       "Specify whether MKL features are enabled" on)
 option(ENABLE_BLAS
-       "Specify whether BLAS support is enabled" on)
+       "Specify whether BLAS features are enabled" on)
 option(ENABLE_LAPACK
-       "Specify whether LAPACK support is enabled" on)
+       "Specify whether LAPACK features are enabled" on)
 option(ENABLE_SCALAPACK
-       "Specify whether ScaLAPACK support is enabled" on)
+       "Specify whether ScaLAPACK features are enabled" on)
 option(ENABLE_PLASMA
-<<<<<<< HEAD
        "Specify whether PLASMA features are enabled" on)
 option(ENABLE_HDF5
        "Specify whether HDF5 features are enabled" on)
 
-=======
-       "Specify whether PLASMA support is enabled" on)
->>>>>>> 1e884f4a
 
 include(${CMAKE_SOURCE_DIR}/CMakeExt/MessageColor.cmake)
 include(${CMAKE_SOURCE_DIR}/CMakeExt/InstallFiles.cmake)
@@ -221,7 +215,7 @@
         ${ENABLE_SCALAPACK})
 message(INFO "PLASMA support:           (ENABLE_PLASMA)                  "
         ${ENABLE_PLASMA})
-message(INFO "HDF5 support:             (ENABLE_PLASMA)                  "
+message(INFO "HDF5 support:             (ENABLE_HDF5)                  "
         ${ENABLE_HDF5})
 message(INFO "Enabled DART backends:    (DART_IMPLEMENTATIONS)           "
         ${DART_IMPLEMENTATIONS})
