project(project_dash)

cmake_minimum_required (VERSION 2.8)

if(POLICY CMP0054)
  cmake_policy(SET CMP0054 OLD)
endif(POLICY CMP0054)
if(POLICY CMP0053)
  cmake_policy(SET CMP0053 OLD)
endif(POLICY CMP0053)
if(POLICY CMP0007)
  cmake_policy(SET CMP0007 OLD)
endif(POLICY CMP0007)
if(POLICY CMP0003)
  cmake_policy(SET CMP0003 OLD)
endif(POLICY CMP0003)
if(POLICY CMP0060)
  cmake_policy(SET CMP0060 OLD)
endif(POLICY CMP0060)
if(POLICY CMP0004)
  cmake_policy(SET CMP0004 OLD)
endif(POLICY CMP0004)
if(POLICY CMP0016)
  cmake_policy(SET CMP0016 OLD)
endif(POLICY CMP0016)
if(POLICY CMP0058)
<<<<<<< HEAD
  cmake_policy(SET CMP0058 OLD)
endif(POLICY CMP0058)
=======
  cmake_policy(SET CMP0058 NEW)
endif()
>>>>>>> 3d8fec09

if("${CMAKE_CXX_COMPILER_ID}" MATCHES "GNU")
  set(DEFAULT_COMPTIME_RED on)
else()
  set(DEFAULT_COMPTIME_RED off)
endif()

## Build options
set(DASH_CXX_STANDARD "14"
    CACHE STRING "C++ standard version for DASH")

option(BUILD_TESTS
       "Whether tests should be built" on)
option(INSTALL_TESTS
       "Whether tests should be installed" off)
option(BUILD_COVERAGE_TESTS
       "Whether tests are built with code coverage (lcov) support.
        Implies BUILD_TESTS. Requires GCC." off)
option(BUILD_DOCS
       "Whether doxygen documentation should be installed" off)
option(BUILD_EXAMPLES
       "Specify whether to build examples" on)
option(BUILD_SHARED_LIBS
       "Specify whether libraries should be built as shared objects" off)
option(BUILD_GENERIC
       "Specify whether libraries should built for generic archictecture" off)
option(ENABLE_DEV_COMPILER_WARNINGS
       "Specify whether excessive compiler warnings should be enabled" off)
option(ENABLE_EXT_COMPILER_WARNINGS
       "Specify whether extended compiler warnings should be enabled" off)
option(WARNINGS_AS_ERRORS
       "Specify whether warnings should be treated as errors" off)
option(ENABLE_LT_OPTIMIZATION
       "Specify whether link-time-optimization should be used" off)
option(ENABLE_CC_REPORTS
       "Specify whether compiler reports should be generated" off)
option(ENABLE_COMPTIME_RED
       "Specify whether opts to reduce the build time should be used"
       ${DEFAULT_COMPTIME_RED})
option(ENABLE_THREADSUPPORT
       "Specify whether support for multithreading should be compiled" off)
option(ENABLE_LOGGING
       "Specify whether logging should be enabled" off)
option(ENABLE_TEST_LOGGING
       "Specify whether logging of unit test messages is enabled" on)
option(ENABLE_TRACE_LOGGING
       "Specify whether trace messages should be logged" off)
option(ENABLE_DART_LOGGING
       "Specify whether messages from DART should be logged" off)
option(ENABLE_ASSERTIONS
       "Specify whether runtime assertions should be checked" off)
option(ENABLE_UNIFIED_MEMORY_MODEL
       "Specify whether to assume unified memory model" on)
option(ENABLE_SHARED_WINDOWS
       "Specify whether shared memory features are enabled" on)
option(ENABLE_DYNAMIC_WINDOWS
       "Specify whether to use dynamic MPI windows for collective allocation" on)
option(ENABLE_DEFAULT_INDEX_TYPE_LONG
       "Specify whether to use int64_t as default index type" on)
option(ENABLE_LIBNUMA
       "Specify whether libnuma features are enabled" on)
option(ENABLE_HWLOC
       "Specify whether hwloc features are enabled" on)
option(ENABLE_HWLOC_PCI
       "Specify whether hwloc PCI features are enabled" on)
option(ENABLE_LIKWID
       "Specify whether likwid support is enabled" off)
option(ENABLE_PAPI
       "Specify whether PAPI features are enabled" on)
option(ENABLE_MKL
       "Specify whether MKL features are enabled" on)
option(ENABLE_BLAS
       "Specify whether BLAS features are enabled" on)
option(ENABLE_LAPACK
       "Specify whether LAPACK features are enabled" on)
option(ENABLE_SCALAPACK
       "Specify whether ScaLAPACK features are enabled" on)
option(ENABLE_PLASMA
       "Specify whether PLASMA features are enabled" on)
option(ENABLE_HDF5
       "Specify whether HDF5 features are enabled" on)
option(ENABLE_NASTYMPI
       "Specify whether the NastyMPI proxy should be enabled" off)

if (BUILD_COVERAGE_TESTS)
  set(BUILD_TESTS TRUE CACHE BOOLEAN
      "Whether tests are built with code coverage (lcov) support.
       Implies BUILD_TESTS. Requires GCC." on)
endif()

include(${CMAKE_SOURCE_DIR}/CMakeExt/CMakeEnvCheck.cmake)
include(${CMAKE_SOURCE_DIR}/CMakeExt/MessageColor.cmake)
include(${CMAKE_SOURCE_DIR}/CMakeExt/InstallFiles.cmake)
include(${CMAKE_SOURCE_DIR}/CMakeExt/FileSystem.cmake)
include(${CMAKE_SOURCE_DIR}/CMakeExt/Doxygen.cmake)
include(${CMAKE_SOURCE_DIR}/CMakeExt/Platform.cmake)
include(${CMAKE_SOURCE_DIR}/CMakeExt/Environment.cmake)
include(${CMAKE_SOURCE_DIR}/CMakeExt/StdLib.cmake)

# Load build modules to locate libraries after environment setup
# has been loaded:
include(${CMAKE_SOURCE_DIR}/CMakeExt/MPI.cmake)
include(${CMAKE_SOURCE_DIR}/CMakeExt/PAPI.cmake)
include(${CMAKE_SOURCE_DIR}/CMakeExt/Hwloc.cmake)
include(${CMAKE_SOURCE_DIR}/CMakeExt/Likwid.cmake)
include(${CMAKE_SOURCE_DIR}/CMakeExt/NUMA.cmake)
include(${CMAKE_SOURCE_DIR}/CMakeExt/IPM.cmake)
include(${CMAKE_SOURCE_DIR}/CMakeExt/PLASMA.cmake)
include(${CMAKE_SOURCE_DIR}/CMakeExt/HDF5.cmake)

if (ENABLE_MKL)
  include(${CMAKE_SOURCE_DIR}/CMakeExt/MKL.cmake)
endif()
if (NOT MKL_FOUND)
  include(${CMAKE_SOURCE_DIR}/CMakeExt/LAPACK.cmake)
  include(${CMAKE_SOURCE_DIR}/CMakeExt/SCALAPACK.cmake)
endif()
if (ENABLE_NASTYMPI)
  include(${CMAKE_SOURCE_DIR}/CMakeExt/NastyMPI.cmake)
endif()

# prepare StaticConfig.h generation
include(${CMAKE_SOURCE_DIR}/CMakeExt/GenerateConfig.cmake)

## Version number
set(DASH_VERSION_MAJOR 0 CACHE STRING "DASH major version number.")
set(DASH_VERSION_MINOR 3 CACHE STRING "DASH minor version number.")
set(DASH_VERSION_PATCH 0 CACHE STRING "DASH patch version number.")
mark_as_advanced(
  DASH_VERSION_MAJOR
  DASH_VERSION_MINOR
  DASH_VERSION_PATCH)

set(DASH_VERSION
    "${DASH_VERSION_MAJOR}.${DASH_VERSION_MINOR}.${DASH_VERSION_PATCH}"
    CACHE STRING INTERNAL FORCE)
set(DASH_VERSIONED_PROJECT_NAME
    "dash-${DASH_VERSION_MAJOR}.${DASH_VERSION_MINOR}.${DASH_VERSION_PATCH}"
    CACHE STRING INTERNAL FORCE)

set(CMAKE_RULE_MESSAGES OFF)
set(CMAKE_VERBOSE_MAKEFILE OFF)
set(CMAKE_COLOR_MAKEFILE ON)

## Install path
if (INSTALL_PREFIX)
  set(CMAKE_INSTALL_PREFIX ${INSTALL_PREFIX})
else()
  set(CMAKE_INSTALL_PREFIX "$ENV{HOME}/opt/")
endif()

if (NOT CMAKE_BUILD_TYPE)
  set(CMAKE_BUILD_TYPE "Release")
endif()

## Tests
set(TESTCASES
    "*" CACHE STRING
    "Comma-separated list of test cases to build.
     Default is 'ALL'")

string(REPLACE "," ";"
       TESTCASES_LIST
       ${TESTCASES})

## Subprojects, one for each deliverable

set(DART_IMPLEMENTATIONS
    "mpi" CACHE STRING
    "Comma-separated list of DASH runtime implementations to build.
     Default is 'mpi'")

string(REPLACE "," ";"
       DART_IMPLEMENTATIONS_LIST
       ${DART_IMPLEMENTATIONS})

## Include path of selected DART interface:
set(DASH_DART_IF_INCLUDE_DIR
    ${CMAKE_CURRENT_SOURCE_DIR}/dart-if/include
    CACHE PATH INTERNAL FORCE)
set(DASH_DART_BASE_INCLUDE_DIR
    ${CMAKE_CURRENT_SOURCE_DIR}/dart-impl/base/include
    CACHE PATH INTERNAL FORCE)

## Set compiler flags (depend on CMake options)
include(${CMAKE_SOURCE_DIR}/CMakeExt/CompilerFlags.cmake)

if (ENABLE_THREADSUPPORT)
  include(${CMAKE_SOURCE_DIR}/CMakeExt/Threading.cmake)
endif()

if (ENABLE_COMPTIME_RED)
  include(${CMAKE_SOURCE_DIR}/CMakeExt/cotire.cmake)
endif()

## Build results output directories (/bin, /lib, /doc)

file(MAKE_DIRECTORY ${CMAKE_BINARY_DIR}/bin)
file(MAKE_DIRECTORY ${CMAKE_BINARY_DIR}/lib)
file(MAKE_DIRECTORY ${CMAKE_BINARY_DIR}/shared)

# DART interface:
add_subdirectory(dart-if)

# DART base:
add_subdirectory(dart-impl)

add_subdirectory(dash)

include(${CMAKE_SOURCE_DIR}/CMakeExt/GenerateDASHCXX.cmake)

## Documentation
if (BUILD_DOCS)
  CreateDoxygenTarget()
endif()

message(EMPH "DASH version ${DASH_VERSION}")
message(EMPH "-----------------------------------------------------------")
message(EMPH "Install prefix:           (INSTALL_PREFIX)                 "
        ${CMAKE_INSTALL_PREFIX})
message(EMPH "Build type:               (CMAKE_BUILD_TYPE)               "
        ${CMAKE_BUILD_TYPE})
message(EMPH "C   compiler:             (CMAKE_C_COMPILER)               "
        ${CMAKE_C_COMPILER_ID})
message(EMPH "C++ compiler:             (CMAKE_CXX_COMPILER)             "
        ${CMAKE_CXX_COMPILER_ID})
message(EMPH "C++ standard version:     (DASH_CXX_STANDARD)              "
        ${CMAKE_CXX_STANDARD})
message(EMPH "Generic build:            (BUILD_GENERIC)                  "
        ${BUILD_GENERIC})
message(EMPH "Build shared libraries:   (BUILD_SHARED_LIBS)              "
        ${BUILD_SHARED_LIBS})
if (MPI_FOUND)
  message(EMPH "MPI implementation:       " ${MPI_IMPL_ID})
endif()

message(INFO "Build tests:              (BUILD_TESTS)                    "
        ${BUILD_TESTS})

message(INFO "Host system identifier:   (ENVIRONMENT_TYPE)               "
        ${DASH_ENV_HOST_SYSTEM_ID})
message(INFO "Strict compiler warnings: (ENABLE_DEV_COMPILER_WARNINGS)   "
        ${ENABLE_DEV_COMPILER_WARNINGS})
message(INFO "Style compiler warnings:  (ENABLE_EXT_COMPILER_WARNINGS)   "
        ${ENABLE_EXT_COMPILER_WARNINGS})
message(INFO "Link Time Optimization:   (ENABLE_LT_OPTIMIZATION)         "
        ${ENABLE_LT_OPTIMIZATION})
message(INFO "Compiler reports:         (ENABLE_CC_REPORTS)              "
        ${ENABLE_CC_REPORTS})
message(INFO "Compile time reduction:   (ENABLE_COMPTIME_RED)            "
        ${ENABLE_COMPTIME_RED})
message(INFO "Debug log messages:       (ENABLE_LOGGING)                 "
        ${ENABLE_LOGGING})
message(INFO "Trace log messages:       (ENABLE_TRACE_LOGGING)           "
        ${ENABLE_TRACE_LOGGING})
message(INFO "DART log messages:        (ENABLE_DART_LOGGING)            "
        ${ENABLE_DART_LOGGING})
message(INFO "Runtime assertions:       (ENABLE_ASSERTIONS)              "
        ${ENABLE_ASSERTIONS})
message(INFO "Unified RMA memory model: (ENABLE_UNIFIED_MEMORY_MODEL)    "
        ${ENABLE_UNIFIED_MEMORY_MODEL})
message(INFO "MPI shared windows:       (ENABLE_SHARED_WINDOWS)          "
        ${ENABLE_SHARED_WINDOWS})
message(INFO "MPI dynamic windows:      (ENABLE_DYNAMIC_WINDOWS)         "
        ${ENABLE_DYNAMIC_WINDOWS})
message(INFO "Enable multithreading:    (ENABLE_THREADSUPPORT)           "
        ${ENABLE_THREADSUPPORT})
message(INFO "Default index type long:  (ENABLE_DEFAULT_INDEX_TYPE_LONG) "
        ${ENABLE_DEFAULT_INDEX_TYPE_LONG})
message(INFO "libnuma support:          (ENABLE_LIBNUMA)                 "
        ${ENABLE_LIBNUMA})
message(INFO "hwloc support:            (ENABLE_HWLOC)                   "
        ${ENABLE_HWLOC})
message(INFO "hwloc PCI support:        (ENABLE_HWLOC_PCI)               "
        ${ENABLE_HWLOC_PCI})
message(INFO "PAPI support:             (ENABLE_PAPI)                    "
        ${ENABLE_PAPI})
message(INFO "MKL support:              (ENABLE_MKL)                     "
        ${ENABLE_MKL})
message(INFO "BLAS support:             (ENABLE_BLAS)                    "
        ${ENABLE_BLAS})
message(INFO "LAPACK support:           (ENABLE_LAPACK)                  "
        ${ENABLE_LAPACK})
message(INFO "ScaLAPACK support:        (ENABLE_SCALAPACK)               "
        ${ENABLE_SCALAPACK})
message(INFO "PLASMA support:           (ENABLE_PLASMA)                  "
        ${ENABLE_PLASMA})
message(INFO "HDF5 support:             (ENABLE_HDF5)                    "
        ${ENABLE_HDF5})
message(INFO "Enabled DART backends:    (DART_IMPLEMENTATIONS)           "
        ${DART_IMPLEMENTATIONS})
<<<<<<< HEAD
=======
message(INFO "C   compiler id:          ${CMAKE_C_COMPILER_ID}")
message(INFO "C++ compiler id:          ${CMAKE_CXX_COMPILER_ID}")
if (DEFINED MPI_IMPL_ID)
  message(INFO "MPI implementation:       " ${MPI_IMPL_ID})
endif()
>>>>>>> 3d8fec09

if (ENABLE_PAPI)
  if (PAPI_FOUND)
    message(INFO "PAPI                      enabled")
  else()
    message(NOTE "PAPI                      not found")
  endif()
else()
  message(NOTE "PAPI                      disabled")
endif()
if (ENABLE_MKL)
  if (MKL_FOUND)
    message(INFO "MKL                       enabled")
  else()
    message(NOTE "MKL                       not found")
  endif()
else()
  message(NOTE "MKL                       disabled")
endif()
if (ENABLE_BLAS)
  if (BLAS_FOUND)
    message(INFO "BLAS                      enabled")
  else()
    message(NOTE "BLAS                      not found")
  endif()
else()
  message(NOTE "BLAS                      disabled")
endif()
if (ENABLE_HWLOC)
  if (HWLOC_FOUND)
    message(INFO "hwloc                     enabled")
  else()
    message(NOTE "hwloc                     not found")
  endif()
else()
  message(NOTE "hwloc                     disabled")
endif()
if (ENABLE_LIKWID)
  if (LIKWID_FOUND)
    message(INFO "likwid                    enabled")
  else()
    message(NOTE "likwid                    not found")
  endif()
else()
  message(NOTE "likwid                    disabled")
endif()
if (ENABLE_LAPACK)
  if (LAPACK_FOUND)
    message(INFO "LAPACK                    enabled")
  else()
    message(NOTE "LAPACK                    not found")
  endif()
else()
  message(NOTE "LAPACK                    disabled")
endif()
if (ENABLE_SCALAPACK)
  if (MKL_SCALAPACK_FOUND)
    message(INFO "ScaLAPACK (MKL)           enabled")
  elseif (SCALAPACK_FOUND)
    message(INFO "ScaLAPACK                 enabled")
  else()
    message(NOTE "ScaLAPACK                 not found")
  endif()
else()
  message(NOTE "ScaLAPACK                 disabled")
endif()
if (ENABLE_PLASMA)
  if (PLASMA_FOUND)
    message(INFO "PLASMA                    enabled")
  else()
    message(NOTE "PLASMA                    not found")
  endif()
else()
  message(NOTE "PLASMA                    disabled")
endif()
if (ENABLE_HDF5)
  if (HDF5_FOUND)
    message(INFO "HDF5                      enabled")
  else()
    message(NOTE "HDF5                      not found")
  endif()
else()
  message(NOTE "HDF5                      disabled")
endif()
if (ENABLE_LIBNUMA)
  if (NUMA_FOUND)
    message(INFO "libnuma                   enabled")
  else()
    message(NOTE "libnuma                   not found")
  endif()
else()
  message(NOTE "libnuma                   disabled")
endif()
if (ENABLE_NASTYMPI)
    message(INFO "NastyMPI                  enabled")
endif()
if (BUILD_TESTS)
  if (GTEST_FOUND)
    message(INFO "googletest                enabled")
  else()
    message(NOTE "googletest                not found")
  endif()
else()
  message(NOTE "googletest                disabled")
endif()<|MERGE_RESOLUTION|>--- conflicted
+++ resolved
@@ -24,13 +24,8 @@
   cmake_policy(SET CMP0016 OLD)
 endif(POLICY CMP0016)
 if(POLICY CMP0058)
-<<<<<<< HEAD
   cmake_policy(SET CMP0058 OLD)
 endif(POLICY CMP0058)
-=======
-  cmake_policy(SET CMP0058 NEW)
-endif()
->>>>>>> 3d8fec09
 
 if("${CMAKE_CXX_COMPILER_ID}" MATCHES "GNU")
   set(DEFAULT_COMPTIME_RED on)
@@ -322,14 +317,14 @@
         ${ENABLE_HDF5})
 message(INFO "Enabled DART backends:    (DART_IMPLEMENTATIONS)           "
         ${DART_IMPLEMENTATIONS})
-<<<<<<< HEAD
-=======
+
+
 message(INFO "C   compiler id:          ${CMAKE_C_COMPILER_ID}")
 message(INFO "C++ compiler id:          ${CMAKE_CXX_COMPILER_ID}")
 if (DEFINED MPI_IMPL_ID)
   message(INFO "MPI implementation:       " ${MPI_IMPL_ID})
 endif()
->>>>>>> 3d8fec09
+
 
 if (ENABLE_PAPI)
   if (PAPI_FOUND)
