/** @file dart_communication_priv.h
 *  @date 25 Aug 2014
 *  @brief Definition of dart_handle_struct
 */
#ifndef DART_ADAPT_COMMUNICATION_PRIV_H_INCLUDED
#define DART_ADAPT_COMMUNICATION_PRIV_H_INCLUDED

#include <stdio.h>
#include <mpi.h>
<<<<<<< HEAD
#include <stdbool.h>
=======

>>>>>>> b6c58b5b
#include <dash/dart/if/dart_types.h>
#include <dash/dart/if/dart_globmem.h>
#include <dash/dart/if/dart_communication.h>

/** DART handle type for non-blocking one-sided operations. */
struct dart_handle_struct
{
	MPI_Request request;
	MPI_Win	    win;
	dart_unit_t dest;
};

<<<<<<< HEAD
static inline
MPI_Op dart_mpi_op(dart_operation_t dart_op) {
=======
static inline MPI_Op dart_mpi_op(dart_operation_t dart_op) {
>>>>>>> b6c58b5b
  switch (dart_op) {
    case DART_OP_MIN  : return MPI_MIN;
    case DART_OP_MAX  : return MPI_MAX;
    case DART_OP_SUM  : return MPI_SUM;
    case DART_OP_PROD : return MPI_PROD;
    case DART_OP_BAND : return MPI_BAND;
    case DART_OP_LAND : return MPI_LAND;
    case DART_OP_BOR  : return MPI_BOR;
    case DART_OP_LOR  : return MPI_LOR;
    case DART_OP_BXOR : return MPI_BXOR;
    case DART_OP_LXOR : return MPI_LXOR;
    default           : return (MPI_Op)(-1);
  }
}

<<<<<<< HEAD
static inline
MPI_Datatype dart_mpi_datatype(dart_datatype_t dart_datatype) {
=======
static inline MPI_Datatype dart_mpi_datatype(dart_datatype_t dart_datatype) {
>>>>>>> b6c58b5b
  switch (dart_datatype) {
    case DART_TYPE_BYTE     : return MPI_BYTE;
    case DART_TYPE_SHORT    : return MPI_SHORT;
    case DART_TYPE_INT      : return MPI_INT;
    case DART_TYPE_UINT     : return MPI_UNSIGNED;
    case DART_TYPE_LONG     : return MPI_LONG;
    case DART_TYPE_ULONG    : return MPI_UNSIGNED_LONG;
    case DART_TYPE_LONGLONG : return MPI_LONG_LONG_INT;
    case DART_TYPE_FLOAT    : return MPI_FLOAT;
    case DART_TYPE_DOUBLE   : return MPI_DOUBLE;
    default                 : return (MPI_Datatype)(-1);
  }
}

<<<<<<< HEAD
static inline
int dart_mpi_datatype_disp_unit(dart_datatype_t dart_datatype) {
=======
static inline int dart_mpi_sizeof_datatype(dart_datatype_t dart_datatype) {
  int native_size;
  if (MPI_Type_size(dart_mpi_datatype(dart_datatype), &native_size)
      == MPI_SUCCESS) {
    return native_size;
  }
  return -1;
}

#if 0
static inline int dart_mpi_datatype_disp_unit(dart_datatype_t dart_datatype) {
>>>>>>> b6c58b5b
  switch (dart_datatype) {
    case DART_TYPE_BYTE     : return 1;
    case DART_TYPE_SHORT    : return 1;
    case DART_TYPE_INT      : return 4;
    case DART_TYPE_UINT     : return 4;
    case DART_TYPE_LONG     : return 4;
    case DART_TYPE_ULONG    : return 4;
    case DART_TYPE_LONGLONG : return 8;
    case DART_TYPE_FLOAT    : return 4;
    case DART_TYPE_DOUBLE   : return 8;
    default                 : return 1;
  }
}
#endif

#endif /* DART_ADAPT_COMMUNICATION_PRIV_H_INCLUDED */<|MERGE_RESOLUTION|>--- conflicted
+++ resolved
@@ -7,11 +7,7 @@
 
 #include <stdio.h>
 #include <mpi.h>
-<<<<<<< HEAD
 #include <stdbool.h>
-=======
-
->>>>>>> b6c58b5b
 #include <dash/dart/if/dart_types.h>
 #include <dash/dart/if/dart_globmem.h>
 #include <dash/dart/if/dart_communication.h>
@@ -24,12 +20,7 @@
 	dart_unit_t dest;
 };
 
-<<<<<<< HEAD
-static inline
-MPI_Op dart_mpi_op(dart_operation_t dart_op) {
-=======
 static inline MPI_Op dart_mpi_op(dart_operation_t dart_op) {
->>>>>>> b6c58b5b
   switch (dart_op) {
     case DART_OP_MIN  : return MPI_MIN;
     case DART_OP_MAX  : return MPI_MAX;
@@ -45,12 +36,7 @@
   }
 }
 
-<<<<<<< HEAD
-static inline
-MPI_Datatype dart_mpi_datatype(dart_datatype_t dart_datatype) {
-=======
 static inline MPI_Datatype dart_mpi_datatype(dart_datatype_t dart_datatype) {
->>>>>>> b6c58b5b
   switch (dart_datatype) {
     case DART_TYPE_BYTE     : return MPI_BYTE;
     case DART_TYPE_SHORT    : return MPI_SHORT;
@@ -65,10 +51,6 @@
   }
 }
 
-<<<<<<< HEAD
-static inline
-int dart_mpi_datatype_disp_unit(dart_datatype_t dart_datatype) {
-=======
 static inline int dart_mpi_sizeof_datatype(dart_datatype_t dart_datatype) {
   int native_size;
   if (MPI_Type_size(dart_mpi_datatype(dart_datatype), &native_size)
@@ -80,7 +62,6 @@
 
 #if 0
 static inline int dart_mpi_datatype_disp_unit(dart_datatype_t dart_datatype) {
->>>>>>> b6c58b5b
   switch (dart_datatype) {
     case DART_TYPE_BYTE     : return 1;
     case DART_TYPE_SHORT    : return 1;
