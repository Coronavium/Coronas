/**
 * \file dart_globmem.c
 *
 * Implementation of all the related global pointer operations
 *
 * All the following functions are implemented with the underlying *MPI-3*
 * one-sided runtime system.
 */

#include <stdio.h>
#include <mpi.h>
#include <dash/dart/base/logging.h>
#include <dash/dart/if/dart_types.h>
#include <dash/dart/if/dart_globmem.h>
#include <dash/dart/if/dart_team_group.h>
#include <dash/dart/if/dart_communication.h>
#include <dash/dart/mpi/dart_mpi_util.h>
#include <dash/dart/mpi/dart_mem.h>
#include <dash/dart/mpi/dart_team_private.h>
#include <dash/dart/mpi/dart_segment.h>

/* For PRIu64, uint64_t in printf */
#define __STDC_FORMAT_MACROS
#include <inttypes.h>

MPI_Win dart_win_local_alloc;
#if !defined(DART_MPI_DISABLE_SHARED_WINDOWS)
MPI_Win dart_sharedmem_win_local_alloc;
#endif

/**
 * @note For dart collective allocation/free: offset in the returned gptr
 * represents the displacement relative to the beginning of sub-memory
 * spanned by certain dart collective allocation.
 * For dart local allocation/free: offset in the returned gptr represents
 * the displacement relative to
 * the base address of memory region reserved for the dart local
 * allocation/free.
 * @note Segment ID zero is reserved.
 */
static int16_t dart_memid = 1;
static int16_t dart_registermemid = -1;

dart_ret_t dart_gptr_getaddr(const dart_gptr_t gptr, void **addr)
{
<<<<<<< HEAD
	int16_t seg_id = gptr.segid;
	uint64_t offset = gptr.addr_or_offs.offset;
	dart_unit_t myid;
	dart_myid (&myid);

  if (seg_id) {
    MPI_Aint displ;
    if (dart_adapt_transtable_get_disp(seg_id, gptr.unitid, &displ) == -1) {
      return DART_ERR_INVAL;
    }
    *addr = offset + (char*)displ;
  } else {
    if (myid == gptr.unitid) {
      *addr = offset + dart_mempool_localalloc;
    }
  }
	return DART_OK;
=======
  int16_t seg_id = gptr.segid;
  uint64_t offset = gptr.addr_or_offs.offset;
  dart_unit_t myid;
  dart_myid(&myid);

  if (myid == gptr.unitid) {
    if (seg_id) {
      if (dart_segment_get_selfbaseptr(seg_id, (char **)addr) != DART_OK) {
        return DART_ERR_INVAL;
      }

      *addr = offset + (char *)(*addr);
    } else {
      if (myid == gptr.unitid) {
        *addr = offset + dart_mempool_localalloc;
      }
    }
  } else {
    *addr = NULL;
  }
  return DART_OK;
>>>>>>> 23884967
}

dart_ret_t dart_gptr_setaddr(dart_gptr_t* gptr, void* addr)
{
	int16_t seg_id = gptr->segid;
	/* The modification to addr is reflected in the fact that modifying
   * the offset.
   */
  if (seg_id) {
    char * addr_base;
    if (dart_segment_get_selfbaseptr(seg_id, &addr_base) != DART_OK) {
      return DART_ERR_INVAL;
    }
		gptr->addr_or_offs.offset = (char *)addr - addr_base;
	} else {
		gptr->addr_or_offs.offset = (char *)addr - dart_mempool_localalloc;
	}
	return DART_OK;
}

dart_ret_t dart_gptr_incaddr (dart_gptr_t* gptr, int offs)
{
	gptr -> addr_or_offs.offset += offs;
	return DART_OK;
}


dart_ret_t dart_gptr_setunit (dart_gptr_t* gptr, dart_unit_t unit_id)
{
	gptr->unitid = unit_id;
	return DART_OK;
}

dart_ret_t dart_memalloc (size_t nbytes, dart_gptr_t *gptr)
{
  dart_unit_t unitid;
  dart_myid(&unitid);
  gptr->unitid = unitid;
  gptr->segid = 0; /* For local allocation, the segid is marked as '0'. */
  gptr->addr_or_offs.offset = dart_buddy_alloc(dart_localpool, nbytes);
  if (gptr->addr_or_offs.offset == (uint64_t)(-1)) {
    DART_LOG_ERROR("dart_memalloc: Out of bounds "
                   "(dart_buddy_alloc %zu bytes): global memory exhausted", nbytes);
    return DART_ERR_OTHER;
  }
  DART_LOG_DEBUG("dart_memalloc: local alloc nbytes:%lu offset:%"PRIu64"",
                 nbytes, gptr->addr_or_offs.offset);
	return DART_OK;
}

dart_ret_t dart_memfree (dart_gptr_t gptr)
{
  if (dart_buddy_free(dart_localpool, gptr.addr_or_offs.offset) == -1) {
    DART_LOG_ERROR("dart_memfree: invalid local global pointer: "
                   "invalid offset: %"PRIu64"",
                   gptr.addr_or_offs.offset);
		return DART_ERR_INVAL;
	}
	DART_LOG_DEBUG("dart_memfree: local free, gptr.unitid:%2d offset:%"PRIu64"",
                 gptr.unitid, gptr.addr_or_offs.offset);
	return DART_OK;
}

dart_ret_t
dart_team_memalloc_aligned(
  dart_team_t   teamid,
  size_t        nbytes,
  dart_gptr_t * gptr)
{
	size_t team_size;
	dart_unit_t unitid;
  dart_unit_t gptr_unitid = -1;
	dart_team_myid(teamid, &unitid);
	dart_team_size(teamid, &team_size);

	char * sub_mem;

	/* The units belonging to the specified team are eligible to participate
	 * below codes enclosed.
   */

	MPI_Win    win;
	MPI_Comm   comm;
	MPI_Aint   disp;
	MPI_Aint * disp_set = (MPI_Aint*)(malloc(team_size * sizeof (MPI_Aint)));

	uint16_t index;
	int result = dart_adapt_teamlist_convert(teamid, &index);
  DART_LOG_DEBUG(
    "dart_team_memalloc_aligned: dart_adapt_teamlist_convert completed, "
    "index:%d", index);

  if (result == -1) {
    return DART_ERR_INVAL;
  }

  comm = dart_team_data[index].comm;
	dart_unit_t localid = 0;

	if (index == 0) {
		gptr_unitid = localid;
	} else {
		MPI_Group group;
		MPI_Group group_all;
		MPI_Comm_group(comm, &group);
		MPI_Comm_group(MPI_COMM_WORLD, &group_all);
		MPI_Group_translate_ranks(group, 1, &localid, group_all, &gptr_unitid);
	}
#if !defined(DART_MPI_DISABLE_SHARED_WINDOWS)

	/* Allocate shared memory on sharedmem_comm, and create the related
   * sharedmem_win */
  /* NOTE:
   * Windows should definitely be optimized for the concrete value type i.e.
   * via MPI_Type_create_index_block as this greatly improves performance of
   * MPI_Get, MPI_Put and other RMA friends.
   *
   * !!! BUG IN INTEL-MPI 5.0
   * !!!
   * !!! See:
   * !!! https://software.intel.com/de-de/forums/intel-clusters-and-hpc-technology/topic/519995
   * !!!
   * !!! Quote:
   * !!!  "[When allocating, e.g., an] integer*4-array of array dimension N,
   * !!!   then use it by the MPI-processes (on the same node), and then
   * !!!   repeats the same for the next shared allocation [...] the number of
   * !!!   shared windows do accumulate in the run, because I do not free the
   * !!!   shared windows allocated so far. This allocation of shared windows
   * !!!   works, but only until the total number of allocated memory exceeds
   * !!!   a limit of ~30 millions of Integer*4 numbers (~120 MB).
   * !!!   When that limit is reached, the next call of
   * !!!   MPI_WIN_ALLOCATE_SHARED, MPI_WIN_SHARED_QUERY to allocated one
   * !!!   more shared window do not give an error message, but the 1st
   * !!!   attempt to use that allocated shared array results in a bus error
   * !!!   (because the shared array has not been allocated correctly)."
   * !!!
   * !!! Reproduced on SuperMUC and mpich3.1 on projekt03.
   *
   * Related support ticket of MPICH:
   * http://trac.mpich.org/projects/mpich/ticket/2178
   */
  MPI_Win sharedmem_win;
  MPI_Comm sharedmem_comm = sharedmem_comm = dart_team_data[index].sharedmem_comm;

	MPI_Info win_info;
	MPI_Info_create(&win_info);
	MPI_Info_set(win_info, "alloc_shared_noncontig", "true");

  DART_LOG_DEBUG("dart_team_memalloc_aligned: "
                 "MPI_Win_allocate_shared(nbytes:%ld)", nbytes);

	if (sharedmem_comm != MPI_COMM_NULL) {
    int ret = MPI_Win_allocate_shared(
                nbytes,
                sizeof(char),
                win_info,
                sharedmem_comm,
                &sub_mem,
                &sharedmem_win);
    if (ret != MPI_SUCCESS) {
      DART_LOG_ERROR("dart_team_memalloc_aligned: "
                     "MPI_Win_allocate_shared failed, error %d (%s)",
                     ret, DART__MPI__ERROR_STR(ret));
      return DART_ERR_OTHER;
    }
  } else {
    DART_LOG_ERROR("dart_team_memalloc_aligned: "
                   "Shared memory communicator is MPI_COMM_NULL, "
                   "cannot call MPI_Win_allocate_shared");
    return DART_ERR_OTHER;
  }

  int sharedmem_unitid;
  MPI_Aint winseg_size;
  char ** baseptr_set;
  char * baseptr;
  int disp_unit, i;
  MPI_Comm_rank(sharedmem_comm, &sharedmem_unitid);
  baseptr_set = (char **)malloc(
      sizeof(char *) * dart_team_data[index].sharedmem_nodesize);

  for (i = 0; i < dart_team_data[index].sharedmem_nodesize; i++) {
    if (sharedmem_unitid != i) {
      MPI_Win_shared_query(sharedmem_win, i, &winseg_size, &disp_unit,
                           &baseptr);
      baseptr_set[i] = baseptr;
    } else {
      baseptr_set[i] = sub_mem;
    }
	}
#else
	if (MPI_Alloc_mem(nbytes, MPI_INFO_NULL, &sub_mem) != MPI_SUCCESS) {
    DART_LOG_ERROR(
      "dart_team_memalloc_aligned: bytes:%lu MPI_Alloc_mem failed", nbytes);
    return DART_ERR_OTHER;
  }
#endif

  win = dart_team_data[index].window;
  /* Attach the allocated shared memory to win */
  if (MPI_Win_attach(win, sub_mem, nbytes) != MPI_SUCCESS) {
    DART_LOG_ERROR(
      "dart_team_memalloc_aligned: bytes:%lu MPI_Win_attach failed", nbytes);
    return DART_ERR_OTHER;
  }
	if (MPI_Get_address(sub_mem, &disp) != MPI_SUCCESS) {
    DART_LOG_ERROR(
      "dart_team_memalloc_aligned: bytes:%lu MPI_Get_address failed", nbytes);
    return DART_ERR_OTHER;
  }

	/* Collect the disp information from all the ranks in comm */
	MPI_Allgather(&disp, 1, MPI_AINT, disp_set, 1, MPI_AINT, comm);

	/* -- Updating infos on gptr -- */
	gptr->unitid = gptr_unitid;
  /* Segid equals to dart_memid (always a positive integer), identifies an
   * unique collective global memory. */
  gptr->segid = dart_memid;
  gptr->addr_or_offs.offset = 0;

  if (dart_segment_alloc(dart_memid, index) != DART_OK) {
    DART_LOG_ERROR(
        "dart_team_memalloc_aligned: bytes:%lu Allocation of segment data failed",
        nbytes);
    return DART_ERR_OTHER;
  }

  /* Updating the translation table of teamid with the created
   * (offset, win) infos */
  dart_segment_info_t item;
  item.seg_id = dart_memid;
  item.size = nbytes;
  item.disp = disp_set;
#if !defined(DART_MPI_DISABLE_SHARED_WINDOWS)
	item.win     = sharedmem_win;
	item.baseptr = baseptr_set;
#else
	item.win     = MPI_WIN_NULL;
	item.baseptr = NULL;
#endif
	item.selfbaseptr = sub_mem;
	/* Add this newly generated correspondence relationship record into the
   * translation table. */
  dart_segment_add_info(&item);
#if !defined(DART_MPI_DISABLE_SHARED_WINDOWS)
	MPI_Info_free(&win_info);
#endif
	dart_memid++;

  DART_LOG_DEBUG(
    "dart_team_memalloc_aligned: bytes:%lu offset:%d gptr_unitid:%d "
    "across team %d",
		nbytes, 0, gptr_unitid, teamid);

	return DART_OK;
}

dart_ret_t dart_team_memfree(
  dart_team_t teamid,
  dart_gptr_t gptr)
{
  dart_unit_t unitid;
  int16_t seg_id = gptr.segid;
  char * sub_mem;
  MPI_Win win;

  uint16_t index;
  if (dart_segment_get_teamidx(seg_id, &index) != DART_OK) {
    DART_LOG_ERROR("dart_team_free ! failed: Unknown segment %i!", seg_id);
    return DART_ERR_INVAL;
  }

  dart_team_myid(teamid, &unitid);

  win = dart_team_data[index].window;

  if (dart_segment_get_selfbaseptr(seg_id, &sub_mem) != DART_OK) {
    return DART_ERR_INVAL;
  }

  /* Detach the window associated with sub-memory to be freed:
   */
	MPI_Win_detach(win, sub_mem);

	/* Free the window's associated sub-memory:
   */
#if !defined(DART_MPI_DISABLE_SHARED_WINDOWS)
  MPI_Win sharedmem_win;
  if (dart_segment_get_win(seg_id, &sharedmem_win) != DART_OK) {
    return DART_ERR_OTHER;
  }
	if (MPI_Win_free(&sharedmem_win) != MPI_SUCCESS) {
    DART_LOG_ERROR("dart_team_memfree: MPI_Win_free failed");
    return DART_ERR_OTHER;
  }
#else
	if (MPI_Free_mem(sub_mem) != MPI_SUCCESS) {
    DART_LOG_ERROR("dart_team_memfree: MPI_Free_mem failed");
    return DART_ERR_OTHER;
  }
#endif
  DART_LOG_DEBUG("dart_team_memfree: collective free, team unit id: %2d "
                 "offset:%"PRIu64" gptr_unitid:%d across team %d",
                 unitid, gptr.addr_or_offs.offset, gptr.unitid, teamid);
	/* Remove the related correspondence relation record from the related
   * translation table. */
  if (dart_segment_remove(seg_id) != DART_OK) {
    return DART_ERR_INVAL;
  }

  dart_segment_dealloc(seg_id);

  return DART_OK;
}

dart_ret_t
dart_team_memregister_aligned(
   dart_team_t   teamid,
   size_t        nbytes,
   void        * addr,
   dart_gptr_t * gptr)
{
	size_t size;
	dart_unit_t unitid;
  dart_unit_t gptr_unitid = -1;
  dart_team_myid(teamid, &unitid);
  dart_team_size(teamid, &size);

  MPI_Win win;
  MPI_Comm comm;
  MPI_Aint disp;
  MPI_Aint * disp_set = (MPI_Aint *)malloc(size * sizeof(MPI_Aint));
  uint16_t index;
  int result = dart_adapt_teamlist_convert(teamid, &index);

  if (result == -1) {
    return DART_ERR_INVAL;
  }
  comm = dart_team_data[index].comm;
  dart_unit_t localid = 0;
  if (index == 0) {
    gptr_unitid = localid;
  } else {
    MPI_Group group;
    MPI_Group group_all;
    MPI_Comm_group(comm, &group);
    MPI_Comm_group(MPI_COMM_WORLD, &group_all);
    MPI_Group_translate_ranks(group, 1, &localid, group_all, &gptr_unitid);
  }
  win = dart_team_data[index].window;
  MPI_Win_attach(win, (char *)addr, nbytes);
  MPI_Get_address((char *)addr, &disp);
  MPI_Allgather(&disp, 1, MPI_AINT, disp_set, 1, MPI_AINT, comm);
  gptr->unitid = gptr_unitid;
  gptr->segid = dart_registermemid;
  gptr->addr_or_offs.offset = 0;

  if (dart_segment_alloc(dart_registermemid, index) != DART_OK) {
    DART_LOG_ERROR(
        "dart_team_memalloc_aligned: bytes:%lu Allocation of segment data failed",
        nbytes);
    return DART_ERR_OTHER;
  }

  dart_segment_info_t item;
  item.seg_id = dart_registermemid;
  item.size = nbytes;
  item.disp = disp_set;
  item.win = MPI_WIN_NULL;
  item.baseptr = NULL;
  item.selfbaseptr = (char *)addr;
  dart_segment_add_info(&item);
  dart_registermemid--;
  DART_LOG_DEBUG(
    "dart_team_memregister_aligned: collective alloc, "
    "unit:%2d, nbytes:%lu offset:%d gptr_unitid:%d " "across team %d",
    unitid, nbytes, 0, gptr_unitid, teamid);
  return DART_OK;
}

dart_ret_t
dart_team_memregister(
   dart_team_t   teamid,
   size_t        nbytes,
   void        * addr,
   dart_gptr_t * gptr)
{
	size_t size;
	dart_unit_t unitid;
  dart_unit_t gptr_unitid = -1;
	dart_team_myid(teamid, &unitid);
	dart_team_size(teamid, &size);

	MPI_Win    win;
	MPI_Comm   comm;
	MPI_Aint   disp;
	MPI_Aint * disp_set = (MPI_Aint*)malloc(size * sizeof (MPI_Aint));
	uint16_t   index;
	int        result   = dart_adapt_teamlist_convert(teamid, &index);
  int        nil;

  if (nbytes == 0) {
    // Attaching empty memory region, set sendbuf to valid dummy pointer:
    addr = (void*)(&nil);
  }

  if (result == -1) {
    return DART_ERR_INVAL;
  }
  comm = dart_team_data[index].comm;
  dart_unit_t localid = 0;
  if (index == 0) {
    gptr_unitid = localid;
  } else {
    MPI_Group group;
    MPI_Group group_all;
    MPI_Comm_group(comm, &group);
    MPI_Comm_group(MPI_COMM_WORLD, &group_all);
    MPI_Group_translate_ranks(group, 1, &localid, group_all, &gptr_unitid);
  }
  win = dart_team_data[index].window;
  MPI_Win_attach(win, (char *)addr, nbytes);
  MPI_Get_address((char *)addr, &disp);
  MPI_Allgather(&disp, 1, MPI_AINT, disp_set, 1, MPI_AINT, comm);
  gptr->unitid = gptr_unitid;
  gptr->segid = dart_registermemid;
  gptr->addr_or_offs.offset = 0;

  if (dart_segment_alloc(dart_registermemid, index) != DART_OK) {
    DART_LOG_ERROR(
        "dart_team_memalloc_aligned: bytes:%lu Allocation of segment data failed",
        nbytes);
    return DART_ERR_OTHER;
  }

  dart_segment_info_t item;
  item.seg_id = dart_registermemid;
  item.size = nbytes;
  item.disp = disp_set;
  item.win = MPI_WIN_NULL;
  item.baseptr = NULL;
  item.selfbaseptr = (char *)addr;
  dart_segment_add_info(&item);
  dart_registermemid--;

  DART_LOG_DEBUG(
    "dart_team_memregister: collective alloc, "
    "unit:%2d, nbytes:%lu offset:%d gptr_unitid:%d " "across team %d",
    unitid, nbytes, 0, gptr_unitid, teamid);
  return DART_OK;
}

dart_ret_t
dart_team_memderegister(
   dart_team_t teamid,
   dart_gptr_t gptr)
{
  dart_unit_t unitid;
  int16_t seg_id = gptr.segid;
  char * sub_mem;
  MPI_Win win;

  uint16_t index;
  if (dart_segment_get_teamidx(seg_id, &index) != DART_OK) {
    DART_LOG_ERROR("dart_team_memderegister ! failed: Unknown segment %i!", seg_id);
    return DART_ERR_INVAL;
  }

  dart_team_myid(teamid, &unitid);

  win = dart_team_data[index].window;

  if (dart_segment_get_selfbaseptr(seg_id, &sub_mem) != DART_OK) {
    return DART_ERR_INVAL;
  }
  MPI_Win_detach(win, sub_mem);
  if (dart_segment_remove(seg_id) != DART_OK) {
    return DART_ERR_INVAL;
  }

  dart_segment_dealloc(seg_id);

  DART_LOG_DEBUG(
    "dart_team_memderegister: collective free, "
    "team unit %2d offset:%"PRIu64" gptr_unitid:%d" "across team %d",
    unitid, gptr.addr_or_offs.offset, gptr.unitid, teamid);
  return DART_OK;
}

<|MERGE_RESOLUTION|>--- conflicted
+++ resolved
@@ -43,25 +43,6 @@
 
 dart_ret_t dart_gptr_getaddr(const dart_gptr_t gptr, void **addr)
 {
-<<<<<<< HEAD
-	int16_t seg_id = gptr.segid;
-	uint64_t offset = gptr.addr_or_offs.offset;
-	dart_unit_t myid;
-	dart_myid (&myid);
-
-  if (seg_id) {
-    MPI_Aint displ;
-    if (dart_adapt_transtable_get_disp(seg_id, gptr.unitid, &displ) == -1) {
-      return DART_ERR_INVAL;
-    }
-    *addr = offset + (char*)displ;
-  } else {
-    if (myid == gptr.unitid) {
-      *addr = offset + dart_mempool_localalloc;
-    }
-  }
-	return DART_OK;
-=======
   int16_t seg_id = gptr.segid;
   uint64_t offset = gptr.addr_or_offs.offset;
   dart_unit_t myid;
@@ -83,7 +64,6 @@
     *addr = NULL;
   }
   return DART_OK;
->>>>>>> 23884967
 }
 
 dart_ret_t dart_gptr_setaddr(dart_gptr_t* gptr, void* addr)
