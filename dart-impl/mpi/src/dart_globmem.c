--- conflicted
+++ resolved
@@ -108,13 +108,8 @@
  */
 dart_ret_t dart_gptr_setunit(dart_gptr_t *gptr, dart_team_unit_t unit)
 {
-<<<<<<< HEAD
   gptr->unitid = unit.id;
   return DART_OK;
-=======
-	gptr->addr_or_offs.offset += offs;
-	return DART_OK;
->>>>>>> 9befaefc
 }
 
 dart_ret_t dart_gptr_getflags(dart_gptr_t gptr, uint16_t *flags)
@@ -198,7 +193,6 @@
   dart_datatype_t   dtype,
   dart_gptr_t     * gptr)
 {
-<<<<<<< HEAD
   char * sub_mem;
   dart_unit_t gptr_unitid = 0; // the team-local ID 0 has the beginning
   int         dtype_size  = dart_mpi_sizeof_datatype(dtype);
@@ -215,53 +209,13 @@
     DART_LOG_ERROR("dart_team_memalloc_aligned ! Unknown team %i", teamid);
     return DART_ERR_INVAL;
   }
-=======
-  int    dtype_size = dart_mpi_sizeof_datatype(dtype);
-  size_t nbytes     = nelem * dtype_size;
-  size_t team_size;
-  dart_unit_t gptr_unitid = -1;
-  dart_team_size(teamid, &team_size);
-
-  char * sub_mem;
-
-  // check for overflow
-  if (dart_memid == INT16_MAX || dart_memid <= 0) {
-    DART_LOG_ERROR(
-        "Failed to allocate segment ID, too many segments already allocated?");
-    return DART_ERR_INVAL;
-  }
-
-  int16_t segid = DART_FETCH_AND_INC16(&dart_memid);
-
-  uint16_t index;
-  int result = dart_adapt_teamlist_convert(teamid, &index);
->>>>>>> 9befaefc
+
   DART_LOG_DEBUG(
     "dart_team_memalloc_aligned: dart_adapt_teamlist_convert completed, "
     "index:%d", index);
 
-<<<<<<< HEAD
-
   MPI_Comm  comm = team_data->comm;
 
-=======
-  if (result == -1) {
-    return DART_ERR_INVAL;
-  }
-
-  MPI_Comm comm = dart_team_data[index].comm;
-  dart_unit_t localid = 0;
-
-	if (index == 0) {
-		gptr_unitid = localid;
-	} else {
-		MPI_Group group;
-		MPI_Group group_all;
-		MPI_Comm_group(comm, &group);
-		MPI_Comm_group(DART_COMM_WORLD, &group_all);
-		MPI_Group_translate_ranks(group, 1, &localid, group_all, &gptr_unitid);
-	}
->>>>>>> 9befaefc
 #if !defined(DART_MPI_DISABLE_SHARED_WINDOWS)
 
 	/* Allocate shared memory on sharedmem_comm, and create the related
@@ -295,16 +249,7 @@
    * Related support ticket of MPICH:
    * http://trac.mpich.org/projects/mpich/ticket/2178
    */
-<<<<<<< HEAD
   MPI_Comm sharedmem_comm = team_data->sharedmem_comm;
-=======
-  MPI_Win  sharedmem_win;
-  MPI_Comm sharedmem_comm = dart_team_data[index].sharedmem_comm;
-
-  MPI_Info win_info;
-  MPI_Info_create(&win_info);
-  MPI_Info_set(win_info, "alloc_shared_noncontig", "true");
->>>>>>> 9befaefc
 
   DART_LOG_DEBUG("dart_team_memalloc_aligned: "
                  "MPI_Win_allocate_shared(nbytes:%ld)", nbytes);
@@ -359,13 +304,8 @@
   }
 #endif
 
-<<<<<<< HEAD
   MPI_Aint disp;
   MPI_Win  win = team_data->window;
-=======
-  MPI_Win  win = dart_team_data[index].window;
-  MPI_Aint disp;
->>>>>>> 9befaefc
   /* Attach the allocated shared memory to win */
   /* Calling MPI_Win_attach with nbytes == 0 leads to errors, see #239 */
   if (nbytes > 0) {
@@ -373,20 +313,12 @@
       DART_LOG_ERROR(
         "dart_team_memalloc_aligned: bytes:%lu MPI_Win_attach failed", nbytes);
       free(baseptr_set);
-<<<<<<< HEAD
-=======
-#endif
->>>>>>> 9befaefc
       return DART_ERR_OTHER;
     }
 
     if (MPI_Get_address(sub_mem, &disp) != MPI_SUCCESS) {
       DART_LOG_ERROR(
         "dart_team_memalloc_aligned: bytes:%lu MPI_Get_address failed", nbytes);
-<<<<<<< HEAD
-=======
-#if !defined(DART_MPI_DISABLE_SHARED_WINDOWS)
->>>>>>> 9befaefc
       free(baseptr_set);
       return DART_ERR_OTHER;
     }
@@ -394,7 +326,6 @@
     disp = 0;
   }
 
-<<<<<<< HEAD
   MPI_Aint * disp_set = malloc(team_size * sizeof (MPI_Aint));
   /* Collect the disp information from all the ranks in comm */
   MPI_Allgather(&disp, 1, MPI_AINT, disp_set, 1, MPI_AINT, comm);
@@ -415,31 +346,10 @@
     DART_LOG_ERROR(
         "dart_team_memalloc_aligned: "
         "bytes:%lu Allocation of segment data failed", nbytes);
-=======
-  /* Collect the disp information from all the ranks in comm */
-  MPI_Aint * disp_set = (MPI_Aint*)(malloc(team_size * sizeof (MPI_Aint)));
-  MPI_Allgather(&disp, 1, MPI_AINT, disp_set, 1, MPI_AINT, comm);
-
-  /* -- Updating infos on gptr -- */
-  gptr->unitid = gptr_unitid;
-  /* Segid equals to dart_memid (always a positive integer), identifies a
-   * unique collective global memory. */
-  gptr->segid = segid;
-  gptr->addr_or_offs.offset = 0;
-  gptr->flags = 0;
-
-  if (dart_segment_alloc(gptr->segid, index) != DART_OK) {
-    DART_LOG_ERROR(
-        "dart_team_memalloc_aligned: "
-        "bytes:%lu Allocation of segment data failed", nbytes);
-    free(disp_set);
-#if !defined(DART_MPI_DISABLE_SHARED_WINDOWS)
->>>>>>> 9befaefc
     free(baseptr_set);
     return DART_ERR_OTHER;
   }
 
-<<<<<<< HEAD
   /* -- Updating infos on gptr -- */
   /* Segid equals to dart_memid (always a positive integer), identifies an
    * unique collective global memory. */
@@ -449,28 +359,6 @@
   gptr->addr_or_offs.offset = 0;
 
 	team_data->dart_memid++;
-=======
-  /* Updating the translation table of teamid with the created
-   * (offset, win) infos */
-  dart_segment_info_t item;
-  item.seg_id  = segid;
-  item.size    = nbytes;
-  item.disp    = disp_set;
-#if !defined(DART_MPI_DISABLE_SHARED_WINDOWS)
-	item.win     = sharedmem_win;
-	item.baseptr = baseptr_set;
-#else
-	item.win     = MPI_WIN_NULL;
-	item.baseptr = NULL;
-#endif
-	item.selfbaseptr = sub_mem;
-	/* Add this newly generated correspondence relationship record into the
-   * translation table. */
-  dart_segment_add_info(&item);
-#if !defined(DART_MPI_DISABLE_SHARED_WINDOWS)
-	MPI_Info_free(&win_info);
-#endif
->>>>>>> 9befaefc
 
   DART_LOG_DEBUG(
     "dart_team_memalloc_aligned: bytes:%lu offset:%d gptr_unitid:%d "
@@ -557,7 +445,6 @@
   dart_unit_t gptr_unitid = 0;
   dart_team_size(teamid, &size);
 
-<<<<<<< HEAD
   *gptr = DART_GPTR_NULL;
 
   dart_team_data_t *team_data = dart_adapt_teamlist_get(teamid);
@@ -584,48 +471,6 @@
   item.selfbaseptr = (char *)addr;
   item.flags   = 0;
   if (dart_segment_alloc(&team_data->segdata, &item) != DART_OK) {
-=======
-  /* check for underflow */
-  if (dart_registermemid == INT16_MIN || dart_registermemid >= 0) {
-    DART_LOG_ERROR(
-        "Failed to allocate segment ID, too many segments already allocated?");
-    return DART_ERR_INVAL;
-  }
-
-  int16_t segid = DART_FETCH_AND_DEC16(&dart_registermemid);
-  MPI_Win win;
-  MPI_Comm comm;
-  MPI_Aint disp;
-  MPI_Aint * disp_set = (MPI_Aint *)malloc(size * sizeof(MPI_Aint));
-  uint16_t index;
-  int result = dart_adapt_teamlist_convert(teamid, &index);
-  if (result == -1) {
-    free(disp_set);
-    return DART_ERR_INVAL;
-  }
-
-  comm = dart_team_data[index].comm;
-  dart_unit_t localid = 0;
-  if (index == 0) {
-    gptr_unitid = localid;
-  } else {
-    MPI_Group group;
-    MPI_Group group_all;
-    MPI_Comm_group(comm, &group);
-    MPI_Comm_group(DART_COMM_WORLD, &group_all);
-    MPI_Group_translate_ranks(group, 1, &localid, group_all, &gptr_unitid);
-  }
-  win = dart_team_data[index].window;
-  MPI_Win_attach(win, (char *)addr, nbytes);
-  MPI_Get_address((char *)addr, &disp);
-  MPI_Allgather(&disp, 1, MPI_AINT, disp_set, 1, MPI_AINT, comm);
-  gptr->unitid = gptr_unitid;
-  gptr->segid = segid;
-  gptr->addr_or_offs.offset = 0;
-  gptr->flags = 0;
-
-  if (dart_segment_alloc(segid, index) != DART_OK) {
->>>>>>> 9befaefc
     DART_LOG_ERROR(
         "dart_team_memalloc_aligned: bytes:%lu Allocation of segment data failed",
         nbytes);
@@ -633,7 +478,6 @@
     return DART_ERR_OTHER;
   }
 
-<<<<<<< HEAD
   gptr->unitid = gptr_unitid;
   gptr->segid  = item.seg_id;
   gptr->teamid = teamid;
@@ -642,17 +486,6 @@
   team_data->dart_registermemid--;
 
 #if defined(DART_ENABLE_LOGGING)
-=======
-  dart_segment_info_t item;
-  item.seg_id = segid;
-  item.size = nbytes;
-  item.disp = disp_set;
-  item.win = MPI_WIN_NULL;
-  item.baseptr = NULL;
-  item.selfbaseptr = (char *)addr;
-  dart_segment_add_info(&item);
-#if DART_ENABLE_LOGGING
->>>>>>> 9befaefc
   dart_team_unit_t unitid;
   dart_team_myid(teamid, &unitid);
 #endif
@@ -678,26 +511,7 @@
   dart_unit_t gptr_unitid = 0;
   dart_team_size(teamid, &size);
 
-<<<<<<< HEAD
   *gptr = DART_GPTR_NULL;
-=======
-  /* check for underflow */
-  if (dart_registermemid == INT16_MIN || dart_registermemid >= 0) {
-    DART_LOG_ERROR(
-        "Failed to allocate segment ID, too many segments already allocated?");
-    return DART_ERR_INVAL;
-  }
-
-  int16_t segid = DART_FETCH_AND_DEC16(&dart_registermemid);
-
-	MPI_Win    win;
-	MPI_Comm   comm;
-	MPI_Aint   disp;
-	MPI_Aint * disp_set = (MPI_Aint*)malloc(size * sizeof (MPI_Aint));
-	uint16_t   index;
-	int        result   = dart_adapt_teamlist_convert(teamid, &index);
-  int        nil;
->>>>>>> 9befaefc
 
   if (nbytes == 0) {
     // Attaching empty memory region, set sendbuf to valid dummy pointer:
@@ -709,7 +523,13 @@
     DART_LOG_ERROR("dart_team_memregister ! failed: Unknown team %i!", teamid);
     return DART_ERR_INVAL;
   }
-<<<<<<< HEAD
+  /* check for underflow */
+  if (team_data->dart_registermemid == INT16_MIN ||
+      team_data->dart_registermemid >= 0) {
+    DART_LOG_ERROR(
+        "Failed to allocate segment ID, too many segments already allocated?");
+    return DART_ERR_INVAL;
+  }
 
   MPI_Aint   disp;
   MPI_Aint * disp_set = (MPI_Aint*)malloc(size * sizeof (MPI_Aint));
@@ -721,43 +541,11 @@
 
   dart_segment_info_t item;
   item.seg_id = team_data->dart_registermemid;
-=======
-  comm = dart_team_data[index].comm;
-  dart_unit_t localid = 0;
-  if (index == 0) {
-    gptr_unitid = localid;
-  } else {
-    MPI_Group group;
-    MPI_Group group_all;
-    MPI_Comm_group(comm, &group);
-    MPI_Comm_group(DART_COMM_WORLD, &group_all);
-    MPI_Group_translate_ranks(group, 1, &localid, group_all, &gptr_unitid);
-  }
-  win = dart_team_data[index].window;
-  MPI_Win_attach(win, (char *)addr, nbytes);
-  MPI_Get_address((char *)addr, &disp);
-  MPI_Allgather(&disp, 1, MPI_AINT, disp_set, 1, MPI_AINT, comm);
-  gptr->unitid = gptr_unitid;
-  gptr->segid = segid;
-  gptr->addr_or_offs.offset = 0;
-  gptr->flags = 0;
-
-  if (dart_segment_alloc(segid, index) != DART_OK) {
-    DART_LOG_ERROR(
-        "dart_team_memalloc_aligned: bytes:%lu Allocation of segment data failed",
-        nbytes);
-    return DART_ERR_OTHER;
-  }
-
-  dart_segment_info_t item;
-  item.seg_id = segid;
->>>>>>> 9befaefc
   item.size = nbytes;
   item.disp = disp_set;
   item.win = MPI_WIN_NULL;
   item.baseptr = NULL;
   item.selfbaseptr = (char *)addr;
-<<<<<<< HEAD
   item.flags = 0;
 
   if (dart_segment_alloc(&team_data->segdata, &item) != DART_OK) {
@@ -774,9 +562,6 @@
   gptr->addr_or_offs.offset = 0;
 
   team_data->dart_registermemid--;
-=======
-  dart_segment_add_info(&item);
->>>>>>> 9befaefc
 
 #ifdef DART_ENABLE_LOGGING
   dart_team_unit_t unitid;
@@ -812,12 +597,7 @@
   }
 
   MPI_Win_detach(win, sub_mem);
-<<<<<<< HEAD
   if (dart_segment_free(&team_data->segdata, seg_id) != DART_OK) {
-=======
-
-  if (dart_segment_free(seg_id) != DART_OK) {
->>>>>>> 9befaefc
     return DART_ERR_INVAL;
   }
 
