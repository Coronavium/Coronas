--- conflicted
+++ resolved
@@ -1060,14 +1060,11 @@
       MPI_Waitall(num_reqs, reqs, MPI_STATUSES_IGNORE), "MPI_Waitall");
   }
 
-<<<<<<< HEAD
   DART_LOG_TRACE(
     "dart_get_blocking:  MPI_Waitall (reqs=%d)", nreqs);
   CHECK_MPI_RET(
     MPI_Waitall(nreqs, reqs, MPI_STATUSES_IGNORE), "MPI_Waitall");
 
-=======
->>>>>>> 1cb5b2c8
   DART_LOG_DEBUG("dart_get_blocking > finished");
   return DART_OK;
 }
@@ -1291,11 +1288,7 @@
     if (handle->num_reqs > 0) {
       DART_LOG_DEBUG("dart_wait:     -- MPI_Wait");
       CHECK_MPI_RET(
-<<<<<<< HEAD
-        MPI_Waitall(handle->num_reqs, handle->reqs, MPI_STATUS_IGNORE),
-=======
         MPI_Waitall(handle->num_reqs, handle->reqs, MPI_STATUSES_IGNORE),
->>>>>>> 1cb5b2c8
         "MPI_Waitall");
 
       if (handle->needs_flush) {
@@ -2154,9 +2147,7 @@
         MPI_STATUS_IGNORE),
     "MPI_Sendrecv");
   return DART_OK;
-<<<<<<< HEAD
-}
-
+}
 
 dart_ret_t dart_send_handle(
   const void         * sendbuf,
@@ -2275,6 +2266,3 @@
 
   return DART_OK;
 }
-=======
-}
->>>>>>> 1cb5b2c8
