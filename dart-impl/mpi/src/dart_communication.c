--- conflicted
+++ resolved
@@ -2321,8 +2321,6 @@
   return DART_OK;
 }
 
-<<<<<<< HEAD
-
 dart_ret_t dart_allreduce_handle(
   const void       * sendbuf,
   void             * recvbuf,
@@ -2336,26 +2334,12 @@
   CHECK_IS_BASICTYPE(dtype);
 
   MPI_Op       mpi_op    = dart__mpi__op(op, dtype);
-  MPI_Datatype mpi_dtype = dart__mpi__datatype_struct(dtype)->basic.mpi_type;
-
-=======
-dart_ret_t dart_alltoall(
-    const void *    sendbuf,
-    void *          recvbuf,
-    size_t          nelem,
-    dart_datatype_t dtype,
-    dart_team_t     teamid)
-{
-  DART_LOG_TRACE("dart_alltoall() team:%d nelem:%" PRIu64 "", teamid, nelem);
-
-  CHECK_IS_BASICTYPE(dtype);
-
->>>>>>> fb201484
+  MPI_Datatype mpi_dtype = dart__mpi__datatype_struct(dtype)->contiguous.mpi_type;
+
   /*
    * MPI uses offset type int, do not copy more than INT_MAX elements:
    */
   if (dart__unlikely(nelem > MAX_CONTIG_ELEMENTS)) {
-<<<<<<< HEAD
     DART_LOG_ERROR("dart_allreduce ! failed: nelem (%zu) > INT_MAX", nelem);
     return DART_ERR_INVAL;
   }
@@ -2391,8 +2375,21 @@
   return DART_OK;
 }
 
-
-=======
+dart_ret_t dart_alltoall(
+    const void *    sendbuf,
+    void *          recvbuf,
+    size_t          nelem,
+    dart_datatype_t dtype,
+    dart_team_t     teamid)
+{
+  DART_LOG_TRACE("dart_alltoall() team:%d nelem:%" PRIu64 "", teamid, nelem);
+
+  CHECK_IS_BASICTYPE(dtype);
+
+  /*
+   * MPI uses offset type int, do not copy more than INT_MAX elements:
+   */
+  if (dart__unlikely(nelem > MAX_CONTIG_ELEMENTS)) {
     DART_LOG_ERROR("dart_alltoall ! failed: nelem (%zu) > INT_MAX", nelem);
     return DART_ERR_INVAL;
   }
@@ -2426,7 +2423,6 @@
   return DART_OK;
 }
 
->>>>>>> fb201484
 dart_ret_t dart_reduce(
   const void        * sendbuf,
   void              * recvbuf,
@@ -2629,7 +2625,7 @@
   dart_handle_t      * handle)
 {
   MPI_Comm comm;
-  MPI_Datatype mpi_dtype = dart__mpi__datatype_struct(dtype)->basic.mpi_type;
+  MPI_Datatype mpi_dtype = dart__mpi__datatype_struct(dtype)->contiguous.mpi_type;
   dart_team_t team = DART_TEAM_ALL;
 
   if (dart__unlikely(handle == NULL)){
@@ -2688,7 +2684,7 @@
   dart_handle_t       * handle)
 {
   MPI_Comm comm;
-  MPI_Datatype mpi_dtype = dart__mpi__datatype_struct(dtype)->basic.mpi_type;
+  MPI_Datatype mpi_dtype = dart__mpi__datatype_struct(dtype)->contiguous.mpi_type;
   dart_team_t team = DART_TEAM_ALL;
 
   if (dart__unlikely(handle == NULL)){
