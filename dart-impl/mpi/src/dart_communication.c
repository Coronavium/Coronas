/**
 * \file dart_communication.c
 *
 * Implementations of all the dart communication operations.
 *
 * All the following functions are implemented with the underling *MPI-3*
 * one-sided runtime system.
 */

#include <dash/dart/if/dart_types.h>
#include <dash/dart/if/dart_initialization.h>
#include <dash/dart/if/dart_globmem.h>
#include <dash/dart/if/dart_team_group.h>
#include <dash/dart/if/dart_communication.h>

#include <dash/dart/mpi/dart_communication_priv.h>
#include <dash/dart/mpi/dart_team_private.h>
#include <dash/dart/mpi/dart_mem.h>
#include <dash/dart/mpi/dart_mpi_util.h>
#include <dash/dart/mpi/dart_segment.h>
#include <dash/dart/mpi/dart_globmem_priv.h>

#include <dash/dart/base/logging.h>
#include <dash/dart/base/math.h>

#include <stdio.h>
#include <mpi.h>
#include <string.h>
#include <limits.h>
#include <math.h>
#include <alloca.h>


#define CHECK_UNITID_RANGE(_unitid, _team_data)                             \
  do {                                                                      \
    if (dart__unlikely(_unitid.id < 0 || _unitid.id > _team_data->size)) {  \
      DART_LOG_ERROR("%s ! failed: unitid out of range 0 <= %d < %d",       \
                     __FUNCTION__, _unitid.id, _team_data->size);           \
      return DART_ERR_INVAL;                                                \
    }                                                                       \
  } while (0)

#define CHECK_EQUAL_BASETYPE(_src_type, _dst_type) \
  do {                                                                        \
    if (dart__unlikely(!dart__mpi__datatype_samebase(_src_type, _dst_type))){ \
      char *src_name = dart__mpi__datatype_name(_src_type);                   \
      char *dst_name = dart__mpi__datatype_name(dst_type);                    \
      DART_LOG_ERROR("%s ! Cannot convert base-types (%s vs %s)",             \
                    __FUNCTION__, src_name, dst_name);                        \
      free(src_name);                                                         \
      free(dst_name);                                                         \
      return DART_ERR_INVAL;                                                  \
    }                                                                         \
  } while (0)

#define CHECK_NUM_ELEM(_src_type, _dst_type, _num_elem)                       \
  do {                                                                        \
    size_t src_num_elem = dart__mpi__datatype_num_elem(_src_type);            \
    size_t dst_num_elem = dart__mpi__datatype_num_elem(_dst_type);            \
    if ((_num_elem % src_num_elem) != 0 || (_num_elem % dst_num_elem) != 0) { \
      char *src_name = dart__mpi__datatype_name(_src_type);                   \
      char *dst_name = dart__mpi__datatype_name(dst_type);                    \
      DART_LOG_ERROR(                                                         \
        "%s ! Type-mismatch would lead to truncation (%s vs %s with %zu elems)",\
                    __FUNCTION__, src_name, dst_name, _num_elem);             \
      free(src_name);                                                         \
      free(dst_name);                                                         \
      return DART_ERR_INVAL;                                                  \
    }                                                                         \
  } while (0)

#define CHECK_TYPE_CONSTRAINTS(_src_type, _dst_type, _num_elem)               \
  CHECK_EQUAL_BASETYPE(_src_type, _dst_type);                                 \
  CHECK_NUM_ELEM(_src_type, _dst_type, _num_elem);

/**
 * Temporary space allocation:
 *   - on the stack for allocations <=64B
 *   - on the heap otherwise
 * Mainly meant to be used in dart_waitall_* and dart_testall_local
 */
#define ALLOC_TMP(__size) ((__size)<=64) ? alloca((__size)) : malloc((__size))
/**
 * Temporary space release: calls free() for allocations >64B
 */
#define FREE_TMP(__size, __ptr)        \
  do {                                 \
    if ((__size) > 64)                 \
      free(__ptr);                     \
  } while (0)

/** DART handle type for non-blocking one-sided operations. */
struct dart_handle_struct
{
  MPI_Request reqs[2];   // a large transfer might consist of two operations
  MPI_Win     win;
  dart_unit_t dest;
  uint8_t     num_reqs;
  bool        needs_flush;
};

/**
 * Help to check for return of MPI call.
 * Since DART currently does not define an MPI error handler the abort will not
 * be reached.
 */
#define CHECK_MPI_RET(__call, __name)                      \
  do {                                                     \
    if (dart__unlikely(__call != MPI_SUCCESS)) {           \
      DART_LOG_ERROR("%s ! %s failed!", __func__, __name); \
      dart_abort(DART_EXIT_ABORT);                         \
    }                                                      \
  } while (0)


#if !defined(DART_MPI_DISABLE_SHARED_WINDOWS)
static dart_ret_t get_shared_mem(
  const dart_team_data_t    * team_data,
  const dart_segment_info_t * seginfo,
  void                      * dest,
  uint64_t                    offset,
  dart_team_unit_t            unitid,
  size_t                      nelem,
  dart_datatype_t             dtype)
{
  DART_LOG_DEBUG("dart_get: using shared memory window in segment %d enabled",
                 seginfo->segid);
  dart_team_unit_t luid    = team_data->sharedmem_tab[unitid.id];
  char *           baseptr = seginfo->baseptr[luid.id];

  baseptr += offset;
  DART_LOG_DEBUG(
    "dart_get: memcpy %zu bytes", nelem * dart__mpi__datatype_sizeof(dtype));
  memcpy(dest, baseptr, nelem * dart__mpi__datatype_sizeof(dtype));
  return DART_OK;
}

static dart_ret_t put_shared_mem(
  const dart_team_data_t    * team_data,
  const dart_segment_info_t * seginfo,
  const void                * src,
  uint64_t                    offset,
  dart_team_unit_t            unitid,
  size_t                      nelem,
  dart_datatype_t             dtype)
{
  DART_LOG_DEBUG("dart_get: using shared memory window in segment %d enabled",
                 seginfo->segid);
  dart_team_unit_t luid    = team_data->sharedmem_tab[unitid.id];
  char *           baseptr = seginfo->baseptr[luid.id];

  baseptr += offset;
  DART_LOG_DEBUG(
    "dart_get: memcpy %zu bytes", nelem * dart__mpi__datatype_sizeof(dtype));
  memcpy(baseptr, src, nelem * dart__mpi__datatype_sizeof(dtype));
  return DART_OK;
}
#endif // !defined(DART_MPI_DISABLE_SHARED_WINDOWS)

/**
 * Internal implementations of put/get with and without handles for
 * basic data types and complex data types.
 */

static __attribute__((always_inline)) inline
int
dart__mpi__get(
  void *origin_addr, int origin_count, MPI_Datatype origin_datatype,
  int target_rank, MPI_Aint target_disp, int target_count,
  MPI_Datatype target_datatype, MPI_Win win,
  MPI_Request *reqs, uint8_t * num_reqs)
{
  if (reqs != NULL) {
    return MPI_Rget(origin_addr, origin_count, origin_datatype,
               target_rank, target_disp, target_count, target_datatype,
               win, &reqs[(*num_reqs)++]);
  } else {
    return MPI_Get(origin_addr, origin_count, origin_datatype,
                   target_rank, target_disp, target_count,
                   target_datatype, win);
  }
}

static __attribute__((always_inline)) inline
int
dart__mpi__put(
  const void *origin_addr, int origin_count, MPI_Datatype origin_datatype,
  int target_rank, MPI_Aint target_disp, int target_count,
  MPI_Datatype target_datatype, MPI_Win win,
  MPI_Request *reqs, uint8_t * num_reqs)
{
  if (reqs != NULL) {
    return MPI_Rput(origin_addr, origin_count, origin_datatype,
               target_rank, target_disp, target_count, target_datatype,
               win, &reqs[(*num_reqs)++]);
  } else {
    return MPI_Put(origin_addr, origin_count, origin_datatype,
                   target_rank, target_disp, target_count,
                   target_datatype, win);
  }
}

static inline
dart_ret_t
dart__mpi__get_basic(
  const dart_team_data_t    * team_data,
  dart_team_unit_t            team_unit_id,
  const dart_segment_info_t * seginfo,
  void                      * dest,
  uint64_t                    offset,
  size_t                      nelem,
  dart_datatype_t             dtype,
  MPI_Request               * reqs,
  uint8_t                   * num_reqs)
{
  if (num_reqs) *num_reqs = 0;

  if (team_data->unitid == team_unit_id.id) {
    // use direct memcpy if we are on the same unit
    memcpy(dest, seginfo->selfbaseptr + offset,
        nelem * dart__mpi__datatype_sizeof(dtype));
    DART_LOG_DEBUG("dart_get: memcpy nelem:%zu "
                  "source (coll.): offset:%lu -> dest: %p",
                  nelem, offset, dest);
    return DART_OK;
  }

#if !defined(DART_MPI_DISABLE_SHARED_WINDOWS)
  DART_LOG_DEBUG("dart_get: shared windows enabled");
  if (seginfo->segid >= 0 && team_data->sharedmem_tab[team_unit_id.id].id >= 0) {
    return get_shared_mem(team_data, seginfo, dest, offset,
                          team_unit_id, nelem, dtype);
  }
#else
  DART_LOG_DEBUG("dart_get: shared windows disabled");
#endif // !defined(DART_MPI_DISABLE_SHARED_WINDOWS)

  /*
  * MPI uses offset type int, chunk up the get if necessary
  */
  const size_t nchunks   = nelem / MAX_CONTIG_ELEMENTS;
  const size_t remainder = nelem % MAX_CONTIG_ELEMENTS;

  // source on another node or shared memory windows disabled
  MPI_Win win      = seginfo->win;
  offset          += dart_segment_disp(seginfo, team_unit_id);
  char * dest_ptr  = (char*) dest;

  if (nchunks > 0) {
    DART_LOG_TRACE("dart_get:  MPI_Get (dest %p, size %zu)",
                  dest_ptr, nchunks * MAX_CONTIG_ELEMENTS);
    CHECK_MPI_RET(
      dart__mpi__get(dest_ptr, nchunks,
                     dart__mpi__datatype_maxtype(dtype),
                     team_unit_id.id,
                     offset,
                     nchunks,
                     dart__mpi__datatype_maxtype(dtype),
                     win, reqs, num_reqs),
      "MPI_Get");
    offset   += nchunks * MAX_CONTIG_ELEMENTS;
    dest_ptr += nchunks * MAX_CONTIG_ELEMENTS;
  }

  if (remainder > 0) {
    DART_LOG_TRACE("dart_get:  MPI_Get (dest %p, size %zu)",
                    dest_ptr, remainder);
    CHECK_MPI_RET(
      dart__mpi__get(dest_ptr,
              remainder,
              dart__mpi__datatype_struct(dtype)->basic.mpi_type,
              team_unit_id.id,
              offset,
              remainder,
              dart__mpi__datatype_struct(dtype)->basic.mpi_type,
              win, reqs, num_reqs),
      "MPI_Get");
  }
  return DART_OK;
}

static inline
dart_ret_t
dart__mpi__get_complex(
  dart_team_unit_t            team_unit_id,
  const dart_segment_info_t * seginfo,
  void                      * dest,
  uint64_t                    offset,
  size_t                      nelem,
  dart_datatype_t             src_type,
  dart_datatype_t             dst_type,
  MPI_Request               * reqs,
  uint8_t                   * num_reqs)
{
  if (num_reqs != NULL) *num_reqs = 0;

  CHECK_TYPE_CONSTRAINTS(src_type, dst_type, nelem);

  MPI_Win win     = seginfo->win;
  char * dest_ptr = (char*) dest;
  offset         += dart_segment_disp(seginfo, team_unit_id);

  MPI_Datatype src_mpi_type, dst_mpi_type;
  int src_num_elem, dst_num_elem;
  dart__mpi__datatype_convert_mpi(
    src_type, nelem, &src_mpi_type, &src_num_elem);
  if (src_type != dst_type) {
    dart__mpi__datatype_convert_mpi(
      dst_type, nelem, &dst_mpi_type, &dst_num_elem);
  } else {
    dst_mpi_type = src_mpi_type;
    dst_num_elem = src_num_elem;
  }

  DART_LOG_TRACE("dart_get:  MPI_Rget (dest %p, size %zu)", dest_ptr, nelem);
  CHECK_MPI_RET(
    dart__mpi__get(dest_ptr,
            dst_num_elem,
            dst_mpi_type,
            team_unit_id.id,
            offset,
            src_num_elem,
            src_mpi_type,
            win,
            reqs, num_reqs),
    "MPI_Rget");
  // clean-up strided data types
  if (dart__mpi__datatype_isstrided(src_type)) {
    dart__mpi__destroy_strided_mpi(&src_mpi_type);
  }
  if (src_type != dst_type && dart__mpi__datatype_isstrided(dst_type)) {
    dart__mpi__destroy_strided_mpi(&dst_mpi_type);
  }
  return DART_OK;
}

static inline
dart_ret_t
dart__mpi__put_basic(
  const dart_team_data_t    * team_data,
  dart_team_unit_t            team_unit_id,
  const dart_segment_info_t * seginfo,
  const void                * src,
  uint64_t                    offset,
  size_t                      nelem,
  dart_datatype_t             dtype,
  MPI_Request               * reqs,
  uint8_t                   * num_reqs,
  bool                      * flush_required_ptr)
{
  if (num_reqs) *num_reqs = 0;

  /* copy data directly if we are on the same unit */
  if (team_unit_id.id == team_data->unitid) {
    if (flush_required_ptr) *flush_required_ptr = false;
    memcpy(seginfo->selfbaseptr + offset, src,
        nelem * dart__mpi__datatype_sizeof(dtype));
    DART_LOG_DEBUG("dart_put: memcpy nelem:%zu (from global allocation)"
                  "offset: %"PRIu64"", nelem, offset);
    return DART_OK;
  }

#if !defined(DART_MPI_DISABLE_SHARED_WINDOWS)
  DART_LOG_DEBUG("dart_put: shared windows enabled");
  if (seginfo->segid >= 0 && team_data->sharedmem_tab[team_unit_id.id].id >= 0) {
    if (flush_required_ptr) *flush_required_ptr = false;
    return put_shared_mem(team_data, seginfo, src, offset,
                          team_unit_id, nelem, dtype);
  }
#else
  DART_LOG_DEBUG("dart_put: shared windows disabled");
#endif /* !defined(DART_MPI_DISABLE_SHARED_WINDOWS) */

  if (flush_required_ptr) *flush_required_ptr = true;

  // source on another node or shared memory windows disabled
  MPI_Win win            = seginfo->win;
  offset                += dart_segment_disp(seginfo, team_unit_id);
  const char * src_ptr   = (const char*) src;

  // chunk up the put
  const size_t nchunks   = nelem / MAX_CONTIG_ELEMENTS;
  const size_t remainder = nelem % MAX_CONTIG_ELEMENTS;

  if (nchunks > 0) {
    DART_LOG_TRACE("dart_put:  MPI_Rput (src %p, size %zu)",
                  src_ptr, nchunks * MAX_CONTIG_ELEMENTS);
    CHECK_MPI_RET(
      dart__mpi__put(src_ptr,
              nchunks,
              dart__mpi__datatype_struct(dtype)->basic.max_type,
              team_unit_id.id,
              offset,
              nchunks,
              dart__mpi__datatype_struct(dtype)->basic.max_type,
              win,
              reqs, num_reqs),
      "MPI_Put");
    offset  += nchunks * MAX_CONTIG_ELEMENTS;
    src_ptr += nchunks * MAX_CONTIG_ELEMENTS;
  }

  if (remainder > 0) {
    DART_LOG_TRACE("dart_put:  MPI_Put (src %p, size %zu)", src_ptr, remainder);

    CHECK_MPI_RET(
      dart__mpi__put(src_ptr,
              remainder,
              dart__mpi__datatype_struct(dtype)->basic.mpi_type,
              team_unit_id.id,
              offset,
              remainder,
              dart__mpi__datatype_struct(dtype)->basic.mpi_type,
              win,
            reqs, num_reqs),
      "MPI_Put");
  }
  return DART_OK;
}

static inline
dart_ret_t
dart__mpi__put_complex(
  dart_team_unit_t            team_unit_id,
  const dart_segment_info_t * seginfo,
  const void                * src,
  uint64_t                    offset,
  size_t                      nelem,
  dart_datatype_t             src_type,
  dart_datatype_t             dst_type,
  MPI_Request               * reqs,
  uint8_t                   * num_reqs,
  bool                      * flush_required_ptr)
{
  if (flush_required_ptr) *flush_required_ptr = true;
  if (num_reqs) *num_reqs = 0;

  // slow path for derived types
  CHECK_TYPE_CONSTRAINTS(src_type, dst_type, nelem);

  MPI_Win win            = seginfo->win;
  const char * src_ptr   = (const char*) src;
  offset                += dart_segment_disp(seginfo, team_unit_id);

  MPI_Datatype src_mpi_type, dst_mpi_type;
  int src_num_elem, dst_num_elem;
  dart__mpi__datatype_convert_mpi(
    src_type, nelem, &src_mpi_type, &src_num_elem);
  if (src_type != dst_type) {
    dart__mpi__datatype_convert_mpi(
      dst_type, nelem, &dst_mpi_type, &dst_num_elem);
  } else {
    dst_mpi_type = src_mpi_type;
    dst_num_elem = src_num_elem;
  }

  DART_LOG_TRACE(
    "dart_put:  MPI_Put (src %p, size %zu, src_type %p, dst_type %p)",
    src_ptr, nelem, src_mpi_type, dst_mpi_type);

  CHECK_MPI_RET(
    dart__mpi__put(src_ptr,
            src_num_elem,
            src_mpi_type,
            team_unit_id.id,
            offset,
            dst_num_elem,
            dst_mpi_type,
            win,
            reqs, num_reqs),
    "MPI_Put");

  // clean-up strided data types
  if (dart__mpi__datatype_isstrided(src_type)) {
    dart__mpi__destroy_strided_mpi(&src_mpi_type);
  }
  if (src_type != dst_type && dart__mpi__datatype_isstrided(dst_type)) {
    dart__mpi__destroy_strided_mpi(&dst_mpi_type);
  }
  return DART_OK;
}

/**
 * Public interface for put/get.
 */

dart_ret_t dart_get(
  void            * dest,
  dart_gptr_t       gptr,
  size_t            nelem,
  dart_datatype_t   src_type,
  dart_datatype_t   dst_type)
{
  uint64_t         offset       = gptr.addr_or_offs.offset;
  int16_t          seg_id       = gptr.segid;
  dart_team_unit_t team_unit_id = DART_TEAM_UNIT_ID(gptr.unitid);
  dart_team_t      teamid       = gptr.teamid;

  dart_team_data_t *team_data = dart_adapt_teamlist_get(teamid);
  if (dart__unlikely(team_data == NULL)) {
    DART_LOG_ERROR("dart_get ! failed: Unknown team %i!", teamid);
    return DART_ERR_INVAL;
  }
  CHECK_UNITID_RANGE(team_unit_id, team_data);

  DART_LOG_DEBUG("dart_get() uid:%d o:%"PRIu64" s:%d t:%d nelem:%zu",
                 team_unit_id.id, offset, seg_id, teamid, nelem);

  dart_segment_info_t *seginfo = dart_segment_get_info(
                                    &(team_data->segdata), seg_id);
  if (dart__unlikely(seginfo == NULL)) {
    DART_LOG_ERROR("dart_get ! "
                   "Unknown segment %i on team %i", seg_id, teamid);
    return DART_ERR_INVAL;
  }

  dart_ret_t ret = DART_OK;

  // leave complex data type handling to MPI
  if (dart__mpi__datatype_isbasic(src_type) &&
      dart__mpi__datatype_isbasic(dst_type)) {
    // fast-path for basic types
    CHECK_EQUAL_BASETYPE(src_type, dst_type);
    ret = dart__mpi__get_basic(team_data, team_unit_id, seginfo, dest,
                               offset, nelem, src_type, NULL, NULL);
  } else {
    // slow path for derived types
    ret = dart__mpi__get_complex(team_unit_id, seginfo, dest,
                                 offset, nelem, src_type, dst_type, NULL, NULL);
  }

  DART_LOG_DEBUG("dart_get > finished");
  return ret;
}

dart_ret_t dart_put(
  dart_gptr_t       gptr,
  const void      * src,
  size_t            nelem,
  dart_datatype_t   src_type,
  dart_datatype_t   dst_type)
{
  uint64_t         offset       = gptr.addr_or_offs.offset;
  int16_t          seg_id       = gptr.segid;
  dart_team_unit_t team_unit_id = DART_TEAM_UNIT_ID(gptr.unitid);
  dart_team_t      teamid       = gptr.teamid;

  CHECK_EQUAL_BASETYPE(src_type, dst_type);

  dart_team_data_t *team_data = dart_adapt_teamlist_get(teamid);
  if (dart__unlikely(team_data == NULL)) {
    DART_LOG_ERROR("dart_put ! failed: Unknown team %i!", teamid);
    return DART_ERR_INVAL;
  }

  CHECK_UNITID_RANGE(team_unit_id, team_data);

  dart_segment_info_t *seginfo = dart_segment_get_info(
                                    &(team_data->segdata), seg_id);
  if (dart__unlikely(seginfo == NULL)) {
    DART_LOG_ERROR("dart_put ! "
                   "Unknown segment %i on team %i", seg_id, teamid);
    return DART_ERR_INVAL;
  }

  dart_ret_t ret = DART_OK;

  if (dart__mpi__datatype_isbasic(src_type) &&
      dart__mpi__datatype_isbasic(dst_type)) {
    // fast path for basic data types
    CHECK_EQUAL_BASETYPE(src_type, dst_type);
    ret = dart__mpi__put_basic(team_data, team_unit_id, seginfo, src,
                               offset, nelem, src_type,
                               NULL, NULL, NULL);
  } else {
    // slow path for complex data types
    ret = dart__mpi__put_complex(team_unit_id, seginfo, src,
                                 offset, nelem, src_type, dst_type,
                                 NULL, NULL, NULL);
  }

  return ret;
}

dart_ret_t dart_accumulate(
  dart_gptr_t      gptr,
  const void     * values,
  size_t           nelem,
  dart_datatype_t  dtype,
  dart_operation_t op)
{
  MPI_Datatype mpi_dtype;
  MPI_Op       mpi_op;
  dart_team_unit_t  team_unit_id = DART_TEAM_UNIT_ID(gptr.unitid);
  uint64_t    offset = gptr.addr_or_offs.offset;
  int16_t     seg_id = gptr.segid;
  dart_team_t teamid = gptr.teamid;

  CHECK_IS_BASICTYPE(dtype);
  mpi_dtype          = dart__mpi__datatype_struct(dtype)->basic.mpi_type;
  mpi_op             = dart__mpi__op(op);


  dart_team_data_t *team_data = dart_adapt_teamlist_get(teamid);
  if (dart__unlikely(team_data == NULL)) {
    DART_LOG_ERROR("dart_accumulate ! failed: Unknown team %i!", teamid);
    return DART_ERR_INVAL;
  }

  CHECK_UNITID_RANGE(team_unit_id, team_data);

  DART_LOG_DEBUG("dart_accumulate() nelem:%zu dtype:%d op:%d unit:%d",
                 nelem, dtype, op, team_unit_id.id);

  dart_segment_info_t *seginfo = dart_segment_get_info(
                                    &(team_data->segdata), seg_id);
  if (dart__unlikely(seginfo == NULL)) {
    DART_LOG_ERROR("dart_accumulate ! "
                   "Unknown segment %i on team %i", seg_id, teamid);
    return DART_ERR_INVAL;
  }

  MPI_Win win = seginfo->win;
  offset     += dart_segment_disp(seginfo, team_unit_id);

  // chunk up the put
  const size_t nchunks   = nelem / MAX_CONTIG_ELEMENTS;
  const size_t remainder = nelem % MAX_CONTIG_ELEMENTS;
  const char * src_ptr   = (const char*) values;

  if (nchunks > 0) {
    DART_LOG_TRACE("dart_accumulate:  MPI_Accumulate (src %p, size %zu)",
                   src_ptr, nchunks * MAX_CONTIG_ELEMENTS);
    CHECK_MPI_RET(
      MPI_Accumulate(
          src_ptr,
          nchunks,
          dart__mpi__datatype_maxtype(dtype),
          team_unit_id.id,
          offset,
          nchunks,
          dart__mpi__datatype_maxtype(dtype),
          mpi_op,
          win),
      "MPI_Accumulate");
    offset  += nchunks * MAX_CONTIG_ELEMENTS;
    src_ptr += nchunks * MAX_CONTIG_ELEMENTS;
  }

  if (remainder > 0) {
    DART_LOG_TRACE("dart_accumulate:  MPI_Accumulate (src %p, size %zu)",
                   src_ptr, remainder);

  CHECK_MPI_RET(
    MPI_Accumulate(
          src_ptr,
          remainder,
          mpi_dtype,
          team_unit_id.id,
          offset,
          remainder,
          mpi_dtype,
          mpi_op,
          win),
    "MPI_Accumulate");
  }

  DART_LOG_DEBUG("dart_accumulate > finished");
  return DART_OK;
}

dart_ret_t dart_fetch_and_op(
  dart_gptr_t      gptr,
  const void *     value,
  void *           result,
  dart_datatype_t  dtype,
  dart_operation_t op)
{
  MPI_Datatype mpi_dtype;
  MPI_Op       mpi_op;
  dart_team_unit_t  team_unit_id = DART_TEAM_UNIT_ID(gptr.unitid);
  uint64_t    offset = gptr.addr_or_offs.offset;
  int16_t     seg_id = gptr.segid;
  dart_team_t teamid = gptr.teamid;

  CHECK_IS_BASICTYPE(dtype);
  mpi_dtype          = dart__mpi__datatype_struct(dtype)->basic.mpi_type;
  mpi_op             = dart__mpi__op(op);

  dart_team_data_t *team_data = dart_adapt_teamlist_get(teamid);
  if (dart__unlikely(team_data == NULL)) {
    DART_LOG_ERROR("dart_fetch_and_op ! failed: Unknown team %i!", teamid);
    return DART_ERR_INVAL;
  }

  dart_segment_info_t *seginfo = dart_segment_get_info(
                                    &(team_data->segdata), seg_id);
  if (dart__unlikely(seginfo == NULL)) {
    DART_LOG_ERROR("dart_fetch_and_op ! "
                   "Unknown segment %i on team %i", seg_id, teamid);
    return DART_ERR_INVAL;
  }

  CHECK_UNITID_RANGE(team_unit_id, team_data);

  DART_LOG_DEBUG("dart_fetch_and_op() dtype:%d op:%d unit:%d "
                 "offset:%"PRIu64" segid:%d",
                 dtype, op, team_unit_id.id,
                 gptr.addr_or_offs.offset, seg_id);

  MPI_Win win = seginfo->win;
  offset     += dart_segment_disp(seginfo, team_unit_id);

  CHECK_MPI_RET(
    MPI_Fetch_and_op(
      value,             // Origin address
      result,            // Result address
      mpi_dtype,         // Data type of each buffer entry
      team_unit_id.id,   // Rank of target
      offset,            // Displacement from start of window to beginning
                         // of target buffer
      mpi_op,            // Reduce operation
      win),
    "MPI_Fetch_and_op");

  DART_LOG_DEBUG("dart_fetch_and_op > finished");
  return DART_OK;
}

dart_ret_t dart_compare_and_swap(
  dart_gptr_t      gptr,
  const void     * value,
  const void     * compare,
  void           * result,
  dart_datatype_t  dtype)
{
  dart_team_unit_t  team_unit_id = DART_TEAM_UNIT_ID(gptr.unitid);
  uint64_t    offset = gptr.addr_or_offs.offset;
  int16_t     seg_id = gptr.segid;
  dart_team_t teamid = gptr.teamid;

  if (dtype > DART_TYPE_LONGLONG) {
    DART_LOG_ERROR("dart_compare_and_swap ! failed: "
                   "only valid on integral types");
    return DART_ERR_INVAL;
  }
  MPI_Datatype mpi_dtype = dart__mpi__datatype_struct(dtype)->basic.mpi_type;

  dart_team_data_t *team_data = dart_adapt_teamlist_get(gptr.teamid);
  if (team_data == NULL) {
    DART_LOG_ERROR("dart_compare_and_swap ! failed: Unknown team %i!",
                    gptr.teamid);
    return DART_ERR_INVAL;
  }

  CHECK_UNITID_RANGE(team_unit_id, team_data);

  DART_LOG_TRACE("dart_compare_and_swap() dtype:%d unit:%d offset:%"PRIu64,
                 dtype, team_unit_id.id, gptr.addr_or_offs.offset);

  dart_segment_info_t *seginfo = dart_segment_get_info(
                                    &(team_data->segdata), seg_id);
  if (dart__unlikely(seginfo == NULL)) {
    DART_LOG_ERROR("dart_compare_and_swap ! "
                   "Unknown segment %i on team %i", seg_id, teamid);
    return DART_ERR_INVAL;
  }

  MPI_Win win  = seginfo->win;
  offset      += dart_segment_disp(seginfo, team_unit_id);

  CHECK_MPI_RET(
    MPI_Compare_and_swap(
        value,
        compare,
        result,
        mpi_dtype,
        team_unit_id.id,
        offset,
        win),
    "MPI_Compare_and_swap");
  DART_LOG_DEBUG("dart_compare_and_swap > finished");
  return DART_OK;
}

/* -- Non-blocking dart one-sided operations -- */

dart_ret_t dart_get_handle(
  void          * dest,
  dart_gptr_t     gptr,
  size_t          nelem,
  dart_datatype_t src_type,
  dart_datatype_t dst_type,
  dart_handle_t * handleptr)
{
  dart_team_unit_t team_unit_id = DART_TEAM_UNIT_ID(gptr.unitid);
  uint64_t         offset = gptr.addr_or_offs.offset;
  int16_t          seg_id = gptr.segid;
  dart_team_t      teamid = gptr.teamid;

  *handleptr = DART_HANDLE_NULL;

  dart_team_data_t *team_data = dart_adapt_teamlist_get(teamid);
  if (dart__unlikely(team_data == NULL)) {
    DART_LOG_ERROR("dart_get_handle ! failed: Unknown team %i!", teamid);
    return DART_ERR_INVAL;
  }

  CHECK_UNITID_RANGE(team_unit_id, team_data);

  dart_segment_info_t *seginfo = dart_segment_get_info(
                                    &(team_data->segdata), seg_id);
  if (dart__unlikely(seginfo == NULL)) {
    DART_LOG_ERROR("dart_get_handle ! "
                   "Unknown segment %i on team %i", seg_id, teamid);
    return DART_ERR_INVAL;
  }

  MPI_Win win  = seginfo->win;

  dart_handle_t handle = calloc(1, sizeof(struct dart_handle_struct));
  handle->dest         = team_unit_id.id;
  handle->win          = win;
  handle->needs_flush  = false;


  DART_LOG_DEBUG("dart_get_handle() uid:%d o:%"PRIu64" s:%d t:%d, nelem:%zu",
                 team_unit_id.id, offset, seg_id, gptr.teamid, nelem);
  DART_LOG_TRACE("dart_get_handle:  allocated handle:%p", (void *)(handle));

  dart_ret_t ret = DART_OK;

  // leave complex data type handling to MPI
  if (dart__mpi__datatype_isbasic(src_type) &&
      dart__mpi__datatype_isbasic(dst_type)) {
    // fast-path for basic types
    CHECK_EQUAL_BASETYPE(src_type, dst_type);
    ret = dart__mpi__get_basic(team_data, team_unit_id, seginfo, dest,
                               offset, nelem, src_type,
                               handle->reqs, &handle->num_reqs);
  } else {
    // slow path for derived types
    ret = dart__mpi__get_complex(team_unit_id, seginfo, dest,
                                 offset, nelem, src_type, dst_type,
                                 handle->reqs, &handle->num_reqs);
  }

  if (handle->num_reqs == 0) {
    free(handle);
    handle = DART_HANDLE_NULL;
  }

  *handleptr = handle;

  DART_LOG_TRACE("dart_get_handle > handle(%p) dest:%d",
                 (void*)(handle), handle->dest);
  return ret;
}

dart_ret_t dart_put_handle(
  dart_gptr_t       gptr,
  const void      * src,
  size_t            nelem,
  dart_datatype_t   src_type,
  dart_datatype_t   dst_type,
  dart_handle_t   * handleptr)
{
  dart_team_unit_t  team_unit_id = DART_TEAM_UNIT_ID(gptr.unitid);
  uint64_t     offset   = gptr.addr_or_offs.offset;
  int16_t      seg_id   = gptr.segid;
  dart_team_t  teamid   = gptr.teamid;

  *handleptr = DART_HANDLE_NULL;

  CHECK_EQUAL_BASETYPE(src_type, dst_type);

  dart_team_data_t *team_data = dart_adapt_teamlist_get(teamid);
  if (dart__unlikely(team_data == NULL)) {
    DART_LOG_ERROR("dart_put ! failed: Unknown team %i!", teamid);
    return DART_ERR_INVAL;
  }

  CHECK_UNITID_RANGE(team_unit_id, team_data);

  dart_segment_info_t *seginfo = dart_segment_get_info(
                                    &(team_data->segdata), seg_id);
  if (dart__unlikely(seginfo == NULL)) {
    DART_LOG_ERROR("dart_put_handle ! "
                   "Unknown segment %i on team %i", seg_id, teamid);
    return DART_ERR_INVAL;
  }

  MPI_Win win  = seginfo->win;

  // chunk up the put
  dart_handle_t handle   = calloc(1, sizeof(struct dart_handle_struct));
  handle->dest           = team_unit_id.id;
  handle->win            = win;
  handle->needs_flush    = true;

  dart_ret_t ret = DART_OK;

  if (dart__mpi__datatype_isbasic(src_type) &&
      dart__mpi__datatype_isbasic(dst_type)) {
    // fast path for basic data types
    CHECK_EQUAL_BASETYPE(src_type, dst_type);
    ret = dart__mpi__put_basic(team_data, team_unit_id, seginfo, src,
                               offset, nelem, src_type,
                               handle->reqs,
                               &handle->num_reqs,
                               &handle->needs_flush);
  } else {
    // slow path for complex data types
    ret = dart__mpi__put_complex(team_unit_id, seginfo, src,
                                 offset, nelem, src_type, dst_type,
                                 handle->reqs,
                                 &handle->num_reqs,
                                 &handle->needs_flush);
  }

  if (handle->num_reqs == 0) {
    free(handle);
    handle = DART_HANDLE_NULL;
  }

  *handleptr = handle;

  DART_LOG_TRACE("dart_put_handle > handle(%p) dest:%d",
                 (void*)(handle), handle->dest);

  return ret;
}

/* -- Blocking dart one-sided operations -- */

/**
 * \todo Check if MPI_Get_accumulate (MPI_NO_OP) yields better performance
 */
dart_ret_t dart_put_blocking(
  dart_gptr_t       gptr,
  const void      * src,
  size_t            nelem,
  dart_datatype_t   src_type,
  dart_datatype_t   dst_type)
{
  dart_team_unit_t  team_unit_id = DART_TEAM_UNIT_ID(gptr.unitid);
  uint64_t          offset       = gptr.addr_or_offs.offset;
  int16_t           seg_id       = gptr.segid;
  dart_team_t       teamid       = gptr.teamid;

  CHECK_EQUAL_BASETYPE(src_type, dst_type);

  dart_team_data_t *team_data = dart_adapt_teamlist_get(gptr.teamid);
  if (dart__unlikely(team_data == NULL)) {
    DART_LOG_ERROR("dart_put_blocking ! failed: Unknown team %i!", gptr.teamid);
    return DART_ERR_INVAL;
  }

  CHECK_UNITID_RANGE(team_unit_id, team_data);

  dart_segment_info_t *seginfo = dart_segment_get_info(
                                    &(team_data->segdata), seg_id);
  if (dart__unlikely(seginfo == NULL)) {
    DART_LOG_ERROR("dart_put_blocking ! "
                   "Unknown segment %i on team %i", seg_id, teamid);
    return DART_ERR_INVAL;
  }

  DART_LOG_DEBUG("dart_put_blocking() uid:%d o:%"PRIu64" s:%d t:%d, nelem:%zu",
                 team_unit_id.id, offset, seg_id, gptr.teamid, nelem);

  MPI_Win win  = seginfo->win;

  dart_ret_t ret = DART_OK;
  bool needs_flush = false;

  if (dart__mpi__datatype_isbasic(src_type) &&
      dart__mpi__datatype_isbasic(dst_type)) {
    // fast path for basic data types
    CHECK_EQUAL_BASETYPE(src_type, dst_type);
    ret = dart__mpi__put_basic(team_data, team_unit_id, seginfo, src,
                               offset, nelem, src_type,
                               NULL, NULL, &needs_flush);
  } else {
    // slow path for complex data types
    ret = dart__mpi__put_complex(team_unit_id, seginfo, src,
                                 offset, nelem, src_type, dst_type,
                                 NULL, NULL, &needs_flush);
  }

  if (ret == DART_OK && needs_flush) {
    DART_LOG_DEBUG("dart_put_blocking: MPI_Win_flush");
    CHECK_MPI_RET(MPI_Win_flush(team_unit_id.id, win), "MPI_Win_flush");
  }

  DART_LOG_DEBUG("dart_put_blocking > finished");
  return ret;
}

/**
 * \todo Check if MPI_Accumulate (REPLACE) yields better performance
 */
dart_ret_t dart_get_blocking(
  void            * dest,
  dart_gptr_t       gptr,
  size_t            nelem,
  dart_datatype_t   src_type,
  dart_datatype_t   dst_type)
{
  dart_team_unit_t  team_unit_id = DART_TEAM_UNIT_ID(gptr.unitid);
  uint64_t          offset       = gptr.addr_or_offs.offset;
  int16_t           seg_id       = gptr.segid;
  dart_team_t       teamid       = gptr.teamid;

  CHECK_EQUAL_BASETYPE(src_type, dst_type);

  dart_team_data_t *team_data = dart_adapt_teamlist_get(teamid);
  if (dart__unlikely(team_data == NULL)) {
    DART_LOG_ERROR("dart_get_blocking ! failed: Unknown team %i!", teamid);
    return DART_ERR_INVAL;
  }

  CHECK_UNITID_RANGE(team_unit_id, team_data);

  DART_LOG_DEBUG("dart_get_blocking() uid:%d "
                 "o:%"PRIu64" s:%d t:%u, nelem:%zu",
                 team_unit_id.id,
                 offset, seg_id, teamid, nelem);

  dart_segment_info_t *seginfo = dart_segment_get_info(
                                    &(team_data->segdata), seg_id);
  if (dart__unlikely(seginfo == NULL)) {
    DART_LOG_ERROR("dart_get_blocking ! "
                   "Unknown segment %i on team %i", seg_id, teamid);
    return DART_ERR_INVAL;
  }

  dart_ret_t ret = DART_OK;

  MPI_Request reqs[2]  = {MPI_REQUEST_NULL, MPI_REQUEST_NULL};
  uint8_t     num_reqs = 0;

  // leave complex data type handling to MPI
  if (dart__mpi__datatype_isbasic(src_type) &&
      dart__mpi__datatype_isbasic(dst_type)) {
    // fast-path for basic types
    CHECK_EQUAL_BASETYPE(src_type, dst_type);
    ret = dart__mpi__get_basic(team_data, team_unit_id, seginfo, dest,
                               offset, nelem, src_type,
                               reqs, &num_reqs);
  } else {
    // slow path for derived types
    ret = dart__mpi__get_complex(team_unit_id, seginfo, dest,
                                 offset, nelem, src_type, dst_type,
                                 reqs, &num_reqs);
  }

  if (ret == DART_OK && num_reqs > 0) {
    CHECK_MPI_RET(
      MPI_Waitall(num_reqs, reqs, MPI_STATUSES_IGNORE), "MPI_Waitall");
  }

  DART_LOG_DEBUG("dart_get_blocking > finished");
  return DART_OK;
}

/* -- Dart RMA Synchronization Operations -- */

dart_ret_t dart_flush(
  dart_gptr_t gptr)
{
  dart_team_unit_t team_unit_id = DART_TEAM_UNIT_ID(gptr.unitid);
  int16_t          seg_id       = gptr.segid;
  dart_team_t      teamid       = gptr.teamid;
  DART_LOG_DEBUG("dart_flush() gptr: "
                 "unitid:%d offset:%"PRIu64" segid:%d teamid:%d",
                 gptr.unitid, gptr.addr_or_offs.offset,
                 gptr.segid,  gptr.teamid);

  dart_team_data_t *team_data = dart_adapt_teamlist_get(teamid);
  if (dart__unlikely(team_data == NULL)) {
    DART_LOG_ERROR("dart_flush ! failed: Unknown team %i!", teamid);
    return DART_ERR_INVAL;
  }

  CHECK_UNITID_RANGE(team_unit_id, team_data);

  dart_segment_info_t *seginfo = dart_segment_get_info(
                                    &(team_data->segdata), seg_id);
  if (dart__unlikely(seginfo == NULL)) {
    DART_LOG_ERROR("dart_flush ! "
                   "Unknown segment %i on team %i", seg_id, teamid);
    return DART_ERR_INVAL;
  }

  MPI_Comm comm = team_data->comm;
  MPI_Win  win  = seginfo->win;

  DART_LOG_TRACE("dart_flush: MPI_Win_flush");
  CHECK_MPI_RET(
    MPI_Win_flush(team_unit_id.id, win), "MPI_Win_flush");
  DART_LOG_TRACE("dart_flush: MPI_Win_sync");
  CHECK_MPI_RET(
    MPI_Win_sync(win), "MPI_Win_sync");

  // trigger progress
  int flag;
  CHECK_MPI_RET(
    MPI_Iprobe(MPI_ANY_SOURCE, MPI_ANY_TAG, comm, &flag, MPI_STATUS_IGNORE),
    "MPI_Iprobe");

  DART_LOG_DEBUG("dart_flush > finished");
  return DART_OK;
}

dart_ret_t dart_flush_all(
  dart_gptr_t gptr)
{
  int16_t     seg_id = gptr.segid;
  dart_team_t teamid = gptr.teamid;

  DART_LOG_DEBUG("dart_flush_all() gptr: "
                 "unitid:%d offset:%"PRIu64" segid:%d teamid:%d",
                 gptr.unitid, gptr.addr_or_offs.offset,
                 gptr.segid,  gptr.teamid);

  dart_team_data_t *team_data = dart_adapt_teamlist_get(teamid);
  if (dart__unlikely(team_data == NULL)) {
    DART_LOG_ERROR("dart_flush ! failed: Unknown team %i!", teamid);
    return DART_ERR_INVAL;
  }

  dart_segment_info_t *seginfo = dart_segment_get_info(
                                    &(team_data->segdata), seg_id);
  if (dart__unlikely(seginfo == NULL)) {
    DART_LOG_ERROR("dart_get_blocking ! "
                   "Unknown segment %i on team %i", seg_id, teamid);
    return DART_ERR_INVAL;
  }

  MPI_Comm comm = team_data->comm;
  MPI_Win  win  = seginfo->win;

  DART_LOG_TRACE("dart_flush_all: MPI_Win_flush_all");
  CHECK_MPI_RET(
    MPI_Win_flush_all(win), "MPI_Win_flush");
  DART_LOG_TRACE("dart_flush_all: MPI_Win_sync");
  CHECK_MPI_RET(
    MPI_Win_sync(win), "MPI_Win_sync");

  // trigger progress
  int flag;
  CHECK_MPI_RET(
    MPI_Iprobe(MPI_ANY_SOURCE, MPI_ANY_TAG, comm, &flag, MPI_STATUS_IGNORE),
    "MPI_Iprobe");

  DART_LOG_DEBUG("dart_flush_all > finished");
  return DART_OK;
}

dart_ret_t dart_flush_local(
  dart_gptr_t gptr)
{
  int16_t     seg_id = gptr.segid;
  dart_team_t teamid = gptr.teamid;
  dart_team_unit_t team_unit_id = DART_TEAM_UNIT_ID(gptr.unitid);

  DART_LOG_DEBUG("dart_flush_local() gptr: "
                 "unitid:%d offset:%"PRIu64" segid:%d teamid:%d",
                 gptr.unitid, gptr.addr_or_offs.offset,
                 gptr.segid,  gptr.teamid);

  dart_team_data_t *team_data = dart_adapt_teamlist_get(teamid);
  if (dart__unlikely(team_data == NULL)) {
    DART_LOG_ERROR("dart_flush_local ! failed: Unknown team %i!", teamid);
    return DART_ERR_INVAL;
  }

  CHECK_UNITID_RANGE(team_unit_id, team_data);

  dart_segment_info_t *seginfo = dart_segment_get_info(
                                    &(team_data->segdata), seg_id);
  if (dart__unlikely(seginfo == NULL)) {
    DART_LOG_ERROR("dart_flush_local ! "
                   "Unknown segment %i on team %i", seg_id, teamid);
    return DART_ERR_INVAL;
  }
  MPI_Comm comm = team_data->comm;
  MPI_Win  win  = seginfo->win;

  DART_LOG_TRACE("dart_flush_local: MPI_Win_flush_local");
  CHECK_MPI_RET(
    MPI_Win_flush_local(team_unit_id.id, win),
    "MPI_Win_flush_local");

  // trigger progress
  int flag;
  CHECK_MPI_RET(
    MPI_Iprobe(MPI_ANY_SOURCE, MPI_ANY_TAG, comm, &flag, MPI_STATUS_IGNORE),
    "MPI_Iprobe");

  DART_LOG_DEBUG("dart_flush_local > finished");
  return DART_OK;
}

dart_ret_t dart_flush_local_all(
  dart_gptr_t gptr)
{
  int16_t     seg_id = gptr.segid;
  dart_team_t teamid = gptr.teamid;
  DART_LOG_DEBUG("dart_flush_local_all() gptr: "
                 "unitid:%d offset:%"PRIu64" segid:%d teamid:%d",
                 gptr.unitid, gptr.addr_or_offs.offset,
                 gptr.segid,  gptr.teamid);

  dart_team_data_t *team_data = dart_adapt_teamlist_get(teamid);
  if (dart__unlikely(team_data == NULL)) {
    DART_LOG_ERROR("dart_flush ! failed: Unknown team %i!", teamid);
    return DART_ERR_INVAL;
  }

  dart_segment_info_t *seginfo = dart_segment_get_info(
                                    &(team_data->segdata), seg_id);
  if (dart__unlikely(seginfo == NULL)) {
    DART_LOG_ERROR("dart_get_blocking ! "
                   "Unknown segment %i on team %i", seg_id, teamid);
    return DART_ERR_INVAL;
  }

  MPI_Comm comm = team_data->comm;
  MPI_Win  win  = seginfo->win;

  CHECK_MPI_RET(
    MPI_Win_flush_local_all(win),
    "MPI_Win_flush_local_all");

  // trigger progress
  int flag;
  CHECK_MPI_RET(
    MPI_Iprobe(MPI_ANY_SOURCE, MPI_ANY_TAG, comm, &flag, MPI_STATUS_IGNORE),
    "MPI_Iprobe");

  DART_LOG_DEBUG("dart_flush_local_all > finished");
  return DART_OK;
}

dart_ret_t dart_wait_local(
  dart_handle_t * handleptr)
{
  DART_LOG_DEBUG("dart_wait_local() handle:%p", (void*)(handleptr));
  if (handleptr != NULL && *handleptr != DART_HANDLE_NULL) {
    dart_handle_t handle = *handleptr;
    DART_LOG_TRACE("dart_wait_local:     handle->dest: %d",
                   handle->dest);
    DART_LOG_TRACE("dart_wait_local:     handle->win:  %p",
                   (void*)(unsigned long)(handle->win));
    if (handle->num_reqs > 0) {
      int ret = MPI_Waitall(handle->num_reqs, handle->reqs, MPI_STATUS_IGNORE);
      if (ret != MPI_SUCCESS) {
        DART_LOG_DEBUG("dart_wait_local ! MPI_Wait failed");
        return DART_ERR_INVAL;
      }
    } else {
      DART_LOG_TRACE("dart_wait_local:     handle->num_reqs == 0");
    }
    free(handle);
    *handleptr = DART_HANDLE_NULL;
  }
  DART_LOG_DEBUG("dart_wait_local > finished");
  return DART_OK;
}

dart_ret_t dart_wait(
  dart_handle_t * handleptr)
{
  DART_LOG_DEBUG("dart_wait() handle:%p", (void*)(handleptr));
  if (handleptr != NULL && *handleptr != DART_HANDLE_NULL) {
    dart_handle_t handle = *handleptr;
    DART_LOG_TRACE("dart_wait_local:     handle->dest: %d",
                   handle->dest);
    DART_LOG_TRACE("dart_wait_local:     handle->win:  %"PRIu64"",
                   (unsigned long)handle->win);
    if (handle->num_reqs > 0) {
      DART_LOG_DEBUG("dart_wait:     -- MPI_Wait");
      CHECK_MPI_RET(
<<<<<<< HEAD
        MPI_Waitall(handle->num_reqs, handle->reqs, MPI_STATUS_IGNORE),
=======
        MPI_Waitall(handle->num_reqs, handle->reqs, MPI_STATUSES_IGNORE),
>>>>>>> db6cbb6f
        "MPI_Waitall");

      if (handle->needs_flush) {
        DART_LOG_DEBUG("dart_wait:   -- MPI_Win_flush");
        CHECK_MPI_RET(MPI_Win_flush(handle->dest, handle->win),
                      "MPI_Win_flush");
      }
    } else {
      DART_LOG_TRACE("dart_wait:     handle->num_reqs == 0");
    }
    /* Free handle resource */
    free(handle);
    *handleptr = DART_HANDLE_NULL;
  }
  DART_LOG_DEBUG("dart_wait > finished");
  return DART_OK;
}

dart_ret_t dart_waitall_local(
  dart_handle_t handles[],
  size_t        num_handles)
{
  dart_ret_t ret = DART_OK;

  DART_LOG_DEBUG("dart_waitall_local()");
  if (num_handles == 0) {
    DART_LOG_DEBUG("dart_waitall_local > number of handles = 0");
    return DART_OK;
  }
  if (dart__unlikely(num_handles > INT_MAX)) {
    DART_LOG_ERROR("dart_waitall_local ! number of handles > INT_MAX");
    return DART_ERR_INVAL;
  }
  if (handles != NULL) {
    size_t r_n = 0;
    MPI_Request *mpi_req = ALLOC_TMP(2 * num_handles * sizeof(MPI_Request));
    for (size_t i = 0; i < num_handles; ++i) {
      if (handles[i] != DART_HANDLE_NULL) {
        for (uint8_t j = 0; j < handles[i]->num_reqs; ++j) {
          if (handles[i]->reqs[j] != MPI_REQUEST_NULL){
            DART_LOG_TRACE("dart_waitall_local: -- handle[%"PRIu64"]: 0x%x)",
                          i, handles[i]->reqs[j]);
            DART_LOG_TRACE("dart_waitall_local:    handle[%"PRIu64"]->dest: %d",
                          i, handles[i]->dest);
            mpi_req[r_n] = handles[i]->reqs[j];
            r_n++;
          }
        }
      }
    }

    /*
     * Wait for local completion of MPI requests:
     */
    DART_LOG_DEBUG("dart_waitall_local: "
                   "MPI_Waitall, %"PRIu64" requests from %"PRIu64" handles",
                   r_n, num_handles);
    if (r_n > 0) {
      if (MPI_Waitall(r_n, mpi_req, MPI_STATUSES_IGNORE) != MPI_SUCCESS) {
        DART_LOG_ERROR("dart_waitall_local: MPI_Waitall failed");
        FREE_TMP(2 * num_handles * sizeof(MPI_Request), mpi_req);
        return DART_ERR_INVAL;
      }
    } else {
      DART_LOG_DEBUG("dart_waitall_local > number of requests = 0");
      FREE_TMP(2 * num_handles * sizeof(MPI_Request), mpi_req);
      return DART_OK;
    }

    /*
     * free DART handles
     */
    DART_LOG_TRACE("dart_waitall_local: releasing DART handles");
    for (size_t i = 0; i < num_handles; i++) {
      if (handles[i] != DART_HANDLE_NULL) {
        DART_LOG_TRACE("dart_waitall_local: free handle[%zu] %p",
                       i, (void*)(handles[i]));
        // free the handle
        free(handles[i]);
        handles[i] = DART_HANDLE_NULL;
      }
    }
    FREE_TMP(2 * num_handles * sizeof(MPI_Request), mpi_req);
  }
  DART_LOG_DEBUG("dart_waitall_local > %d", ret);
  return ret;
}

dart_ret_t dart_waitall(
  dart_handle_t handles[],
  size_t        n)
{
  DART_LOG_DEBUG("dart_waitall()");
  if (n == 0) {
    DART_LOG_DEBUG("dart_waitall > number of handles = 0");
    return DART_OK;
  }

  if (dart__unlikely(n > INT_MAX)) {
    DART_LOG_ERROR("dart_waitall ! number of handles > INT_MAX");
    return DART_ERR_INVAL;
  }

  DART_LOG_DEBUG("dart_waitall: number of handles: %zu", n);

  if (handles != NULL) {
    MPI_Request *mpi_req = ALLOC_TMP(2 * n * sizeof(MPI_Request));
    /*
     * copy requests from DART handles to MPI request array:
     */
    DART_LOG_TRACE("dart_waitall: copying DART handles to MPI request array");
    size_t r_n = 0;
    for (size_t i = 0; i < n; i++) {
      if (handles[i] != DART_HANDLE_NULL) {
        for (uint8_t j = 0; j < handles[i]->num_reqs; ++j) {
          if (handles[i]->reqs[j] != MPI_REQUEST_NULL){
            DART_LOG_DEBUG("dart_waitall: -- handle[%zu](0x%x): "
                          "dest:%d win:%"PRIu64,
                          i, handles[i]->reqs[0],
                          handles[i]->dest,
                          (unsigned long)handles[i]->win);
            mpi_req[r_n] = handles[i]->reqs[j];
            r_n++;
          }
        }
      }
    }

    /*
     * wait for communication of MPI requests:
     */
    DART_LOG_DEBUG("dart_waitall: MPI_Waitall, %zu requests from %zu handles",
                   r_n, n);
    /* From the MPI 3.1 standard:
     *
     * The i-th entry in array_of_statuses is set to the return
     * status of the i-th operation. Active persistent requests
     * are marked inactive.
     * Requests of any other type are deallocated and the
     * corresponding handles in the array are set to
     * MPI_REQUEST_NULL.
     * The list may contain null or inactive handles.
     * The call sets to empty the status of each such entry.
     */
    if (r_n > 0) {
      if (MPI_Waitall(r_n, mpi_req, MPI_STATUSES_IGNORE) != MPI_SUCCESS) {
        DART_LOG_ERROR("dart_waitall: MPI_Waitall failed");
        FREE_TMP(2 * n * sizeof(MPI_Request), mpi_req);
        return DART_ERR_INVAL;
      }
    } else {
      DART_LOG_DEBUG("dart_waitall > number of requests = 0");
      FREE_TMP(2 * n * sizeof(MPI_Request), mpi_req);
      return DART_OK;
    }

    /*
     * wait for completion of MPI requests at origins and targets:
     */
    DART_LOG_DEBUG("dart_waitall: waiting for remote completion");
    for (size_t i = 0; i < n; i++) {
      if (handles[i] != DART_HANDLE_NULL && handles[i]->needs_flush) {
        DART_LOG_DEBUG("dart_waitall: -- MPI_Win_flush(handle[%zu]: %p, dest: %d))",
                       i, (void*)handles[i], handles[i]->dest);
        /*
         * MPI_Win_flush to wait for remote completion if required:
         */
        if (MPI_Win_flush(handles[i]->dest, handles[i]->win) != MPI_SUCCESS) {
          DART_LOG_ERROR("dart_waitall: MPI_Win_flush failed");
          FREE_TMP(2 * n * sizeof(MPI_Request), mpi_req);
          return DART_ERR_INVAL;
        }
      }
    }

    /*
     * free memory:
     */
    DART_LOG_DEBUG("dart_waitall: free handles");
    for (size_t i = 0; i < n; i++) {
      if (handles[i] != DART_HANDLE_NULL) {
        /* Free handle resource */
        DART_LOG_TRACE("dart_waitall: -- free handle[%zu]: %p",
                       i, (void*)(handles[i]));
        // free the handle
        free(handles[i]);
        handles[i] = DART_HANDLE_NULL;
      }
    }
    DART_LOG_TRACE("dart_waitall: free MPI_Request temporaries");
    FREE_TMP(2 * n * sizeof(MPI_Request), mpi_req);
  }
  DART_LOG_DEBUG("dart_waitall > finished");
  return DART_OK;
}

dart_ret_t dart_test_local(
  dart_handle_t * handleptr,
  int32_t       * is_finished)
{
  int flag;

  DART_LOG_DEBUG("dart_test_local()");
  if (handleptr == NULL ||
      *handleptr == DART_HANDLE_NULL ||
      (*handleptr)->num_reqs == 0) {
    *is_finished = 1;
    return DART_OK;
  }
  *is_finished = 0;

  dart_handle_t handle = *handleptr;
  if (MPI_Testall(handle->num_reqs, handle->reqs,
                  &flag, MPI_STATUSES_IGNORE) != MPI_SUCCESS) {
    DART_LOG_ERROR("dart_test_local: MPI_Test failed!");
    return DART_ERR_OTHER;
  }

  if (flag) {
    // deallocate handle
    free(handle);
    *handleptr = DART_HANDLE_NULL;
    *is_finished = 1;
  }
  DART_LOG_DEBUG("dart_test_local > finished");
  return DART_OK;
}

dart_ret_t dart_testall_local(
  dart_handle_t   handles[],
  size_t          n,
  int32_t       * is_finished)
{
  int flag;

  DART_LOG_DEBUG("dart_testall_local()");
  if (handles == NULL || n == 0) {
    DART_LOG_DEBUG("dart_testall_local: empty handles");
    *is_finished = 1;
    return DART_OK;
  }
  *is_finished = 0;

  MPI_Request *mpi_req = ALLOC_TMP(2 * n * sizeof (MPI_Request));
  size_t r_n = 0;
  for (size_t i = 0; i < n; ++i) {
    if (handles[i] != DART_HANDLE_NULL) {
      for (uint8_t j = 0; j < handles[i]->num_reqs; ++j) {
        if (handles[i]->reqs[j] != MPI_REQUEST_NULL){
          mpi_req[r_n] = handles[i]->reqs[j];
          ++r_n;
        }
      }
    }
  }

  if (r_n) {
    if (MPI_Testall(r_n, mpi_req, &flag,
                    MPI_STATUSES_IGNORE) != MPI_SUCCESS){
      FREE_TMP(2 * n * sizeof(MPI_Request), mpi_req);
      DART_LOG_ERROR("dart_testall_local: MPI_Testall failed!");
      return DART_ERR_OTHER;
    }

    if (flag) {
      for (size_t i = 0; i < n; i++) {
        if (handles[i] != DART_HANDLE_NULL) {
          // free the handle
          free(handles[i]);
          handles[i] = DART_HANDLE_NULL;
        }
      }
      *is_finished = 1;
    }
  } else {
    *is_finished = 1;
  }
  FREE_TMP(2 * n * sizeof(MPI_Request), mpi_req);
  DART_LOG_DEBUG("dart_testall_local > finished");
  return DART_OK;
}

/* -- Dart collective operations -- */

static int _dart_barrier_count = 0;

dart_ret_t dart_barrier(
  dart_team_t teamid)
{
  DART_LOG_DEBUG("dart_barrier() barrier count: %d", _dart_barrier_count);

  if (dart__unlikely(teamid == DART_UNDEFINED_TEAM_ID)) {
    DART_LOG_ERROR("dart_barrier ! failed: team may not be DART_UNDEFINED_TEAM_ID");
    return DART_ERR_INVAL;
  }

  _dart_barrier_count++;

  dart_team_data_t *team_data = dart_adapt_teamlist_get(teamid);
  if (dart__unlikely(team_data == NULL)) {
    DART_LOG_ERROR("dart_barrier ! failed: Unknown team: %d", teamid);
    return DART_ERR_INVAL;
  }

  /* Fetch proper communicator from teams. */
  CHECK_MPI_RET(
    MPI_Barrier(team_data->comm), "MPI_Barrier");

  DART_LOG_DEBUG("dart_barrier > MPI_Barrier finished");
  return DART_OK;
}

dart_ret_t dart_bcast(
  void              * buf,
  size_t              nelem,
  dart_datatype_t     dtype,
  dart_team_unit_t    root,
  dart_team_t         teamid)
{
  DART_LOG_TRACE("dart_bcast() root:%d team:%d nelem:%"PRIu64"",
                 root.id, teamid, nelem);

  dart_team_data_t *team_data = dart_adapt_teamlist_get(teamid);
  if (dart__unlikely(team_data == NULL)) {
    DART_LOG_ERROR("dart_bcast ! failed: unknown team %d", teamid);
    return DART_ERR_INVAL;
  }

  CHECK_UNITID_RANGE(root, team_data);

  MPI_Comm comm = team_data->comm;

  // chunk up the bcast if necessary
  const size_t nchunks   = nelem / MAX_CONTIG_ELEMENTS;
  const size_t remainder = nelem % MAX_CONTIG_ELEMENTS;
        char * src_ptr   = (char*) buf;

  if (nchunks > 0) {
    CHECK_MPI_RET(
      MPI_Bcast(src_ptr, nchunks,
                dart__mpi__datatype_maxtype(dtype),
                root.id, comm),
      "MPI_Bcast");
    src_ptr += nchunks * MAX_CONTIG_ELEMENTS;
  }

  if (remainder > 0) {
    MPI_Datatype mpi_dtype = dart__mpi__datatype_struct(dtype)->basic.mpi_type;
    CHECK_MPI_RET(
      MPI_Bcast(src_ptr, remainder, mpi_dtype, root.id, comm),
      "MPI_Bcast");
  }

  DART_LOG_TRACE("dart_bcast > root:%d team:%d nelem:%zu finished",
                 root.id, teamid, nelem);
  return DART_OK;
}

dart_ret_t dart_scatter(
  const void        * sendbuf,
  void              * recvbuf,
  size_t              nelem,
  dart_datatype_t     dtype,
  dart_team_unit_t    root,
  dart_team_t         teamid)
{
  CHECK_IS_BASICTYPE(dtype);

  dart_team_data_t *team_data = dart_adapt_teamlist_get(teamid);
  if (dart__unlikely(team_data == NULL)) {
    DART_LOG_ERROR("dart_scatter ! failed: unknown team %d", teamid);
    return DART_ERR_INVAL;
  }

  CHECK_UNITID_RANGE(root, team_data);

  // chunk up the scatter if necessary
  const size_t nchunks   = nelem / MAX_CONTIG_ELEMENTS;
  const size_t remainder = nelem % MAX_CONTIG_ELEMENTS;
  const char * send_ptr  = (const char*) sendbuf;
        char * recv_ptr  = (char*) recvbuf;

  MPI_Comm comm = team_data->comm;

  if (nchunks > 0) {
    MPI_Datatype mpi_dtype = dart__mpi__datatype_maxtype(dtype);
    CHECK_MPI_RET(
      MPI_Scatter(
          send_ptr,
          nchunks,
          mpi_dtype,
          recv_ptr,
          nchunks,
          mpi_dtype,
          root.id,
          comm),
      "MPI_Scatter");
    send_ptr += nchunks * MAX_CONTIG_ELEMENTS;
    recv_ptr += nchunks * MAX_CONTIG_ELEMENTS;
  }

  if (remainder > 0) {
    MPI_Datatype mpi_dtype = dart__mpi__datatype_struct(dtype)->basic.mpi_type;
    CHECK_MPI_RET(
      MPI_Scatter(
          send_ptr,
          remainder,
          mpi_dtype,
          recv_ptr,
          remainder,
          mpi_dtype,
          root.id,
          comm),
      "MPI_Scatter");
  }

  return DART_OK;
}

dart_ret_t dart_gather(
  const void         * sendbuf,
  void               * recvbuf,
  size_t               nelem,
  dart_datatype_t      dtype,
  dart_team_unit_t     root,
  dart_team_t          teamid)
{
  DART_LOG_TRACE("dart_gather() team:%d nelem:%"PRIu64"",
                 teamid, nelem);

  CHECK_IS_BASICTYPE(dtype);

  dart_team_data_t *team_data = dart_adapt_teamlist_get(teamid);
  if (dart__unlikely(team_data == NULL)) {
    DART_LOG_ERROR("dart_gather ! failed: unknown teamid %d", teamid);
    return DART_ERR_INVAL;
  }

  CHECK_UNITID_RANGE(root, team_data);

  // chunk up the scatter if necessary
  const size_t nchunks   = nelem / MAX_CONTIG_ELEMENTS;
  const size_t remainder = nelem % MAX_CONTIG_ELEMENTS;
  const char * send_ptr  = (const char*) sendbuf;
        char * recv_ptr  = (char*) recvbuf;

  MPI_Comm comm = team_data->comm;

  if (nchunks > 0) {
    MPI_Datatype mpi_dtype = dart__mpi__datatype_maxtype(dtype);
    CHECK_MPI_RET(
      MPI_Gather(
          send_ptr,
          nchunks,
          mpi_dtype,
          recv_ptr,
          nchunks,
          mpi_dtype,
          root.id,
          comm),
      "MPI_Gather");
    send_ptr += nchunks * MAX_CONTIG_ELEMENTS;
    recv_ptr += nchunks * MAX_CONTIG_ELEMENTS;
  }

  if (remainder > 0) {
    MPI_Datatype mpi_dtype = dart__mpi__datatype_struct(dtype)->basic.mpi_type;
    CHECK_MPI_RET(
      MPI_Gather(
          send_ptr,
          remainder,
          mpi_dtype,
          recv_ptr,
          remainder,
          mpi_dtype,
          root.id,
          comm),
      "MPI_Gather");
  }

  return DART_OK;
}

dart_ret_t dart_allgather(
  const void      * sendbuf,
  void            * recvbuf,
  size_t            nelem,
  dart_datatype_t   dtype,
  dart_team_t       teamid)
{
  DART_LOG_TRACE("dart_allgather() team:%d nelem:%"PRIu64"",
                 teamid, nelem);

  CHECK_IS_BASICTYPE(dtype);

  dart_team_data_t *team_data = dart_adapt_teamlist_get(teamid);
  if (dart__unlikely(team_data == NULL)) {
    DART_LOG_ERROR("dart_allgather ! unknown teamid %d", teamid);
    return DART_ERR_INVAL;
  }

  if (sendbuf == recvbuf || NULL == sendbuf) {
    sendbuf = MPI_IN_PLACE;
  }

  // chunk up the scatter if necessary
  const size_t nchunks   = nelem / MAX_CONTIG_ELEMENTS;
  const size_t remainder = nelem % MAX_CONTIG_ELEMENTS;
  const char * send_ptr  = (const char*) sendbuf;
        char * recv_ptr  = (char*) recvbuf;

  MPI_Comm comm = team_data->comm;

  if (nchunks > 0) {
    MPI_Datatype mpi_dtype = dart__mpi__datatype_maxtype(dtype);
    CHECK_MPI_RET(
      MPI_Allgather(
          send_ptr,
          nchunks,
          mpi_dtype,
          recv_ptr,
          nchunks,
          mpi_dtype,
          comm),
      "MPI_Allgather");
    send_ptr += nchunks * MAX_CONTIG_ELEMENTS;
    recv_ptr += nchunks * MAX_CONTIG_ELEMENTS;
  }

  if (remainder > 0) {
    MPI_Datatype mpi_dtype = dart__mpi__datatype_struct(dtype)->basic.mpi_type;
    CHECK_MPI_RET(
      MPI_Allgather(
          send_ptr,
          remainder,
          mpi_dtype,
          recv_ptr,
          remainder,
          mpi_dtype,
          comm),
      "MPI_Allgather");
  }

  DART_LOG_TRACE("dart_allgather > team:%d nelem:%"PRIu64"",
                 teamid, nelem);
  return DART_OK;
}

dart_ret_t dart_allgatherv(
  const void      * sendbuf,
  size_t            nsendelem,
  dart_datatype_t   dtype,
  void            * recvbuf,
  const size_t    * nrecvcounts,
  const size_t    * recvdispls,
  dart_team_t       teamid)
{
  DART_LOG_TRACE("dart_allgatherv() team:%d nsendelem:%"PRIu64"",
                 teamid, nsendelem);

  CHECK_IS_BASICTYPE(dtype);

  /*
   * MPI uses offset type int, do not copy more than INT_MAX elements:
   */
  if (dart__unlikely(nsendelem > MAX_CONTIG_ELEMENTS)) {
    DART_LOG_ERROR("dart_allgather ! failed: nsendelem (%zu) > INT_MAX",
                   nsendelem);
    return DART_ERR_INVAL;
  }

  dart_team_data_t *team_data = dart_adapt_teamlist_get(teamid);
  if (dart__unlikely(team_data == NULL)) {
    DART_LOG_ERROR("dart_allgatherv ! unknown teamid %d", teamid);
    return DART_ERR_INVAL;
  }
  if (sendbuf == recvbuf || NULL == sendbuf) {
    sendbuf = MPI_IN_PLACE;
  }
  MPI_Comm comm      = team_data->comm;
  int      comm_size = team_data->size;

  // convert nrecvcounts and recvdispls
  MPI_Comm_size(comm, &comm_size);
  int *inrecvcounts = malloc(sizeof(int) * comm_size);
  int *irecvdispls  = malloc(sizeof(int) * comm_size);
  for (int i = 0; i < comm_size; i++) {
    if (nrecvcounts[i] > MAX_CONTIG_ELEMENTS ||
        recvdispls[i] > MAX_CONTIG_ELEMENTS)
    {
      DART_LOG_ERROR(
        "dart_allgatherv ! failed: nrecvcounts[%i] (%zu) > INT_MAX || "
        "recvdispls[%i] (%zu) > INT_MAX", i, nrecvcounts[i], i, recvdispls[i]);
      free(inrecvcounts);
      free(irecvdispls);
      return DART_ERR_INVAL;
    }
    inrecvcounts[i] = nrecvcounts[i];
    irecvdispls[i]  = recvdispls[i];
  }

  MPI_Datatype mpi_dtype = dart__mpi__datatype_struct(dtype)->basic.mpi_type;
  if (MPI_Allgatherv(
           sendbuf,
           nsendelem,
           mpi_dtype,
           recvbuf,
           inrecvcounts,
           irecvdispls,
           mpi_dtype,
           comm) != MPI_SUCCESS) {
    DART_LOG_ERROR("dart_allgatherv ! team:%d nsendelem:%"PRIu64" failed",
                   teamid, nsendelem);
    free(inrecvcounts);
    free(irecvdispls);
    return DART_ERR_INVAL;
  }
  free(inrecvcounts);
  free(irecvdispls);
  DART_LOG_TRACE("dart_allgatherv > team:%d nsendelem:%"PRIu64"",
                 teamid, nsendelem);
  return DART_OK;
}

dart_ret_t dart_allreduce(
  const void       * sendbuf,
  void             * recvbuf,
  size_t             nelem,
  dart_datatype_t    dtype,
  dart_operation_t   op,
  dart_team_t        team)
{

  CHECK_IS_BASICTYPE(dtype);

  MPI_Op       mpi_op    = dart__mpi__op(op);
  MPI_Datatype mpi_dtype = dart__mpi__datatype_struct(dtype)->basic.mpi_type;

  /*
   * MPI uses offset type int, do not copy more than INT_MAX elements:
   */
  if (dart__unlikely(nelem > MAX_CONTIG_ELEMENTS)) {
    DART_LOG_ERROR("dart_allreduce ! failed: nelem (%zu) > INT_MAX", nelem);
    return DART_ERR_INVAL;
  }

  dart_team_data_t *team_data = dart_adapt_teamlist_get(team);
  if (dart__unlikely(team_data == NULL)) {
    DART_LOG_ERROR("dart_allreduce ! unknown teamid %d", team);
    return DART_ERR_INVAL;
  }
  MPI_Comm comm = team_data->comm;
  CHECK_MPI_RET(
    MPI_Allreduce(
           sendbuf,   // send buffer
           recvbuf,   // receive buffer
           nelem,     // buffer size
           mpi_dtype, // datatype
           mpi_op,    // reduce operation
           comm),
    "MPI_Allreduce");
  return DART_OK;
}

dart_ret_t dart_reduce(
  const void        * sendbuf,
  void              * recvbuf,
  size_t              nelem,
  dart_datatype_t     dtype,
  dart_operation_t    op,
  dart_team_unit_t    root,
  dart_team_t         team)
{
  MPI_Comm     comm;
  CHECK_IS_BASICTYPE(dtype);
  MPI_Op       mpi_op    = dart__mpi__op(op);
  MPI_Datatype mpi_dtype = dart__mpi__datatype_struct(dtype)->basic.mpi_type;
  /*
   * MPI uses offset type int, do not copy more than INT_MAX elements:
   */
  if (dart__unlikely(nelem > MAX_CONTIG_ELEMENTS)) {
    DART_LOG_ERROR("dart_allreduce ! failed: nelem (%zu) > INT_MAX", nelem);
    return DART_ERR_INVAL;
  }

  dart_team_data_t *team_data = dart_adapt_teamlist_get(team);
  if (dart__unlikely(team_data == NULL)) {
    DART_LOG_ERROR("dart_reduce ! unknown teamid %d", team);
    return DART_ERR_INVAL;
  }

  CHECK_UNITID_RANGE(root, team_data);

  comm = team_data->comm;
  CHECK_MPI_RET(
    MPI_Reduce(
           sendbuf,
           recvbuf,
           nelem,
           mpi_dtype,
           mpi_op,
           root.id,
           comm),
    "MPI_Reduce");
  return DART_OK;
}

dart_ret_t dart_send(
  const void         * sendbuf,
  size_t               nelem,
  dart_datatype_t      dtype,
  int                  tag,
  dart_global_unit_t   unit)
{
  MPI_Comm comm;
  CHECK_IS_BASICTYPE(dtype);
  MPI_Datatype mpi_dtype = dart__mpi__datatype_struct(dtype)->basic.mpi_type;
  dart_team_t team = DART_TEAM_ALL;

  /*
   * MPI uses offset type int, do not copy more than INT_MAX elements:
   */
  if (dart__unlikely(nelem > MAX_CONTIG_ELEMENTS)) {
    DART_LOG_ERROR("dart_send ! failed: nelem (%zu) > INT_MAX", nelem);
    return DART_ERR_INVAL;
  }

  dart_team_data_t *team_data = dart_adapt_teamlist_get(team);
  if (dart__unlikely(team_data == NULL)) {
    DART_LOG_ERROR("dart_send ! unknown teamid %d", team);
    return DART_ERR_INVAL;
  }

  CHECK_UNITID_RANGE(unit, team_data);

  comm = team_data->comm;
  // dart_unit = MPI rank in comm_world
  CHECK_MPI_RET(
    MPI_Send(
        sendbuf,
        nelem,
        mpi_dtype,
        unit.id,
        tag,
        comm),
    "MPI_Send");
  return DART_OK;
}

dart_ret_t dart_recv(
  void                * recvbuf,
  size_t                nelem,
  dart_datatype_t       dtype,
  int                   tag,
  dart_global_unit_t    unit)
{
  MPI_Comm comm;
  CHECK_IS_BASICTYPE(dtype);
  MPI_Datatype mpi_dtype = dart__mpi__datatype_struct(dtype)->basic.mpi_type;
  dart_team_t team = DART_TEAM_ALL;

  /*
   * MPI uses offset type int, do not copy more than INT_MAX elements:
   */
  if (dart__unlikely(nelem > MAX_CONTIG_ELEMENTS)) {
    DART_LOG_ERROR("dart_recv ! failed: nelem (%zu) > INT_MAX", nelem);
    return DART_ERR_INVAL;
  }

  dart_team_data_t *team_data = dart_adapt_teamlist_get(team);
  if (dart__unlikely(team_data == NULL)) {
    DART_LOG_ERROR("dart_recv ! unknown teamid %d", team);
    return DART_ERR_INVAL;
  }

  CHECK_UNITID_RANGE(unit, team_data);

  comm = team_data->comm;
  // dart_unit = MPI rank in comm_world
  CHECK_MPI_RET(
    MPI_Recv(
        recvbuf,
        nelem,
        mpi_dtype,
        unit.id,
        tag,
        comm,
        MPI_STATUS_IGNORE),
    "MPI_Recv");
  return DART_OK;
}

dart_ret_t dart_sendrecv(
  const void         * sendbuf,
  size_t               send_nelem,
  dart_datatype_t      send_dtype,
  int                  send_tag,
  dart_global_unit_t   dest,
  void               * recvbuf,
  size_t               recv_nelem,
  dart_datatype_t      recv_dtype,
  int                  recv_tag,
  dart_global_unit_t   src)
{
  MPI_Comm comm;
  CHECK_IS_BASICTYPE(send_dtype);
  CHECK_IS_BASICTYPE(recv_dtype);
  MPI_Datatype mpi_send_dtype =
                        dart__mpi__datatype_struct(send_dtype)->basic.mpi_type;
  MPI_Datatype mpi_recv_dtype =
                        dart__mpi__datatype_struct(recv_dtype)->basic.mpi_type;
  dart_team_t team = DART_TEAM_ALL;

  /*
   * MPI uses offset type int, do not copy more than INT_MAX elements:
   */
  if (dart__unlikely(
        send_nelem > MAX_CONTIG_ELEMENTS || recv_nelem > MAX_CONTIG_ELEMENTS)) {
    DART_LOG_ERROR("dart_sendrecv ! failed: nelem (%zu, %zu) > INT_MAX",
                   recv_nelem, send_nelem);
    return DART_ERR_INVAL;
  }

  dart_team_data_t *team_data = dart_adapt_teamlist_get(team);
  if (dart__unlikely(team_data == NULL)) {
    DART_LOG_ERROR("dart_sendrecv ! unknown teamid %d", team);
    return DART_ERR_INVAL;
  }

  CHECK_UNITID_RANGE(dest, team_data);
  CHECK_UNITID_RANGE(src, team_data);

  comm = team_data->comm;
  CHECK_MPI_RET(
    MPI_Sendrecv(
        sendbuf,
        send_nelem,
        mpi_send_dtype,
        dest.id,
        send_tag,
        recvbuf,
        recv_nelem,
        mpi_recv_dtype,
        src.id,
        recv_tag,
        comm,
        MPI_STATUS_IGNORE),
    "MPI_Sendrecv");
  return DART_OK;
}<|MERGE_RESOLUTION|>--- conflicted
+++ resolved
@@ -1283,11 +1283,7 @@
     if (handle->num_reqs > 0) {
       DART_LOG_DEBUG("dart_wait:     -- MPI_Wait");
       CHECK_MPI_RET(
-<<<<<<< HEAD
         MPI_Waitall(handle->num_reqs, handle->reqs, MPI_STATUS_IGNORE),
-=======
-        MPI_Waitall(handle->num_reqs, handle->reqs, MPI_STATUSES_IGNORE),
->>>>>>> db6cbb6f
         "MPI_Waitall");
 
       if (handle->needs_flush) {
