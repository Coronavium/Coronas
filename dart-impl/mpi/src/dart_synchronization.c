--- conflicted
+++ resolved
@@ -346,18 +346,11 @@
 
     /* Wait for the update of our next pointer. */
     do {
-<<<<<<< HEAD
-      // make sure to trigger progress for the writer
-      int flag;
-      MPI_Iprobe(
-        MPI_ANY_SOURCE, MPI_ANY_TAG, team_data->comm, &flag, MPI_STATUS_IGNORE);
-=======
       // trigger progress
       int flag;
       MPI_Iprobe(
         MPI_ANY_SOURCE, MPI_ANY_TAG,
         team_data->comm, &flag, MPI_STATUS_IGNORE);
->>>>>>> 59238d30
       DART_ASSERT_RETURNS(
         MPI_Fetch_and_op(
           NULL,
