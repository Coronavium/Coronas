--- conflicted
+++ resolved
@@ -56,16 +56,12 @@
 
   dart_next_availteamid = DART_TEAM_ALL;
 
-<<<<<<< HEAD
-  int result = dart_adapt_teamlist_alloc(
-=======
   if (MPI_Comm_dup(MPI_COMM_WORLD, &dart_comm_world) != MPI_SUCCESS) {
     DART_LOG_ERROR("Failed to duplicate MPI_COMM_WORLD");
     return DART_ERR_OTHER;
   }
 
-	int result = dart_adapt_teamlist_alloc(
->>>>>>> b6c58b5b
+  int result = dart_adapt_teamlist_alloc(
                  DART_TEAM_ALL,
                  &index);
   if (result == -1) {
@@ -88,17 +84,10 @@
   dart_next_availteamid++;
 
   //  dart_teams[index] = MPI_COMM_WORLD;
-<<<<<<< HEAD
-  team_data->comm = MPI_COMM_WORLD;
-
-  MPI_Comm_rank(MPI_COMM_WORLD, &rank);
-  MPI_Comm_size(MPI_COMM_WORLD, &size);
-=======
   team_data->comm = DART_COMM_WORLD;
 
   MPI_Comm_rank(DART_COMM_WORLD, &rank);
   MPI_Comm_size(DART_COMM_WORLD, &size);
->>>>>>> b6c58b5b
   dart_localpool = dart_buddy_new(DART_BUDDY_ORDER);
 #if !defined(DART_MPI_DISABLE_SHARED_WINDOWS)
   int i;
@@ -109,13 +98,8 @@
 
   /* Splits the communicator into subcommunicators,
    * each of which can create a shared memory region */
-<<<<<<< HEAD
   if (MPI_Comm_split_type(
-        MPI_COMM_WORLD,
-=======
-	if (MPI_Comm_split_type(
         DART_COMM_WORLD,
->>>>>>> b6c58b5b
         MPI_COMM_TYPE_SHARED,
         1,
         MPI_INFO_NULL,
@@ -179,13 +163,8 @@
       }
     }
 
-<<<<<<< HEAD
     MPI_Comm_group(sharedmem_comm, &sharedmem_group);
-    MPI_Comm_group(MPI_COMM_WORLD, &group_all);
-=======
-		MPI_Comm_group(sharedmem_comm, &sharedmem_group);
-		MPI_Comm_group(DART_COMM_WORLD, &group_all);
->>>>>>> b6c58b5b
+    MPI_Comm_group(DART_COMM_WORLD, &group_all);
 
     /* The length of this table is set to be the size
      * of DART_TEAM_ALL. */
@@ -244,22 +223,13 @@
     DART_MAX_LENGTH,
     sizeof(char),
     MPI_INFO_NULL,
-<<<<<<< HEAD
-    MPI_COMM_WORLD,
-=======
-		DART_COMM_WORLD,
->>>>>>> b6c58b5b
+    DART_COMM_WORLD,
     &dart_win_local_alloc);
 
   /* Create a dynamic win object for all the dart collective
    * allocation based on MPI_COMM_WORLD. Return in win. */
-<<<<<<< HEAD
   MPI_Win_create_dynamic(
-    MPI_INFO_NULL, MPI_COMM_WORLD, &win);
-=======
-	MPI_Win_create_dynamic(
     MPI_INFO_NULL, DART_COMM_WORLD, &win);
->>>>>>> b6c58b5b
   team_data->window = win;
 
   /* Start an access epoch on dart_win_local_alloc, and later
@@ -282,7 +252,6 @@
 
   dart__mpi__locality_init();
 
-<<<<<<< HEAD
   DART_LOG_DEBUG("dart_init > initialization finished");
   return DART_OK;
 }
@@ -311,7 +280,7 @@
 		}
 	}
 
-	return init_internal();
+  return init_internal();
 }
 
 
@@ -362,12 +331,6 @@
   _dart_initialized_thread = true;
 
   return ret;
-=======
-  _dart_initialized = 2;
-
-	DART_LOG_DEBUG("dart_init > initialization finished");
-	return DART_OK;
->>>>>>> b6c58b5b
 }
 
 dart_ret_t dart_exit()
