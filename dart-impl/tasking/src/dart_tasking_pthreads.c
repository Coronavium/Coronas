--- conflicted
+++ resolved
@@ -732,15 +732,6 @@
 
   dart__tasking__instrument_task_create(task, prio, descr);
 
-  dart__tasking__instrument_task_create(task, prio, descr);
-
-  dart__tasking__instrument_task_create(task, prio, descr);
-
-<<<<<<< HEAD
-=======
-  dart__tasking__instrument_task_create(task, prio, descr);
-
->>>>>>> 67e3b191
   return task;
 }
 
