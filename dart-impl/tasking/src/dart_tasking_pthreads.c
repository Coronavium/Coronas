
#include <dash/dart/base/logging.h>
#include <dash/dart/base/atomic.h>
#include <dash/dart/if/dart_tasking.h>
#include <dash/dart/if/dart_active_messages.h>
#include <dash/dart/base/hwinfo.h>
#include <dash/dart/tasking/dart_tasking_priv.h>
#include <dash/dart/tasking/dart_tasking_ayudame.h>
#include <dash/dart/tasking/dart_tasking_taskqueue.h>
#include <dash/dart/tasking/dart_tasking_tasklist.h>
#include <dash/dart/tasking/dart_tasking_taskqueue.h>
#include <dash/dart/tasking/dart_tasking_datadeps.h>
#include <dash/dart/tasking/dart_tasking_remote.h>

#include <pthread.h>
#include <stdbool.h>
#include <time.h>
#include <errno.h>



// true if threads should process tasks. Set to false to quit parallel processing
static bool parallel;

static int num_threads;
static int threads_running = 0;

static bool processing = false;
static bool initialized = false;

<<<<<<< HEAD
static pthread_key_t tpd_key;

=======
typedef struct task_data {
  struct task_data *next; // next entry in the runnable task list
  tfunc_t *fn;
  void *data;
  size_t data_size;
  size_t unresolved_deps;
  dart_task_dep_t *deps;
  size_t ndeps;
  task_list_t *dependents;
  struct task_data *parent;
} task_t;

struct task_list {
  task_t *task;
  struct task_list *next; // next entry on the same level of the task graph
};

struct remote_dep {
  dart_gptr_t        gptr;
  dart_global_unit_t runit;
  task_t            *rtask; // pointer to a task on the origin unit, do not derefernce remotely!
};
>>>>>>> c01d8fee

typedef struct {
  int           thread_id;
} tpd_t;

static pthread_cond_t task_avail_cond = PTHREAD_COND_INITIALIZER;
static pthread_cond_t tasks_done_cond = PTHREAD_COND_INITIALIZER;
static pthread_mutex_t tasks_done_mutex  = PTHREAD_MUTEX_INITIALIZER;
static pthread_mutex_t thread_pool_mutex = PTHREAD_MUTEX_INITIALIZER;

static dart_thread_t *thread_pool;

// a dummy task that serves as a root task for all other tasks
static dart_task_t root_task = {
    .next = NULL,
    .prev = NULL,
    .fn   = NULL,
    .data = NULL,
    .data_size = 0,
    .unresolved_deps = 0,
    .successor = NULL,
    .parent = NULL,
    .remote_successor = NULL,
    .num_children = 0};


static void wait_for_work()
{
  pthread_cond_wait(&task_avail_cond, &thread_pool_mutex);
  DART_LOG_INFO("Thread %i received signal", dart__base__tasking__thread_num());
}

static void destroy_tsd(void *tsd)
{
  free(tsd);
}

static void set_current_task(dart_task_t *t)
{
  thread_pool[((tpd_t*)pthread_getspecific(tpd_key))->thread_id].current_task = t;
}

static dart_task_t * get_current_task()
{
  return thread_pool[((tpd_t*)pthread_getspecific(tpd_key))->thread_id].current_task;
}

static
dart_task_t * next_task(dart_thread_t *thread)
{
  dart_task_t *task = dart_tasking_taskqueue_pop(&thread->queue);
  if (task == NULL) {
    // try to steal from another thread, round-robbing starting to the right
    for (int i = thread->thread_id + 1; i != thread->thread_id; i = (i + 1) % num_threads) {
      task = dart_tasking_taskqueue_popback(&thread_pool[i].queue);
    }
  }
  return task;
}


/**
 * Execute the given task.
 */
static
void handle_task(dart_task_t *task)
{
  if (task != NULL)
  {
    DART_LOG_INFO("Thread %i executing task %p", dart__base__tasking__thread_num(), task);

    // save current task and set to new task
    dart_task_t *current_task = get_current_task();
    set_current_task(task);

    dart_task_action_t fn = task->fn;
    void *data = task->data;

    //invoke the task function
    fn(data);

    // let the parent know that we are done
    DART_FETCH_AND_DEC32(&task->parent->num_children);

    // clean up
    dart_tasking_datadeps_release_local_task(&thread_pool[dart__base__tasking__thread_num()], task);
    free(task);

    // return to previous task
    set_current_task(current_task);

  }
}


static
void* thread_main(void *data)
{
  tpd_t *tpd = (tpd_t*)data;
  pthread_setspecific(tpd_key, tpd);

  DART_FETCH_AND_INC32(&threads_running);

  dart_thread_t *thread = &thread_pool[tpd->thread_id];

  set_current_task(&root_task);

  // enter work loop
  while (parallel) {
    // look for incoming remote tasks and responses
    dart_tasking_remote_progress();
    dart_task_t *task = next_task(thread);
    // only go to sleep if no tasks are in flight
    if (task == NULL && DART_FETCH_AND_ADD32(&(root_task.num_children), 0) == 0) {

      int tr = DART_FETCH_AND_DEC32(&threads_running);
      if (tr == 0) {
        // signal that all threads are done
        pthread_cond_signal(&tasks_done_cond);
      }
      pthread_mutex_lock(&thread_pool_mutex);
      wait_for_work();
      pthread_mutex_unlock(&thread_pool_mutex);
      DART_FETCH_AND_INC32(&threads_running);
    }
    handle_task(task);
  }

  DART_FETCH_AND_DEC32(&threads_running);

  return NULL;
}

static
void dart_thread_init(dart_thread_t *thread, int threadnum)
{
  thread->thread_id = threadnum;
  thread->current_task = NULL;
  dart_tasking_taskqueue_init(&thread->queue);
}

static
void dart_thread_finalize(dart_thread_t *thread)
{
  thread->thread_id = -1;
  thread->current_task = NULL;
  dart_tasking_taskqueue_finalize(&thread->queue);
}


dart_thread_t *
dart__base__tasking_current_thread()
{
  return &thread_pool[dart__base__tasking__thread_num()];
}


dart_ret_t
dart__base__tasking__init()
{
  dart_hwinfo_t hw;
  dart_hwinfo(&hw);
  if (hw.num_cores > 0) {
    num_threads = hw.num_cores * hw.max_threads;
  } else {
    DART_LOG_INFO("Failed to get number of cores! Playing it safe with 2 threads...");
    num_threads = 2;
  }
  DART_LOG_INFO("Creating %i threads", num_threads);

  dart_amsg_init();

  // keep threads running
  parallel = true;

  // set up the active message queue
  dart_tasking_datadeps_init();

  pthread_key_create(&tpd_key, &destroy_tsd);
  // set master thread id
  tpd_t *tpd = malloc(sizeof(tpd_t));
  tpd->thread_id = 0;
  pthread_setspecific(tpd_key, tpd);

  thread_pool = malloc(sizeof(dart_thread_t) * num_threads);
  dart_thread_init(&thread_pool[0], 0);
  set_current_task(&root_task);
  for (int i = 1; i < num_threads; i++)
  {
    tpd = malloc(sizeof(tpd_t));
    tpd->thread_id = i; // 0 is reserved for master thread
    dart_thread_init(&thread_pool[i], i);
    int ret = pthread_create(&thread_pool[i].pthread, NULL, &thread_main, tpd);
    if (ret != 0) {
      DART_LOG_ERROR("Failed to create thread %i of %i!", i, num_threads);
    }
  }

  dart__tasking__ayudame_init();

  initialized = true;

  return DART_OK;
}

int
dart__base__tasking__thread_num()
{
  return (initialized ? ((tpd_t*)pthread_getspecific(tpd_key))->thread_id : 0);
}

int
dart__base__tasking__num_threads()
{
  return (initialized ? num_threads : 1);
}


dart_ret_t
dart__base__tasking__create_task(void (*fn) (void *), void *data, size_t data_size, dart_task_dep_t *deps, size_t ndeps)
{
<<<<<<< HEAD
  dart_unit_t myid;
=======
  dart_global_unit_t myid;
  size_t i;
  bool in_dep = false;
  pthread_mutex_lock(&thread_pool_mutex);

>>>>>>> c01d8fee
  dart_myid(&myid);

  // TODO: maybe use a free list?
  dart_task_t *task = malloc(sizeof(dart_task_t));
  task->data = data;
  task->data_size = data_size;
  task->fn = fn;
  task->num_children = 0;
  task->parent = get_current_task();

<<<<<<< HEAD
  DART_FETCH_AND_INC32(&task->parent->num_children);
=======
  /**
   * Handle dependencies
   */
  if (ndeps > 0) {
    for (i = 0; i < ndeps; i++) {
      if (deps[i].type == DART_DEP_IN || deps[i].type == DART_DEP_INOUT) {
        // put the task into the dependency graph

        if (deps[i].gptr.unitid != myid.id) {
          // create a dependency request at the remote unit
          remote_dependency_request(task, deps[i].gptr);
          task->unresolved_deps++;
          // enqueue this task at the top level of the task graph
          task_list_t *tl = allocate_task_list_elem();
          tl->task = task;
          tl->next = dep_graph;
          dep_graph = tl;

          in_dep = true;

        } else {

          task_t *dependee = find_dependency_in_list(dep_graph, &deps[i], DART_DEP_OUT);
          if (dependee != NULL) {
            // enqueue as dependant of this task
            task_list_t *tl = allocate_task_list_elem();
            tl->task = task;
            tl->next = dependee->dependents;
            dependee->dependents = tl;

            in_dep = true;
            task->unresolved_deps++;
            dart__tasking__ayudame_add_dependency(dependee, task);
            DART_LOG_INFO("Task %p depends on task %p", task, dependee);
          } else {
            // Do nothing, consider the dependence as solved already
            DART_LOG_INFO("Could not find a dependee for task %p with IN dep (dart_gptr = {addr=%p, seg=%i, unit=%i}})",
                task, deps[i].gptr.addr_or_offs.addr, deps[i].gptr.segid, deps[i].gptr.unitid);
          }
        }
      } else if (deps[i].type == DART_DEP_OUT) {
        DART_LOG_INFO("Found task %p with OUT dep (dart_gptr = {addr=%p, seg=%i, unit=%i}})", task,
            deps[i].gptr.addr_or_offs.addr, deps[i].gptr.segid, deps[i].gptr.unitid);
      }
    }
    if (!in_dep) {
      // no input dependency required
      // -> enqueue on top level of dependency graph
      task_list_t *tl = allocate_task_list_elem();
      tl->task = task;
      tl->next = dep_graph;
      dep_graph = tl;
      enqeue_runnable(task);
    }
  } else {
    // no dependencies
    enqeue_runnable(task);
  }
>>>>>>> c01d8fee

  dart_tasking_datadeps_handle_task(task, deps, ndeps);

  if (task->unresolved_deps == 0) {
    dart_tasking_taskqueue_push(&thread_pool[dart__base__tasking__thread_num()].queue, task);

    // signal that a task is available
    // TODO: disabled for easier debugging
//    pthread_cond_signal(&task_avail_cond);
  }

  return DART_OK;
}


dart_ret_t
dart__base__tasking__task_complete()
{
  // TODO: How to determine that all tasks have successfully finished?

  // 1) wake up all threads (might later be done earlier)
  pthread_cond_broadcast(&task_avail_cond);

  dart_thread_t *thread = &thread_pool[dart__base__tasking__thread_num()];

  if (thread->current_task == &(root_task) && thread->thread_id == 0) {
    DART_LOG_ERROR("dart__base__tasking__task_complete() called on ROOT task only valid on MASTER thread!");
    return DART_ERR_INVAL;
  }

  // 2) start processing ourselves
  dart_task_t *task = get_current_task();
  while (DART_FETCH_AND_ADD32(&(task->num_children), 0) > 0) {
    // a) look for incoming remote tasks and responses
    dart_tasking_remote_progress();
    // b) process our tasks
    dart_task_t *task = next_task(thread);
    if (task == NULL) {
      // wait for all threads to finish
      if (DART_FETCH_AND_ADD32(&threads_running, 0) > 0) {
        pthread_mutex_lock(&tasks_done_mutex);
        pthread_cond_wait(&tasks_done_cond, &tasks_done_mutex);
        pthread_mutex_unlock(&tasks_done_mutex);
      }
      // c) make sure there is really no task left
      // TODO: necessary?
      dart_tasking_remote_progress();
      task = next_task(thread);
    }
    handle_task(task);
  }

  return DART_OK;
}


dart_ret_t
dart__base__tasking__fini()
{
<<<<<<< HEAD
  int i;
=======
  struct remote_dep *rtask = (struct remote_dep *)data;

  while (1) {
    dart_ret_t ret;
    ret = dart_amsg_trysend(rtask->runit.id, responseq, rtask, sizeof(*rtask));
    if (ret == DART_OK) {
      // the message was successfully sent
      DART_LOG_INFO("Sent remote dependency release to unit %i (segid=%i, offset=%i, fn=%p)",
          rtask->runit.id, rtask->gptr.segid, rtask->gptr.addr_or_offs.offset, &enqueue_from_remote);
      break;
    } else  if (ret == DART_ERR_AGAIN) {
      // cannot be sent at the moment, just try again
      // TODO: anything more sensible to do here?
      continue;
    } else {
      DART_LOG_ERROR("Failed to send active message to unit %i", rtask->gptr.unitid);
      break;
    }
  }

  free(data);
}
>>>>>>> c01d8fee

  parallel = false;

  for (i = 1; i < num_threads; i++) {
    pthread_cancel(thread_pool[i].pthread);
    dart_thread_finalize(&thread_pool[i]);
  }

  dart__tasking__ayudame_fini();

  initialized = false;

  return DART_OK;
}

<<<<<<< HEAD
=======
/*
 * Functions for printing the dependency graph
 */

static void print_subgraph(task_list_t *tl, int level)
{
  task_list_t *elem = tl;
  while (elem != NULL)
  {
    int i;
//    Dl_info info;
    // print a preamble
    int indent = level *2;
    for (i = 0; i < indent - 2; i++) {
      printf(" ");
    }
    if (level > 0) {
      printf("|-");
    }

//    dladdr(elem->task->fn, &info);

    // print the task
    printf("task@%p{fn=%p, parent@%p, ndeps=%i, unresolved_deps=%i",
        elem->task, elem->task->fn, elem->task->parent, elem->task->ndeps, elem->task->unresolved_deps);
    if (elem->task->ndeps > 0) {
      printf(", deps={");
      for (i = 0; i < elem->task->ndeps; i++) {
        printf("  {type=%i, gptr={unitid=%i, segid=%i, offset=%llu}}", elem->task->deps[i].type,
            elem->task->deps[i].gptr.unitid, elem->task->deps[i].gptr.segid, elem->task->deps[i].gptr.addr_or_offs.offset);
      }
      printf("  }");
    }
    printf(", dependants={");
    task_list_t *dep = elem->task->dependents;
    while (dep != NULL) {
      printf("  {t@%p}", dep->task);
      dep = dep->next;
    }
    printf("}");
    printf("}\n");

    // print its children
    if (elem->task->dependents) {
      print_subgraph(elem->task->dependents, level + 1);
    }

    elem = elem->next;
  }
}

void dart__base__tasking_print_taskgraph()
{
  pthread_mutex_lock(&thread_pool_mutex);

//  dlhandle = dlopen(NULL, RTLD_LAZY);

  sync();
  print_subgraph(dep_graph, 0);
  sync();

//  dlclose(dlhandle);

  pthread_mutex_unlock(&thread_pool_mutex);
}
>>>>>>> c01d8fee
<|MERGE_RESOLUTION|>--- conflicted
+++ resolved
@@ -28,33 +28,7 @@
 static bool processing = false;
 static bool initialized = false;
 
-<<<<<<< HEAD
 static pthread_key_t tpd_key;
-
-=======
-typedef struct task_data {
-  struct task_data *next; // next entry in the runnable task list
-  tfunc_t *fn;
-  void *data;
-  size_t data_size;
-  size_t unresolved_deps;
-  dart_task_dep_t *deps;
-  size_t ndeps;
-  task_list_t *dependents;
-  struct task_data *parent;
-} task_t;
-
-struct task_list {
-  task_t *task;
-  struct task_list *next; // next entry on the same level of the task graph
-};
-
-struct remote_dep {
-  dart_gptr_t        gptr;
-  dart_global_unit_t runit;
-  task_t            *rtask; // pointer to a task on the origin unit, do not derefernce remotely!
-};
->>>>>>> c01d8fee
 
 typedef struct {
   int           thread_id;
@@ -276,17 +250,6 @@
 dart_ret_t
 dart__base__tasking__create_task(void (*fn) (void *), void *data, size_t data_size, dart_task_dep_t *deps, size_t ndeps)
 {
-<<<<<<< HEAD
-  dart_unit_t myid;
-=======
-  dart_global_unit_t myid;
-  size_t i;
-  bool in_dep = false;
-  pthread_mutex_lock(&thread_pool_mutex);
-
->>>>>>> c01d8fee
-  dart_myid(&myid);
-
   // TODO: maybe use a free list?
   dart_task_t *task = malloc(sizeof(dart_task_t));
   task->data = data;
@@ -295,68 +258,7 @@
   task->num_children = 0;
   task->parent = get_current_task();
 
-<<<<<<< HEAD
   DART_FETCH_AND_INC32(&task->parent->num_children);
-=======
-  /**
-   * Handle dependencies
-   */
-  if (ndeps > 0) {
-    for (i = 0; i < ndeps; i++) {
-      if (deps[i].type == DART_DEP_IN || deps[i].type == DART_DEP_INOUT) {
-        // put the task into the dependency graph
-
-        if (deps[i].gptr.unitid != myid.id) {
-          // create a dependency request at the remote unit
-          remote_dependency_request(task, deps[i].gptr);
-          task->unresolved_deps++;
-          // enqueue this task at the top level of the task graph
-          task_list_t *tl = allocate_task_list_elem();
-          tl->task = task;
-          tl->next = dep_graph;
-          dep_graph = tl;
-
-          in_dep = true;
-
-        } else {
-
-          task_t *dependee = find_dependency_in_list(dep_graph, &deps[i], DART_DEP_OUT);
-          if (dependee != NULL) {
-            // enqueue as dependant of this task
-            task_list_t *tl = allocate_task_list_elem();
-            tl->task = task;
-            tl->next = dependee->dependents;
-            dependee->dependents = tl;
-
-            in_dep = true;
-            task->unresolved_deps++;
-            dart__tasking__ayudame_add_dependency(dependee, task);
-            DART_LOG_INFO("Task %p depends on task %p", task, dependee);
-          } else {
-            // Do nothing, consider the dependence as solved already
-            DART_LOG_INFO("Could not find a dependee for task %p with IN dep (dart_gptr = {addr=%p, seg=%i, unit=%i}})",
-                task, deps[i].gptr.addr_or_offs.addr, deps[i].gptr.segid, deps[i].gptr.unitid);
-          }
-        }
-      } else if (deps[i].type == DART_DEP_OUT) {
-        DART_LOG_INFO("Found task %p with OUT dep (dart_gptr = {addr=%p, seg=%i, unit=%i}})", task,
-            deps[i].gptr.addr_or_offs.addr, deps[i].gptr.segid, deps[i].gptr.unitid);
-      }
-    }
-    if (!in_dep) {
-      // no input dependency required
-      // -> enqueue on top level of dependency graph
-      task_list_t *tl = allocate_task_list_elem();
-      tl->task = task;
-      tl->next = dep_graph;
-      dep_graph = tl;
-      enqeue_runnable(task);
-    }
-  } else {
-    // no dependencies
-    enqeue_runnable(task);
-  }
->>>>>>> c01d8fee
 
   dart_tasking_datadeps_handle_task(task, deps, ndeps);
 
@@ -416,32 +318,7 @@
 dart_ret_t
 dart__base__tasking__fini()
 {
-<<<<<<< HEAD
   int i;
-=======
-  struct remote_dep *rtask = (struct remote_dep *)data;
-
-  while (1) {
-    dart_ret_t ret;
-    ret = dart_amsg_trysend(rtask->runit.id, responseq, rtask, sizeof(*rtask));
-    if (ret == DART_OK) {
-      // the message was successfully sent
-      DART_LOG_INFO("Sent remote dependency release to unit %i (segid=%i, offset=%i, fn=%p)",
-          rtask->runit.id, rtask->gptr.segid, rtask->gptr.addr_or_offs.offset, &enqueue_from_remote);
-      break;
-    } else  if (ret == DART_ERR_AGAIN) {
-      // cannot be sent at the moment, just try again
-      // TODO: anything more sensible to do here?
-      continue;
-    } else {
-      DART_LOG_ERROR("Failed to send active message to unit %i", rtask->gptr.unitid);
-      break;
-    }
-  }
-
-  free(data);
-}
->>>>>>> c01d8fee
 
   parallel = false;
 
@@ -455,73 +332,4 @@
   initialized = false;
 
   return DART_OK;
-}
-
-<<<<<<< HEAD
-=======
-/*
- * Functions for printing the dependency graph
- */
-
-static void print_subgraph(task_list_t *tl, int level)
-{
-  task_list_t *elem = tl;
-  while (elem != NULL)
-  {
-    int i;
-//    Dl_info info;
-    // print a preamble
-    int indent = level *2;
-    for (i = 0; i < indent - 2; i++) {
-      printf(" ");
-    }
-    if (level > 0) {
-      printf("|-");
-    }
-
-//    dladdr(elem->task->fn, &info);
-
-    // print the task
-    printf("task@%p{fn=%p, parent@%p, ndeps=%i, unresolved_deps=%i",
-        elem->task, elem->task->fn, elem->task->parent, elem->task->ndeps, elem->task->unresolved_deps);
-    if (elem->task->ndeps > 0) {
-      printf(", deps={");
-      for (i = 0; i < elem->task->ndeps; i++) {
-        printf("  {type=%i, gptr={unitid=%i, segid=%i, offset=%llu}}", elem->task->deps[i].type,
-            elem->task->deps[i].gptr.unitid, elem->task->deps[i].gptr.segid, elem->task->deps[i].gptr.addr_or_offs.offset);
-      }
-      printf("  }");
-    }
-    printf(", dependants={");
-    task_list_t *dep = elem->task->dependents;
-    while (dep != NULL) {
-      printf("  {t@%p}", dep->task);
-      dep = dep->next;
-    }
-    printf("}");
-    printf("}\n");
-
-    // print its children
-    if (elem->task->dependents) {
-      print_subgraph(elem->task->dependents, level + 1);
-    }
-
-    elem = elem->next;
-  }
-}
-
-void dart__base__tasking_print_taskgraph()
-{
-  pthread_mutex_lock(&thread_pool_mutex);
-
-//  dlhandle = dlopen(NULL, RTLD_LAZY);
-
-  sync();
-  print_subgraph(dep_graph, 0);
-  sync();
-
-//  dlclose(dlhandle);
-
-  pthread_mutex_unlock(&thread_pool_mutex);
-}
->>>>>>> c01d8fee
+}