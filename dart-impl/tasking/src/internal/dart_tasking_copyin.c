
#include <dash/dart/if/dart_communication.h>

#include <dash/dart/base/env.h>
#include <dash/dart/base/mutex.h>
#include <dash/dart/tasking/dart_tasking_copyin.h>
#include <dash/dart/tasking/dart_tasking_remote.h>
#include <dash/dart/tasking/dart_tasking_datadeps.h>
#include <dash/dart/tasking/dart_tasking_wait.h>

<<<<<<< HEAD
#include <stddef.h>

#define DART_TASK_BLOCKING_WAIT

#ifdef DART_TASK_BLOCKING_WAIT
#define DEFAULT_WAIT_TYPE COPYIN_WAIT_BLOCK
#else
#define DEFAULT_WAIT_TYPE COPYIN_WAIT_YIELD
#endif
=======
#define DEFAULT_WAIT_TYPE COPYIN_WAIT_DETACH_INLINE
>>>>>>> 75a1042a

#define COPYIN_TASK_PRIO (INT_MAX-1)

#define MEMPOOL_MAGIC_NUM 0xDEADBEEF

typedef struct mem_pool mem_pool_t;
typedef struct mem_pool_elem mem_pool_elem_t;
struct mem_pool_elem{
  DART_STACK_MEMBER_DEF;
  void         *mem;
  uint64_t      magic;
  mem_pool_t   *mpool; // back reference to the memory pool
};

typedef struct mem_pool mem_pool_t;
struct mem_pool{
  mem_pool_t *next;
  size_t      size;
  dart_stack_t elems;
};
static mem_pool_t *mem_pool = NULL;
static dart_mutex_t mpool_lock = DART_MUTEX_INITIALIZER;


// we know that the stack member entry is the first element of the struct
// so we can cast directly
#define DART_MEMPOOL_ELEM_POP(__freelist) \
  (mem_pool_elem_t*)((void*)dart__base__stack_pop(&__freelist))

#define DART_MEMPOOL_ELEM_PUSH(__freelist, __elem) \
  dart__base__stack_push(&__freelist, &DART_STACK_MEMBER_GET(__elem))

static
mem_pool_t *find_mem_pool(size_t size)
{
  mem_pool_t *mpool = mem_pool;
  while (mpool != NULL) {
    if (size == mpool->size) break;
    mpool = mpool->next;
  }
  return mpool;
}

static
void *allocate_from_mempool(size_t size)
{
  // search for an existing memory pool first
  mem_pool_t *mpool = find_mem_pool(size);
  if (NULL == mpool) {
    // create a new mempool and add it to the list
    // take the lock first
    dart__base__mutex_lock(&mpool_lock);
    mpool = find_mem_pool(size);
    if (NULL == mpool) {
      mpool = malloc(sizeof(*mpool));
      dart__base__stack_init(&mpool->elems);
      mpool->size = size;
      DART_STACK_PUSH(mem_pool, mpool);
    }
    dart__base__mutex_unlock(&mpool_lock);
  }

  mem_pool_elem_t *elem = DART_MEMPOOL_ELEM_POP(mpool->elems);

  if (NULL == elem) {
    // allocate a new element
    elem = malloc(sizeof(*elem) + size);
    elem->magic = MEMPOOL_MAGIC_NUM;
    elem->mpool = mpool;
    elem->mem   = (void*)((intptr_t)elem + sizeof(*elem));
  }

  return elem->mem;
}


static
void return_to_mempool(void *mem)
{
  mem_pool_elem_t *elem = (mem_pool_elem_t*) ((intptr_t)mem - sizeof(*elem));
  DART_ASSERT_MSG(elem->magic == MEMPOOL_MAGIC_NUM,
                  "Corrupt memory pool element detected: %p %xu", mem, elem->magic);

  DART_MEMPOOL_ELEM_PUSH(elem->mpool->elems, elem);
}


enum dart_copyin_t {
  COPYIN_IMPL_UNDEFINED,
  COPYIN_IMPL_GET,
  COPYIN_IMPL_SENDRECV
};

enum dart_copyin_wait_t {
  COPYIN_WAIT_UNDEFINED,
  COPYIN_WAIT_BLOCK,         // block the task
  COPYIN_WAIT_DETACH,        // detach the task
  COPYIN_WAIT_DETACH_INLINE, // detach the inlined task
  COPYIN_WAIT_YIELD          // test-yield cycle
};

static const struct dart_env_str2int copyin_env_vals[] = {
  {"GET",             COPYIN_IMPL_GET},
  {"SENDRECV",        COPYIN_IMPL_SENDRECV},
  {NULL, 0}
};

static const struct dart_env_str2int wait_env_vals[] = {
  {"BLOCK",           COPYIN_WAIT_BLOCK},
  {"DETACH",          COPYIN_WAIT_DETACH},
  {"DETACH_INLINE",   COPYIN_WAIT_DETACH_INLINE},
  {"YIELD",           COPYIN_WAIT_YIELD},
  {"TESTYIELD",       COPYIN_WAIT_YIELD},
  {NULL, 0}
};

static enum dart_copyin_wait_t wait_type = COPYIN_WAIT_UNDEFINED;

/**
 * Functionality for pre-fetching data asynchronously, to be used in a COPYIN
 * dependency.
 */

struct copyin_taskdata {
  dart_gptr_t   src;         // the global pointer to send from/get from
  size_t        num_bytes;   // number of bytes
  dart_unit_t   unit;        // global unit ID to send to / recv from
  int           tag;         // a tag to use in case of send/recv
};

struct copyin_task {
  struct copyin_task *next;
  dart_task_dep_t in_dep;
  struct copyin_taskdata arg;
};

static struct copyin_task *delayed_tasks = NULL;
static dart_mutex_t delayed_tasks_mtx = DART_MUTEX_INITIALIZER;

/**
 * A task action to prefetch data in a COPYIN dependency.
 * The argument should be a pointer to an object of type
 * struct copyin_taskdata.
 */
static void
dart_tasking_copyin_recv_taskfn(void *data);

/**
 * A task action to send data in a COPYIN dependency
 * (potentially required by the recv_taskfn if two-sided pre-fetch is required).
 * The argument should be a pointer to an object of type
 * struct copyin_taskdata.
 */
static void
dart_tasking_copyin_send_taskfn(void *data);

/**
 * A task action to prefetch data in a COPYIN dependency using dart_get.
 * The argument should be a pointer to an object of type
 * struct copyin_taskdata.
 */
static void
dart_tasking_copyin_get_taskfn(void *data);

static void
wait_for_handle(dart_handle_t *handle);


void
dart_tasking_copyin_init()
{
  wait_type = dart__base__env__str2int(DART_COPYIN_WAIT_ENVSTR, wait_env_vals,
                                       DEFAULT_WAIT_TYPE);
}

void
dart_tasking_copyin_fini()
{
  // nothing to do
}

static dart_ret_t
dart_tasking_copyin_create_task_sendrecv(
  const dart_task_dep_t * dep,
        taskref           local_task)
{
  static int global_tag_counter = 0; // next tag for pre-fetch communication

  // a) send a request for sending to the target
  int tag = 0;

  dart_global_unit_t myid;
  dart_myid(&myid);

  struct copyin_taskdata arg;
  arg.src = DART_GPTR_NULL;

  dart_global_unit_t send_unit;
  dart_team_unit_l2g(dep->gptr.teamid,
                     DART_TEAM_UNIT_ID(dep->gptr.unitid),
                     &send_unit);

  if (myid.id != send_unit.id) {
    tag = global_tag_counter++;
    DART_LOG_TRACE("Copyin: sendrequest with tag %d for task %p to unit %d in phase %d",
                   tag, local_task.local, send_unit.id, dep->phase);
    dart_tasking_remote_sendrequest(
      send_unit, dep->copyin.gptr, dep->copyin.size, tag, dep->phase);
  } else {
    // make it a local copy
    dart_gptr_t src_gptr = dart_tasking_datadeps_localize_gptr(dep->copyin.gptr);
    arg.src = src_gptr;
  }
  // b) add the receive to the destination

  arg.tag       = tag;
  arg.num_bytes = dep->copyin.size;
  arg.unit      = send_unit.id;

  int ndeps = 1;
  dart_task_dep_t deps[2];
  deps[0] = *dep;
  deps[0].type = DART_DEP_COPYIN_OUT;

  // output dependency on the buffer if provided
  if (NULL != dep->copyin.dest) {
    ++ndeps;
    deps[1].type = DART_DEP_OUT;
    dart_gptr_t dest_gptr;
    dest_gptr.addr_or_offs.addr = dep->copyin.dest;
    dest_gptr.flags = 0;
    dart_global_unit_t guid;
    dart_myid(&guid);
    dest_gptr.unitid = guid.id;
    dest_gptr.teamid = DART_TEAM_ALL;
    dest_gptr.segid  = DART_SEGMENT_LOCAL;
    deps[1].gptr = dest_gptr;
  }


  DART_LOG_TRACE("Copyin: creating task to recv from unit %d with tag %d in phase %d",
                 arg.unit, tag, dep->phase);

  int flags = (wait_type == COPYIN_WAIT_DETACH_INLINE)
              ? DART_TASK_NOYIELD : 0;

  dart_task_t *task;
  dart__tasking__create_task(
      &dart_tasking_copyin_recv_taskfn, &arg, sizeof(arg),
<<<<<<< HEAD
      deps, ndeps, prio, "COPYIN (RECV)", &task);
=======
      &out_dep, 1, COPYIN_TASK_PRIO, flags, "COPYIN (RECV)", &task);
>>>>>>> 75a1042a

  // set the communication flag
  DART_TASK_SET_FLAG(task, DART_TASK_IS_COMMTASK);

  // free the handle
  dart__tasking__taskref_free(&task);

  return DART_OK;
}

static dart_ret_t
dart_tasking_copyin_create_task_get(
  const dart_task_dep_t *dep,
        taskref          local_task)
{
  // unused
  (void)local_task;

  int ndeps = 2;
  dart_task_dep_t deps[3];
  deps[0].type  = DART_DEP_IN;
  deps[0].phase = dep->phase;
  deps[0].gptr  = dep->copyin.gptr;

  deps[1] = *dep;
  deps[1].type = DART_DEP_COPYIN_OUT;

  // output dependency on the buffer if provided
  if (NULL != dep->copyin.dest) {
    ++ndeps;
    deps[2].type = DART_DEP_OUT;
    dart_gptr_t dest_gptr;
    dest_gptr.addr_or_offs.addr = dep->copyin.dest;
    dest_gptr.flags = 0;
    dart_global_unit_t guid;
    dart_myid(&guid);
    dest_gptr.unitid = guid.id;
    dest_gptr.teamid = DART_TEAM_ALL;
    dest_gptr.segid  = DART_SEGMENT_LOCAL;
    deps[2].gptr = dest_gptr;
  }

  struct copyin_taskdata arg;
  arg.tag       = 0; // not needed
  arg.src       = dep->copyin.gptr;
  arg.num_bytes = dep->copyin.size;
  arg.unit      = 0; // not needed

  int flags = (wait_type == COPYIN_WAIT_DETACH_INLINE)
              ? DART_TASK_NOYIELD : 0;

  dart_task_t *task;
  dart__tasking__create_task(
    &dart_tasking_copyin_get_taskfn, &arg, sizeof(arg),
<<<<<<< HEAD
    deps, ndeps, prio, "COPYIN (GET)", &task);
=======
    deps, 2, COPYIN_TASK_PRIO, flags, "COPYIN (GET)", &task);
>>>>>>> 75a1042a

  // set the communication flag
  DART_TASK_SET_FLAG(task, DART_TASK_IS_COMMTASK);

  // free the handle
  dart__tasking__taskref_free(&task);

  return DART_OK;
}

dart_ret_t
dart_tasking_copyin_create_task(
  const dart_task_dep_t *dep,
        taskref          local_task)
{
  static enum dart_copyin_t impl = COPYIN_IMPL_UNDEFINED;
  if (impl == COPYIN_IMPL_UNDEFINED) {
    // no locking needed here, copyin will be used only by master thread
    impl = dart__base__env__str2int(DART_COPYIN_IMPL_ENVSTR,
                                    copyin_env_vals, COPYIN_IMPL_GET);
    DART_LOG_INFO("Using copyin implementation %s",
                  impl == COPYIN_IMPL_GET ? "GET" : "SENDRECV");
  }

  dart_ret_t ret;
  if (impl == COPYIN_IMPL_SENDRECV) {
    ret =  dart_tasking_copyin_create_task_sendrecv(dep, local_task);
  } else if (impl == COPYIN_IMPL_GET) {
    ret =  dart_tasking_copyin_create_task_get(dep, local_task);
  } else {
    // just in case...
    DART_ASSERT(impl == COPYIN_IMPL_GET || impl == COPYIN_IMPL_SENDRECV);
    DART_LOG_ERROR("Unknown copyin type: %d", impl);
    ret = DART_ERR_INVAL;
  }

  return ret;
}

void
dart_tasking_copyin_sendrequest(
  dart_gptr_t            src_gptr,
  int32_t                num_bytes,
  dart_taskphase_t       phase,
  int                    tag,
  dart_global_unit_t     unit)
{
  struct copyin_task *ct = malloc(sizeof(*ct));
  ct->arg.src       = dart_tasking_datadeps_localize_gptr(src_gptr);
  ct->arg.num_bytes = num_bytes;
  ct->arg.unit      = unit.id;
  ct->arg.tag       = tag;

  ct->in_dep.type   = DART_DEP_DELAYED_IN;
  ct->in_dep.phase  = phase;
  ct->in_dep.gptr   = src_gptr;

  DART_LOG_TRACE("Copyin: defering task creation to send to unit %d with tag %d in phase %d",
                 unit.id, tag, phase);

  dart__base__mutex_lock(&delayed_tasks_mtx);
  DART_STACK_PUSH(delayed_tasks, ct);
  dart__base__mutex_unlock(&delayed_tasks_mtx);
}

void
dart_tasking_copyin_create_delayed_tasks()
{
  dart__base__mutex_lock(&delayed_tasks_mtx);
  while(delayed_tasks != NULL) {
    struct copyin_task *ct;
    DART_STACK_POP(delayed_tasks, ct);
    DART_LOG_TRACE("Copyin: creating task to send to unit %d with tag %d",
                  ct->arg.unit, ct->arg.tag);
    int flags = (wait_type == COPYIN_WAIT_DETACH_INLINE)
                ? DART_TASK_NOYIELD : 0;

    dart__tasking__create_task(&dart_tasking_copyin_send_taskfn, &ct->arg, sizeof(ct->arg),
                               &ct->in_dep, 1, COPYIN_TASK_PRIO, flags, "COPYIN (SEND)", NULL);
    free(ct);
  }
  dart__base__mutex_unlock(&delayed_tasks_mtx);
}

static void
dart_tasking_copyin_send_taskfn(void *data)
{
  struct copyin_taskdata *td = (struct copyin_taskdata*) data;

  DART_LOG_TRACE("Copyin: Posting send to unit %d (tag %d, size %zu)",
                 td->unit, td->tag, td->num_bytes);
  dart_handle_t handle;
  dart_send_handle(td->src.addr_or_offs.addr, td->num_bytes, DART_TYPE_BYTE,
                   td->tag, DART_GLOBAL_UNIT_ID(td->unit), &handle);
  wait_for_handle(&handle);

  if (wait_type != COPYIN_WAIT_DETACH && wait_type != COPYIN_WAIT_DETACH_INLINE) {
    DART_LOG_TRACE("Copyin: Send to unit %d completed (tag %d)",
                   td->unit, td->tag);
  }
}

static void
dart_tasking_copyin_release_mem(dart_dephash_elem_t *dephash)
{
  DART_ASSERT_MSG(dephash != NULL && dephash->dep.copyin.dest != NULL,
                  "Invalid dephash element passed in destuctor: %p (dest %p)",
                  dephash, dephash->dep.copyin.dest);
  return_to_mempool(dephash->dep.copyin.dest);
  dephash->dep.copyin.dest = NULL;
}

static
dart_task_dep_t *
dart_tasking_copyin_prepare_dep()
{
  // find the dependency in the task's dependency list
  dart_task_t *task = dart__tasking__current_task();
  dart_task_dep_t *dep = NULL;
  dart_dephash_elem_t *elem;
  for (elem = task->deps_owned; elem != NULL; elem = elem->next_in_task) {
    if (DART_DEP_COPYIN_OUT == elem->dep.type) {
      dep = &elem->dep;
      break;
    }
  }

  DART_ASSERT_MSG(dep != NULL, "Failed to find COPYIN dependency for copyin task %p", task);

  if (NULL == dep->copyin.dest) {
    dep->copyin.dest = allocate_from_mempool(dep->copyin.size);
    elem->dtor = &dart_tasking_copyin_release_mem;
  }

  return dep;
}

static void
dart_tasking_copyin_recv_taskfn(void *data)
{
  struct copyin_taskdata *td = (struct copyin_taskdata*) data;

  dart_task_dep_t *dep = dart_tasking_copyin_prepare_dep();

  if (DART_GPTR_ISNULL(td->src)) {
    DART_LOG_TRACE("Copyin: Posting recv from unit %d (tag %d, size %zu)",
                   td->unit, td->tag, td->num_bytes);

    dart_handle_t handle;
    dart_recv_handle(dep->copyin.dest, td->num_bytes, DART_TYPE_BYTE,
                    td->tag, DART_GLOBAL_UNIT_ID(td->unit), &handle);
    wait_for_handle(&handle);
    if (wait_type != COPYIN_WAIT_DETACH && wait_type != COPYIN_WAIT_DETACH_INLINE) {
      DART_LOG_TRACE("Copyin: Recv from unit %d completed (tag %d)",
                     td->unit, td->tag);
    }
  } else {
    DART_LOG_TRACE("Local memcpy of size %zu: %p -> %p",
                   td->num_bytes, td->src.addr_or_offs.addr, dep->copyin.dest);
    memcpy(dep->copyin.dest, td->src.addr_or_offs.addr, td->num_bytes);
  }

}


static void
dart_tasking_copyin_get_taskfn(void *data)
{
  struct copyin_taskdata *td = (struct copyin_taskdata*) data;

  dart_task_dep_t *dep = dart_tasking_copyin_prepare_dep();

  DART_LOG_TRACE("Copyin: Posting GET from unit %d (size %zu)",
                 td->unit, td->num_bytes);
  dart_handle_t handle;
  dart_get_handle(dep->copyin.dest, dep->copyin.gptr, dep->copyin.size,
                  DART_TYPE_BYTE, DART_TYPE_BYTE, &handle);
  wait_for_handle(&handle);
  if (wait_type != COPYIN_WAIT_DETACH && wait_type != COPYIN_WAIT_DETACH_INLINE) {
    DART_LOG_TRACE("Copyin: GET from unit %d completed (size %zu)",
                   td->unit, td->num_bytes);
  }
}


static void
wait_for_handle(dart_handle_t *handle)
{
  if (wait_type == COPYIN_WAIT_BLOCK) {
    dart__task__wait_handle(handle, 1);
  } else if (wait_type == COPYIN_WAIT_DETACH ||
             wait_type == COPYIN_WAIT_DETACH_INLINE) {
    dart__task__detach_handle(handle, 1);
  } else {
    // lower task priority to better overlap communication/computation
    dart_task_t *task = dart__tasking__current_task();
    task->prio = DART_PRIO_LOW;
    while (1) {
      int32_t flag;
      dart_test_local(handle, &flag);
      if (flag) break;
      dart_task_yield(-1);
    }
    task->prio = COPYIN_TASK_PRIO;
  }
}


void *
dart__tasking__copyin_info(dart_task_t *task, int depnum)
{
  dart_dephash_elem_t *elem;
  int i = 0;
  for (elem = task->deps_owned; elem != NULL; elem = elem->next_in_task) {
    if (elem->dep.type == DART_DEP_COPYIN || elem->dep.type == DART_DEP_COPYIN_R) {
      if (i == depnum) {
        break;
      }
      ++i;
    }
  }

  DART_ASSERT_MSG(elem != NULL, "Failed to find copyin dep %d in task %p", depnum, task);
  // look at the output dependency this copyin is attached to (either output or a copyin_out)
  dart_dephash_elem_t *out_elem = elem->dep_list;
  if (out_elem->dep.type == DART_DEP_COPYIN_OUT) {
    // return the destination address of the dependency that copied it locally
    return out_elem->dep.copyin.dest;
  } else {
    // return the address referenced in the last out dependency
    return out_elem->dep.gptr.addr_or_offs.addr;
  }
}<|MERGE_RESOLUTION|>--- conflicted
+++ resolved
@@ -8,19 +8,7 @@
 #include <dash/dart/tasking/dart_tasking_datadeps.h>
 #include <dash/dart/tasking/dart_tasking_wait.h>
 
-<<<<<<< HEAD
-#include <stddef.h>
-
-#define DART_TASK_BLOCKING_WAIT
-
-#ifdef DART_TASK_BLOCKING_WAIT
-#define DEFAULT_WAIT_TYPE COPYIN_WAIT_BLOCK
-#else
-#define DEFAULT_WAIT_TYPE COPYIN_WAIT_YIELD
-#endif
-=======
 #define DEFAULT_WAIT_TYPE COPYIN_WAIT_DETACH_INLINE
->>>>>>> 75a1042a
 
 #define COPYIN_TASK_PRIO (INT_MAX-1)
 
@@ -270,11 +258,7 @@
   dart_task_t *task;
   dart__tasking__create_task(
       &dart_tasking_copyin_recv_taskfn, &arg, sizeof(arg),
-<<<<<<< HEAD
-      deps, ndeps, prio, "COPYIN (RECV)", &task);
-=======
-      &out_dep, 1, COPYIN_TASK_PRIO, flags, "COPYIN (RECV)", &task);
->>>>>>> 75a1042a
+      deps, ndeps, COPYIN_TASK_PRIO, flags, "COPYIN (RECV)", &task);
 
   // set the communication flag
   DART_TASK_SET_FLAG(task, DART_TASK_IS_COMMTASK);
@@ -329,11 +313,7 @@
   dart_task_t *task;
   dart__tasking__create_task(
     &dart_tasking_copyin_get_taskfn, &arg, sizeof(arg),
-<<<<<<< HEAD
-    deps, ndeps, prio, "COPYIN (GET)", &task);
-=======
-    deps, 2, COPYIN_TASK_PRIO, flags, "COPYIN (GET)", &task);
->>>>>>> 75a1042a
+    deps, ndeps, COPYIN_TASK_PRIO, flags, "COPYIN (GET)", &task);
 
   // set the communication flag
   DART_TASK_SET_FLAG(task, DART_TASK_IS_COMMTASK);
