--- conflicted
+++ resolved
@@ -266,14 +266,9 @@
     // lower task priority to better overlap communication/computation
     dart_task_t *task = dart__tasking__current_task();
     task->prio = DART_PRIO_LOW;
-<<<<<<< HEAD
-    while (!flag) {
-      dart_task_yield(-1);
-      DART_LOG_TRACE("Testing recv from unit %d (tag %d)", td->unit, td->tag);
-=======
     while (1) {
       int32_t flag;
->>>>>>> dce7cddf
+      DART_LOG_TRACE("Testing recv from unit %d (tag %d)", td->unit, td->tag);
       dart_test_local(&handle, &flag);
       if (flag) break;
       dart_task_yield(-1);
@@ -309,10 +304,6 @@
     if (flag) break;
     dart_task_yield(-1);
   }
-<<<<<<< HEAD
-  DART_LOG_TRACE("Get from unit %d completed (tag %d)", td->unit, td->tag);
-=======
   DART_LOG_TRACE("Copyin: GET from unit %d completed (size %zu)",
                   td->unit, td->num_bytes);
->>>>>>> dce7cddf
 }