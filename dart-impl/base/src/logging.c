#include <stdarg.h>
#include <stdio.h>
#include <string.h>
#include <strings.h>
#include <sys/types.h>
#include <unistd.h>
#include <time.h>

#include <dash/dart/if/dart_types.h>
#include <dash/dart/if/dart_config.h>
#include <dash/dart/if/dart_team_group.h>

#include <dash/dart/base/logging.h>
#include <dash/dart/base/env.h>
#include <dash/dart/base/mutex.h>

#include <dash/dart/if/dart_tasking.h>

#define DART_LOGLEVEL_ENVSTR      "DART_LOG_LEVEL"

/* Width of unit id field in log messages in number of characters */
#define UNIT_WIDTH 4
/* Width of process id field in log messages in number of characters */
#define PROC_WIDTH 5
/* Width of file name field in log messages in number of characters */
#define FILE_WIDTH 25
/* Width of line number field in log messages in number of characters */
#define LINE_WIDTH 4
/* Maximum length of a single log message in number of characters */
#define MAX_MESSAGE_LENGTH 256

static const struct dart_env_str2int env_vals[] = {
  {"ERROR", DART_LOGLEVEL_ERROR},
  {"WARN",  DART_LOGLEVEL_WARN},
  {"INFO",  DART_LOGLEVEL_INFO},
  {"DEBUG", DART_LOGLEVEL_DEBUG},
  {"TRACE", DART_LOGLEVEL_TRACE},
  {NULL, -1}
};


/**
 * Returns the log level set in DART_LOG_LEVEL, defaults to DART_LOGLEVEL_TRACE
 * if the environment variable is not set.
 */
enum dart__base__logging_loglevel
dart__logging__log_level()
{
  static enum dart__base__logging_loglevel level = DART_LOGLEVEL_TRACE;
  static int parsed = 0;
  if (!parsed) {
    parsed = 1;
    level  = dart__base__env__str2int(DART_LOGLEVEL_ENVSTR, env_vals,
                                      DART_LOGLEVEL_TRACE);
  }

  return level;
}


static dart_mutex_t logmutex = DART_MUTEX_INITIALIZER;

const int dart__base__term_colors[DART_LOG_TCOL_NUM_CODES] = {
  39, // default
  37, // white
  31, // red
  32, // green
  33, // yellow
  34, // blue
  35, // magenta
  36  // cyan
};

const int dart__base__unit_term_colors[DART_LOG_TCOL_NUM_CODES-1] = {
  DART_LOG_TCOL_CYAN,
  DART_LOG_TCOL_YELLOW,
  DART_LOG_TCOL_MAGENTA,
  DART_LOG_TCOL_WHITE,
  DART_LOG_TCOL_GREEN,
  DART_LOG_TCOL_RED,
  DART_LOG_TCOL_BLUE
};

static const char *loglevel_names[DART_LOGLEVEL_NUM_LEVEL] = {
    "ERROR",
    " WARN",
    " INFO",
    "DEBUG",
    "TRACE"
};

<<<<<<< HEAD
=======
static
enum dart__base__logging_loglevel
env_loglevel()
{
  static enum dart__base__logging_loglevel level = DART_LOGLEVEL_TRACE;
  static int log_level_parsed = 0;
  if (!log_level_parsed) {
    const char *envstr = getenv(DART_LOGLEVEL_ENVSTR);
    if (envstr) {
      if (strcasecmp(envstr, "ERROR") == 0) {
        level = DART_LOGLEVEL_ERROR;
      } else if (strcasecmp(envstr, "WARN") == 0) {
        level = DART_LOGLEVEL_WARN;
      } else if (strcasecmp(envstr, "INFO") == 0) {
        level = DART_LOGLEVEL_INFO;
      } else if (strcasecmp(envstr, "DEBUG") == 0) {
        level = DART_LOGLEVEL_DEBUG;
      } else if (strcasecmp(envstr, "TRACE") == 0) {
        level = DART_LOGLEVEL_TRACE;
      }
    }
  }

  return level;
}

>>>>>>> fb201484
/* GNU variant of basename.3 */
static inline
const char * dart_base_logging_basename(const char *path) {
    char *base = strrchr(path, '/');
    return base ? base+1 : path;
}

static inline
double dart_base_logging_timestamp_ms()
{
  struct timespec ts;
  clock_gettime(CLOCK_MONOTONIC, &ts);
  return ((ts.tv_sec * 1E3)
            + (ts.tv_nsec / 1E6));
}

void
dart__base__log_message(
  const char *filename,
  int         line,
  int         level,
  bool        print_always,
  const char *format,
  ...
)
{
  if (!print_always &&
      level > dart__logging__log_level()) {
    return;
  }
  va_list argp;
  va_start(argp, format);
  char      msg_buf[MAX_MESSAGE_LENGTH];
  vsnprintf(msg_buf, MAX_MESSAGE_LENGTH, format, argp);
//  if (sn_ret < 0 || sn_ret >= maxlen) {
//    break;
//  }
  dart_global_unit_t unit_id;
  dart_myid(&unit_id);
  // avoid inter-thread log interference
  dart__base__mutex_lock(&logmutex);
  fprintf(DART_LOG_OUTPUT_TARGET,
    "[ %*d:%-2d %.5s ] [ %.3f ] %-*s:%-*d %.3s DART: %s\n",
    UNIT_WIDTH, unit_id.id,
    dart_task_thread_num ? dart_task_thread_num() : 0,
    loglevel_names[level],
    dart_base_logging_timestamp_ms(),
    FILE_WIDTH, dart_base_logging_basename(filename),
    LINE_WIDTH, line,
    (level < DART_LOGLEVEL_INFO) ? "!!!" : "",
    msg_buf);
  va_end(argp);
  dart__base__mutex_unlock(&logmutex);
}<|MERGE_RESOLUTION|>--- conflicted
+++ resolved
@@ -89,35 +89,6 @@
     "TRACE"
 };
 
-<<<<<<< HEAD
-=======
-static
-enum dart__base__logging_loglevel
-env_loglevel()
-{
-  static enum dart__base__logging_loglevel level = DART_LOGLEVEL_TRACE;
-  static int log_level_parsed = 0;
-  if (!log_level_parsed) {
-    const char *envstr = getenv(DART_LOGLEVEL_ENVSTR);
-    if (envstr) {
-      if (strcasecmp(envstr, "ERROR") == 0) {
-        level = DART_LOGLEVEL_ERROR;
-      } else if (strcasecmp(envstr, "WARN") == 0) {
-        level = DART_LOGLEVEL_WARN;
-      } else if (strcasecmp(envstr, "INFO") == 0) {
-        level = DART_LOGLEVEL_INFO;
-      } else if (strcasecmp(envstr, "DEBUG") == 0) {
-        level = DART_LOGLEVEL_DEBUG;
-      } else if (strcasecmp(envstr, "TRACE") == 0) {
-        level = DART_LOGLEVEL_TRACE;
-      }
-    }
-  }
-
-  return level;
-}
-
->>>>>>> fb201484
 /* GNU variant of basename.3 */
 static inline
 const char * dart_base_logging_basename(const char *path) {
