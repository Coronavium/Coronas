/**
 * \file dash/dart/base/locality.c
 */

#define _GNU_SOURCE
#include <string.h>
#include <inttypes.h>
#include <unistd.h>
#include <stdio.h>
#include <sched.h>
#include <limits.h>

#include <dash/dart/base/locality.h>
#include <dash/dart/base/macro.h>
#include <dash/dart/base/logging.h>
#include <dash/dart/base/logging.h>
#include <dash/dart/base/assert.h>
#include <dash/dart/base/hwinfo.h>

#include <dash/dart/base/internal/host_topology.h>
#include <dash/dart/base/internal/unit_locality.h>
#include <dash/dart/base/internal/domain_locality.h>

#include <dash/dart/base/string.h>

#include <dash/dart/if/dart_types.h>
#include <dash/dart/if/dart_locality.h>
#include <dash/dart/if/dart_communication.h>

/* ====================================================================== *
 * Private Data                                                           *
 * ====================================================================== */

#define DART__BASE__LOCALITY__MAX_TEAM_DOMAINS 32

static dart_host_topology_t *
dart__base__locality__host_topology_[DART__BASE__LOCALITY__MAX_TEAM_DOMAINS];

static dart_unit_mapping_t *
dart__base__locality__unit_mapping_[DART__BASE__LOCALITY__MAX_TEAM_DOMAINS];

static dart_domain_locality_t *
dart__base__locality__global_domain_[DART__BASE__LOCALITY__MAX_TEAM_DOMAINS];

/* ====================================================================== *
 * Private Functions                                                      *
 * ====================================================================== */

static int cmpstr_(const void * p1, const void * p2)
{
  return strcmp(* (char * const *) p1, * (char * const *) p2);
}

dart_ret_t dart__base__locality__scope_domains_rec(
  const dart_domain_locality_t   * domain,
  dart_locality_scope_t            scope,
  int                            * num_domains_out,
  dart_domain_locality_t       *** domains_out);

dart_ret_t dart__base__locality__group_subdomains(
  dart_domain_locality_t         * domain,
  const char                    ** group_subdomain_tags,
  int                              num_group_subdomain_tags,
  char                           * group_domain_tag_out);

/* ====================================================================== *
 * Init / Finalize                                                        *
 * ====================================================================== */

dart_ret_t dart__base__locality__init()
{
  for (int td = 0; td < DART__BASE__LOCALITY__MAX_TEAM_DOMAINS; ++td) {
    dart__base__locality__global_domain_[td] = NULL;
    dart__base__locality__host_topology_[td] = NULL;
    dart__base__locality__unit_mapping_[td]  = NULL;
  }
  return dart__base__locality__create(DART_TEAM_ALL);
}

dart_ret_t dart__base__locality__finalize()
{
  for (dart_team_t t = 0; t < DART__BASE__LOCALITY__MAX_TEAM_DOMAINS; ++t) {
    dart__base__locality__delete(t);
  }

  dart_barrier(DART_TEAM_ALL);
  return DART_OK;
}

/* ====================================================================== *
 * Create / Delete                                                        *
 * ====================================================================== */

/**
 * Exchange and collect locality information of all units in the specified
 * team.
 *
 * The team's unit locality information is stored in private array
 * \c dart__base__locality__unit_mapping_[team] with a capacity for
 * \c DART__BASE__LOCALITY__MAX_TEAM_DOMAINS teams.
 *
 * Outline of the locality initialization procedure:
 *
 * 1. All units collect their local hardware locality information
 *    -> dart_hwinfo_t
 *
 * 2. All-to-all exchange of hardware locality data
 *    -> dart_unit_mapping_t { unit, team, hwinfo, domain }
 *
 * 3. Construct host topology from unit mapping data
 *    -> dart_host_topology_t
 *
 * 4. Initialize locality domain hierarchy from unit mapping data and
 *    host topology
 *    -> dart_domain_locality_t
 */
dart_ret_t dart__base__locality__create(
  dart_team_t team)
{
  DART_LOG_DEBUG("dart__base__locality__create() team(%d)", team);

  /*
   * TODO: Clarify if returning would be sufficient instead of failing
   *       assertion.
   */
  DART_ASSERT_MSG(
    (NULL == dart__base__locality__unit_mapping_[team]  &&
     NULL == dart__base__locality__global_domain_[team] &&
     NULL == dart__base__locality__host_topology_[team]),
    "dash__base__locality__create(): "
    "locality data of team is already initialized");

  dart_domain_locality_t * team_global_domain =
    malloc(sizeof(dart_domain_locality_t));
  dart__base__locality__global_domain_[team] =
    team_global_domain;

  /* Initialize the global domain as the root entry in the locality
   * hierarchy:
   */
  team_global_domain->scope          = DART_LOCALITY_SCOPE_GLOBAL;
  team_global_domain->level          = 0;
  team_global_domain->relative_index = 0;
  team_global_domain->team           = team;
  team_global_domain->parent         = NULL;
  team_global_domain->num_domains    = 0;
  team_global_domain->children       = NULL;
  team_global_domain->num_units      = 0;
  team_global_domain->host[0]        = '\0';
  team_global_domain->domain_tag[0]  = '.';
  team_global_domain->domain_tag[1]  = '\0';

  size_t num_units = 0;
  DART_ASSERT_RETURNS(dart_team_size(team, &num_units), DART_OK);
  team_global_domain->num_units = num_units;
  team_global_domain->unit_ids  = malloc(num_units *
<<<<<<< HEAD
                                         sizeof(dart_global_unit_t));
=======
                                          sizeof(dart_global_unit_t));
>>>>>>> fb257800
  for (size_t u = 0; u < num_units; ++u) {
    dart_team_unit_t luid = { u };
    DART_ASSERT_RETURNS(
      dart_team_unit_l2g(team, luid, &team_global_domain->unit_ids[u]),
      DART_OK);
  }

  /* Exchange unit locality information between all units:
   */
  dart_unit_mapping_t * unit_mapping;
  DART_ASSERT_RETURNS(
    dart__base__unit_locality__create(team, &unit_mapping),
    DART_OK);
  dart__base__locality__unit_mapping_[team] = unit_mapping;

  /* Resolve host topology from the unit's host names:
   */
  dart_host_topology_t * topo;
  DART_ASSERT_RETURNS(
    dart__base__host_topology__create(unit_mapping, &topo),
    DART_OK);
  dart__base__locality__host_topology_[team] = topo;
  size_t num_nodes = topo->num_nodes;
  DART_LOG_TRACE("dart__base__locality__create: nodes: %ld", num_nodes);

  team_global_domain->num_nodes = num_nodes;

#ifdef DART_ENABLE_LOGGING
  for (int h = 0; h < topo->num_hosts; ++h) {
    dart_host_units_t  * node_units  = &topo->host_units[h];
    dart_host_domain_t * node_domain = &topo->host_domains[h];
    char * hostname = topo->host_names[h];
    DART_LOG_TRACE("dart__base__locality__create: "
                   "host %s: units:%d level:%d parent:%s", hostname,
                   node_units->num_units,
                   node_domain->level, node_domain->parent);
    for (int u = 0; u < node_units->num_units; ++u) {
      DART_LOG_TRACE("dart__base__locality__create: %s unit[%d]: %d",
                     hostname, u, node_units->units[u].id);
    }
  }
#endif

  DART_LOG_DEBUG("dart__base__locality__create: "
                 "constructing domain hierarchy");
  /* Recursively create locality information of the global domain's
   * sub-domains:
   */
  DART_ASSERT_RETURNS(
    dart__base__locality__domain__create_subdomains(
      dart__base__locality__global_domain_[team],
      dart__base__locality__host_topology_[team],
      dart__base__locality__unit_mapping_[team]),
    DART_OK);

  DART_LOG_DEBUG("dart__base__locality__create >");
  return DART_OK;
}

dart_ret_t dart__base__locality__delete(
  dart_team_t team)
{
  dart_ret_t ret = DART_OK;

  DART_LOG_DEBUG("dart__base__locality__delete() team(%d)", team);

  if (NULL != dart__base__locality__global_domain_[team]) {
    ret = dart__base__locality__domain__destruct(
            dart__base__locality__global_domain_[team]);
    if (ret != DART_OK) {
      DART_LOG_ERROR("dart__base__locality__delete ! "
                     "dart__base__locality__domain_delete failed: %d", ret);
      return ret;
    }
    DART_LOG_DEBUG("dart__base__locality__delete: "
                   "free(dart__base__locality__global_domain_[%d])", team);
    free(dart__base__locality__global_domain_[team]);
    dart__base__locality__global_domain_[team] = NULL;
  }

  if (NULL != dart__base__locality__host_topology_[team]) {
    ret = dart__base__host_topology__destruct(
            dart__base__locality__host_topology_[team]);
    if (ret != DART_OK) {
      DART_LOG_ERROR("dart__base__locality__delete ! "
                     "dart__base__host_topology__destruct failed: %d", ret);
      return ret;
    }
    DART_LOG_DEBUG("dart__base__locality__delete: "
                   "free(dart__base__locality__host_topology_[%d])", team);
    free(dart__base__locality__host_topology_[team]);
    dart__base__locality__host_topology_[team] = NULL;
  }

  if (NULL != dart__base__locality__unit_mapping_[team]) {
    ret = dart__base__unit_locality__destruct(
            dart__base__locality__unit_mapping_[team]);
    if (ret != DART_OK) {
      DART_LOG_ERROR("dart__base__locality__delete ! "
                     "dart__base__unit_locality__destruct failed: %d", ret);
      return ret;
    }
    DART_LOG_DEBUG("dart__base__locality__delete: "
                   "free(dart__base__locality__unit_mapping_[%d])", team);
    dart__base__locality__unit_mapping_[team] = NULL;
  }

  DART_LOG_DEBUG("dart__base__locality__delete > team(%d)", team);
  return DART_OK;
}

/* ====================================================================== *
 * Domain Locality                                                        *
 * ====================================================================== */

dart_ret_t dart__base__locality__team_domain(
  dart_team_t                        team,
  dart_domain_locality_t          ** domain_out)
{
  DART_LOG_DEBUG("dart__base__locality__team_domain() team(%d)", team);
  dart_ret_t ret = DART_ERR_NOTFOUND;

  *domain_out = NULL;
  dart_domain_locality_t * domain =
    dart__base__locality__global_domain_[team];

  ret = dart__base__locality__domain(domain, ".", domain_out);

  DART_LOG_DEBUG("dart__base__locality__team_domain > "
                 "team(%d) -> domain(%p)", team, (void *)(*domain_out));
  return ret;
}

dart_ret_t dart__base__locality__domain(
  const dart_domain_locality_t     * domain_in,
  const char                       * domain_tag,
  dart_domain_locality_t          ** domain_out)
{
  return dart__base__locality__domain__child(
           domain_in, domain_tag, domain_out);
}


dart_ret_t dart__base__locality__scope_domains(
  const dart_domain_locality_t     * domain_in,
  dart_locality_scope_t              scope,
  int                              * num_domains_out,
  dart_domain_locality_t         *** domains_out)
{
  DART_LOG_TRACE("dart__base__locality__scope_domains() domain:%s scope:%d",
                 domain_in->domain_tag, (int)scope);

  *num_domains_out = 0;
  *domains_out     = NULL;
  
  dart_ret_t ret = dart__base__locality__scope_domains_rec(
                     domain_in, scope, num_domains_out, domains_out);
  if (DART_OK == ret && *num_domains_out <= 0) {
    DART_LOG_DEBUG("dart__base__locality__scope_domains ! "
                   "no domains found");
    return DART_ERR_NOTFOUND;
  }
#ifdef DART_ENABLE_LOGGING
  for (int sd = 0; sd < *num_domains_out; sd++) {
    DART_LOG_TRACE("dart__base__locality__scope_domains: "
                   "scope_domain[%d]: %s",
                   sd, (*domains_out)[sd]->domain_tag);
  }
#endif
  DART_LOG_TRACE("dart__base__locality__scope_domains >");
  return ret;
}

dart_ret_t dart__base__locality__scope_domain_tags(
  const dart_domain_locality_t     * domain_in,
  dart_locality_scope_t              scope,
  int                              * num_domains_out,
  char                           *** domain_tags_out)
{
  *num_domains_out = 0;
  *domain_tags_out = NULL;

  dart_domain_locality_t ** dart_scope_domains;
  dart_ret_t ret = dart__base__locality__scope_domains(
      domain_in,
      scope,
      num_domains_out,
      &dart_scope_domains);

  if (ret != DART_OK) {
    free(dart_scope_domains);
    return ret;
  }
  if (*num_domains_out <= 0) {
    DART_LOG_ERROR("dart__base__locality__scope_domain_tags ! "
                   "num_domains result at scope %d is %d <= 0",
                   scope, *num_domains_out);
    return DART_ERR_INVAL;
  }

  *domain_tags_out = (char **)(malloc(sizeof(char *) * (*num_domains_out)));
  for (int sd = 0; sd < *num_domains_out; sd++) {
    (*domain_tags_out)[sd] =
      (char *)(malloc(sizeof(char) *
                      (strlen(dart_scope_domains[sd]->domain_tag) + 1)));
    strcpy((*domain_tags_out)[sd],
           dart_scope_domains[sd]->domain_tag);
  }

  free(dart_scope_domains);

  if (*domain_tags_out == NULL) {
    DART_LOG_ERROR("dart__base__locality__scope_domain_tags ! "
                   "domain_tags result is undefined");
    return DART_ERR_OTHER;
  }

  return DART_OK;
}

dart_ret_t dart__base__locality__domain_split_tags(
  const dart_domain_locality_t     * domain_in,
  dart_locality_scope_t              scope,
  int                                num_parts,
  int                             ** group_sizes_out,
  char                          **** group_domain_tags_out)
{
  /* For 4 domains in the specified scope, a split into 2 parts results
   * in a domain hierarchy like:
   *
   *   group_domain_tags[g][d] -> {
   *                                0: [ domain_0, domain_1 ],
   *                                1: [ domain_2, domain_3 ], ...
   *                              }
   *
   */

  DART_LOG_TRACE("dart__base__locality__domain_split_tags() "
                 "team(%d) domain(%s) scope(%d) parts(%d)",
                 domain_in->team, domain_in->domain_tag, scope, num_parts);

  /* Subdomains of global domain.
   * Domains of split parts, grouping domains at split scope. */
  char *** group_domain_tags = malloc(num_parts * sizeof(char **));
  int    * group_sizes       = malloc(num_parts * sizeof(int));

  /* Get total number and tags of domains in split scope: */
  int     num_domains;
  char ** domain_tags = NULL;
  DART_ASSERT_RETURNS(
    dart__base__locality__scope_domain_tags(
      domain_in, scope, &num_domains, &domain_tags),
    DART_OK);

  if (domain_tags == NULL) {
    DART_LOG_ERROR("dart__base__locality__domain_split_tags ! "
                   "domain_tags is undefined");
    free(group_domain_tags);
    free(group_sizes);
    return DART_ERR_OTHER;
  }
  if (num_domains <= 0) {
    DART_LOG_ERROR("dart__base__locality__domain_split_tags ! "
                   "num_domains at scope %d is %d <= 0",
                   scope, num_domains);
    free(group_domain_tags);
    free(group_sizes);
    return DART_ERR_INVAL;
  }

  DART_LOG_TRACE("dart__base__locality__domain_split_tags: "
                 "number of domains in scope %d: %d", scope, num_domains);

  /* Group domains in split scope into specified number of parts: */
  int max_group_domains      = (num_domains + (num_parts-1)) / num_parts;
  int group_first_domain_idx = 0;

  DART_LOG_TRACE("dart__base__locality__domain_split_tags: "
                 "max. domains per group: %d", max_group_domains);
  /*
   * TODO: Preliminary implementation, should balance number of units in
   *       groups.
   */
  for (int g = 0; g < num_parts; ++g) {
    int num_group_subdomains = max_group_domains;
    if ((g+1) * max_group_domains > num_domains) {
      num_group_subdomains = num_domains - (g * max_group_domains);
    }
    DART_LOG_TRACE("dart__base__locality__domain_split_tags: "
                   "domains in group %d: %d", g, num_group_subdomains);

    group_sizes[g]       = num_group_subdomains;
    group_domain_tags[g] = NULL;
    if (num_group_subdomains > 0) {
      group_domain_tags[g] = malloc(sizeof(char *) * num_group_subdomains);
    }
    for (int d_rel = 0; d_rel < num_group_subdomains; ++d_rel) {
      int d_abs   = group_first_domain_idx + d_rel;
      int tag_len = strlen(domain_tags[d_abs]);
      group_domain_tags[g][d_rel] = malloc(sizeof(char) * (tag_len + 1));
      strncpy(group_domain_tags[g][d_rel], domain_tags[d_abs],
              tag_len);
      group_domain_tags[g][d_rel][tag_len] = '\0';
    }
    /* Create domain of group: */
    group_first_domain_idx += num_group_subdomains;
  }

  *group_sizes_out       = group_sizes;
  *group_domain_tags_out = group_domain_tags;

  free(domain_tags);

  DART_LOG_TRACE("dart__base__locality__domain_split_tags >");
  return DART_OK;
}

dart_ret_t dart__base__locality__domain_group(
  dart_domain_locality_t           * domain,
  int                                group_size,
  const char                      ** group_subdomain_tags,
  char                             * group_domain_tag_out)
{
  DART_LOG_TRACE("dart__base__locality__domain_group() "
                 "domain_in: (%s: scope:%d @ level:%d) group size: %d",
                 domain->domain_tag, domain->scope, domain->level,
                 group_size);
#ifdef DART_ENABLE_LOGGING
  for (int sd = 0; sd < group_size; sd++) {
    DART_LOG_TRACE("dart__base__locality__domain_group: "
                   "group_subdomain_tags[%d]: %p = %s",
                   sd, (void *)(group_subdomain_tags[sd]),
                   group_subdomain_tags[sd]);
  }
#endif

  if (group_size < 1) {
    return DART_ERR_INVAL;
  }

  dart_ret_t ret = DART_OK;

  DART_LOG_TRACE("dart__base__locality__domain_group: "
                 "group size: %d", group_size);

  group_domain_tag_out[0] = '\0';

  /* The group's parent domain: */
  dart_domain_locality_t * group_parent_domain;
  ret = dart__base__locality__domain__parent(
          domain,
          group_subdomain_tags, group_size,
          &group_parent_domain);

  if (ret != DART_OK) {
    return ret;
  }

  DART_LOG_TRACE("dart__base__locality__domain_group: "
                 "group parent: %s",
                 group_parent_domain->domain_tag);

  /* Find parents of specified subdomains that are an immediate child node
   * of the input domain.
   */
  int immediate_subdomains_group = 1;
  int num_group_parent_domain_tag_parts =
        dart__base__strcnt(group_parent_domain->domain_tag, '.');
  for (int sd = 0; sd < group_size; sd++) {
    const char * group_domain_tag = group_subdomain_tags[sd];
    DART_LOG_TRACE("dart__base__locality__domain_group: "
                   "    group_subdomain_tags[%d]: %s",
                   sd, group_domain_tag);
    if (dart__base__strcnt(group_domain_tag, '.') !=
        num_group_parent_domain_tag_parts + 1) {
      immediate_subdomains_group = 0;
      break;
    }
  }
  if (immediate_subdomains_group) {
    DART_LOG_TRACE("dart__base__locality__domain_group: "
                   "group of immediate child domains");
    /* Subdomains in group are immediate child nodes of group parent
     * domain:
     */
    ret = dart__base__locality__group_subdomains(
            group_parent_domain,
            group_subdomain_tags, group_size,
            group_domain_tag_out);
    if (ret != DART_OK) {
      return ret;
    }
  } else {
    DART_LOG_TRACE("dart__base__locality__domain_group: "
                   "group of indirect child domains");

    /* Subdomains in group are in indirect child nodes of group parent
     * domain.
     * Find immediate child nodes that are parents of group subdomains.
     * Example:
     *
     *     parent:        .0
     *     group domains: { .0.1.2, .0.1.3, .0.2.0 }
     *
     *     --> { .0.1, .0.1, .0.2 }
     *
     *     --> groups:  { .0.1, .0.2 }
     */
    char ** immediate_subdomain_tags    = malloc(sizeof(char *) *
                                                 group_size);
    char *  group_parent_domain_tag     = group_parent_domain->domain_tag;
    int     group_parent_domain_tag_len = strlen(group_parent_domain_tag);
    DART_LOG_TRACE("dart__base__locality__domain_group: parent: %s",
                   group_parent_domain_tag);
    for (int sd = 0; sd < group_size; sd++) {
      /* Resolve relative index of subdomain: */
      immediate_subdomain_tags[sd] =
        calloc(DART_LOCALITY_DOMAIN_TAG_MAX_SIZE, sizeof(char));

      int group_subdomain_tag_len = strlen(group_subdomain_tags[sd]);

      if (group_subdomain_tag_len <= group_parent_domain_tag_len) {
        /* Indicates invalid parameters, usually caused by multiple units
         * mapped to the same domain to be grouped.
         */
        DART_LOG_ERROR("dart__base__locality__domain_group ! "
                       "group subdomain %s with invalid parent domain %s",
                       group_subdomain_tags[sd], group_parent_domain_tag);

        for (int sd_p = 0; sd_p <= sd; sd_p++) {
          free(immediate_subdomain_tags[sd_p]);
        }
        free(immediate_subdomain_tags);

        return DART_ERR_INVAL;
      }

      /* Position of second dot separator in tag of grouped domain after the
       * end of the parent domain tag, for example:
       *   parent:          .0.1
       *   grouped domain:  .0.1.4.0
       *   dot_pos: 6 ------------'
       */
      char * dot_pos = strchr(group_subdomain_tags[sd] +
                              group_parent_domain_tag_len + 1, '.');
      int immediate_subdomain_tag_len;
      if (dot_pos == NULL) {
        /* subdomain is immediate child of parent: */
        immediate_subdomain_tag_len = group_subdomain_tag_len;
      } else {
        /* subdomain is indirect child of parent: */
        immediate_subdomain_tag_len = dot_pos -
                                      group_subdomain_tags[sd];
      }
      strncpy(immediate_subdomain_tags[sd], group_subdomain_tags[sd],
              immediate_subdomain_tag_len);
      immediate_subdomain_tags[sd][immediate_subdomain_tag_len] = '\0';
    }
    int num_group_subdomains = dart__base__strsunique(
                                 immediate_subdomain_tags,
                                 group_size);
    DART_LOG_TRACE("dart__base__locality__domain_group: "
                   "num_group_subdomains: %d", num_group_subdomains);
#ifdef DART_ENABLE_LOGGING
    for (int gsd = 0; gsd < num_group_subdomains; gsd++) {
      DART_LOG_TRACE("dart__base__locality__domain_group: "
                     "group.subdomain[%d]: %s",
                     gsd, immediate_subdomain_tags[gsd]);
    }
#endif
    DART_LOG_TRACE("dart__base__locality__domain_group: "
                   "group parent domain arity: %d",
                   group_parent_domain->num_domains);

    /* Create group domain:
     */
    dart_domain_locality_t * group_domain =
      malloc(sizeof(dart_domain_locality_t));

    dart__base__locality__domain__init(group_domain);

    group_domain->team           = group_parent_domain->team;
    group_domain->scope          = DART_LOCALITY_SCOPE_GROUP;
    group_domain->level          = group_parent_domain->level;
    group_domain->parent         = group_parent_domain;
    group_domain->relative_index = group_parent_domain->num_domains;
    group_domain->num_nodes      = group_parent_domain->num_nodes;
    group_domain->num_aliases    = 1;
    group_domain->aliases        = malloc(sizeof(dart_domain_locality_t *));
    group_domain->aliases[0]     = group_parent_domain;
    group_domain->num_units      = 0;
    group_domain->unit_ids       = NULL;
    group_domain->num_domains    = num_group_subdomains;
    group_domain->children       = calloc(num_group_subdomains, 
                                          sizeof(dart_domain_locality_t *));

    DART_LOG_TRACE("dart__base__locality__domain_group: tag group domain");
    strncpy(group_domain->domain_tag, group_parent_domain_tag,
            group_parent_domain_tag_len);
    group_domain->domain_tag[group_parent_domain_tag_len] = '\0';

    /* TODO: Check if this implementation is correct.
             Incrementing an existing domain's relative index could result
             in naming collisions as the relative index of the subdomain
             can differ from the last place in their domain tag.

             Possible solutions:

             - parse last index in domain tag to int and increment (obviously
               not a formally sound solution)
             - proof that invariant rel.index = last index in tag can be
               maintained and enforce it in locality functions
    */
    int group_domain_tag_len =
      sprintf(group_domain->domain_tag + group_parent_domain_tag_len,
              ".%d", group_domain->relative_index) +
      group_parent_domain_tag_len;
    group_domain->domain_tag[group_domain_tag_len] = '\0';

    DART_LOG_TRACE("dart__base__locality__domain_group: "
                   "group domain tag: %s", group_domain->domain_tag);

    strcpy(group_domain_tag_out, group_domain->domain_tag);

    /* Initialize group subdomains:
     */
    DART_LOG_TRACE("dart__base__locality__domain_group: "
                   "initialize %d subdomains of group (%s)",
                   num_group_subdomains, group_domain->domain_tag);

    for (int gsd = 0; gsd < num_group_subdomains; gsd++) {
      dart_domain_locality_t * group_subdomain_in;

      /* Copy
       *   group_subdomain_in =
       *     domain.domains[domain_tag = group[g].immediate_subdomains[gsd]]
       * to
       *   group[g].domains[gsd]:
       */
      DART_LOG_TRACE("dart__base__locality__domain_group: "
                     "load domain.domains[domain_tag = "
                     "(group.immediate_subdomain_tags[%d] = %s])",
                     gsd, immediate_subdomain_tags[gsd]);

      /* Query instance of the group domain's immediate subdomain:
       *
       */
      ret = dart__base__locality__domain(
              domain, immediate_subdomain_tags[gsd],
              &group_subdomain_in);
      if (ret != DART_OK) { break; }

      DART_LOG_TRACE("dart__base__locality__domain_group: "
                     "copy domain.domains[domain_tag = %s] to "
                     "group.domains[%d]",
                     immediate_subdomain_tags[gsd], gsd);

      group_domain->children[gsd] = malloc(sizeof(dart_domain_locality_t));
      ret = dart__base__locality__domain__copy(
              group_subdomain_in,
              group_domain->children[gsd]);
      if (ret != DART_OK) { break; }

      group_domain->children[gsd]->parent = group_domain;
      group_domain->num_units += group_domain->children[gsd]->num_units;
      group_domain->num_cores += group_domain->children[gsd]->num_cores;
    } /* for group_domain.domains */

    if (ret != DART_OK) { return ret; }

    group_domain->unit_ids = malloc(sizeof(dart_global_unit_t) *
                                    group_domain->num_units);

    /* Remove entries from group domain that are not part of the group:
     */
    DART_LOG_TRACE("dart__base__locality__domain_group: "
                   "select %d subdomains in group = %s",
                   group_size, group_domain->domain_tag);

    // TODO DEBUG: check if removed subdomains are correctly destroyed 
    //
    ret = dart__base__locality__select_subdomains(
            group_domain,
            group_subdomain_tags,
            group_size);
    if (ret != DART_OK) { return ret; }

    DART_LOG_TRACE("dart__base__locality__domain_group: "
                   "update group (%s) after adding subdomains",
                   group_domain->domain_tag);
    ret = dart__base__locality__domain__update_subdomains(
            group_domain);
    if (ret != DART_OK) { return ret; }

    /* Add group domain to lowest common ancestor of grouped domains:
     *
     * Note: Required to append group domain at the end of the group
     *       parent's subdomain list to ensure that tags of domains not
     *       included in group remain valid.
     */
    dart__base__locality__add_subdomain(
      group_parent_domain, group_domain, -1);

    /* Remove grouped domains from parent's subdomains:
     */
    for (int sd = 0; sd < group_parent_domain->num_domains; sd++) {
      dart_domain_locality_t * group_parent_subdomain =
                                 group_parent_domain->children[sd];
      /* Whether this sibling of the group domain contains subdomains
       * affected by the group:
       */
      int contains_grouped_domains = 0;
      for (int gd = 0; gd < group_size; ++gd) {
        if (strcmp(group_parent_subdomain->domain_tag,
                   immediate_subdomain_tags[gd]) == 0) {
          contains_grouped_domains = 1;
          break;
        }
      }
      if (contains_grouped_domains) {
        DART_LOG_TRACE("dart__base__locality__domain_group: "
                       "remove grouped domains from %s",
                       group_parent_subdomain->domain_tag);

        ret = dart__base__locality__exclude_subdomains(
                group_parent_subdomain,
                group_subdomain_tags,
                group_size);
        if (ret != DART_OK) { break; }
      }
    }

    ret = dart__base__locality__domain__update_subdomains(
            group_parent_domain);

    /* Cleanup temporaries:
     *
     */
    for (int sd = 0; sd < group_size; sd++) {
      DART_LOG_TRACE("dart__base__locality__domain_group: "
                     "free(immediate_subdomain_tags[%d])", sd);
      free(immediate_subdomain_tags[sd]);
    }
    DART_LOG_TRACE("dart__base__locality__domain_group: "
                   "free(immediate_subdomain_tags)");
    free(immediate_subdomain_tags);

    if (ret != DART_OK) { return ret; }

#if 0
    group_parent_domain->num_domains++;
#endif
  }
  if (ret != DART_OK) { return ret; }

  DART_LOG_TRACE("dart__base__locality__domain_group >");
  return DART_OK;
}

/* ====================================================================== *
 * Unit Locality                                                          *
 * ====================================================================== */

dart_ret_t dart__base__locality__unit(
  dart_team_t                        team,
  dart_team_unit_t                   unit,
  dart_unit_locality_t            ** locality)
{
  DART_LOG_DEBUG("dart__base__locality__unit() team(%d) unit(%d)",
                 team, unit.id);
  *locality = NULL;

  dart_unit_locality_t * uloc;
  dart_ret_t ret = dart__base__unit_locality__at(
                     dart__base__locality__unit_mapping_[team], unit,
                     &uloc);
  if (ret != DART_OK) {
    DART_LOG_ERROR("dart_unit_locality: "
                   "dart__base__locality__unit(team:%d unit:%d) "
                   "failed (%d)", team, unit.id, ret);
    return ret;
  }
  *locality = uloc;

  DART_LOG_DEBUG("dart__base__locality__unit > team(%d) unit(%d)",
                 team, unit.id);
  return DART_OK;
}

/* ====================================================================== *
 * Private Function Definitions                                           *
 * ====================================================================== */

/**
 * Move subset of a domain's immediate child nodes into a group subdomain.
 */
dart_ret_t dart__base__locality__group_subdomains(
  dart_domain_locality_t           * domain,
  /** Domain tags of child nodes to move into group subdomain. */
  const char                      ** group_subdomain_tags,
  /** Number of child nodes to move into group subdomain. */
  int                                num_group_subdomain_tags,
  /** Domain tag of the created group subdomain. */
  char                             * group_domain_tag_out)
{
  DART_LOG_TRACE("dart__base__locality__group_subdomains() "
                 "group parent domain: %s num domains: %d "
                 "num_group_subdomain_tags: %d",
                 domain->domain_tag, domain->num_domains,
                 num_group_subdomain_tags);

  group_domain_tag_out[0] = '\0';

  if (domain->num_domains < 1) {
    DART_LOG_ERROR("dart__base__locality__group_subdomains ! "
                   "no subdomains, cannot create group");
    return DART_ERR_NOTFOUND;
  }

  int num_grouped         = num_group_subdomain_tags;
  int num_ungrouped       = domain->num_domains - num_grouped;
  int num_subdomains_new  = num_ungrouped + 1;

  if (num_grouped <= 0) {
    DART_LOG_ERROR("dart__base__locality__group_subdomains ! "
                   "requested to group %d <= 0 domains",
                   num_grouped);
    return DART_ERR_INVAL;
  }

  /* The domain tag of the group to be added must be a successor of the last
   * subdomain's (the group domain's last sibling) tag to avoid collisions.
   * Relative index of last subdomain can differ from its last domain tag
   * segment, so we need to read and increment the suffix of its domain tag
   * to obtain the group's domain tag. */
#if 0
  int domain_last_rel_idx = domain->children[domain->num_domains - 1]
                              .relative_index;
#endif
  char * domain_last_tag_suffix_pos =
           strrchr(domain->children[domain->num_domains - 1]->domain_tag, '.');
  int    domain_last_tag_suffix     = atoi(domain_last_tag_suffix_pos + 1);

  /* Child nodes are ordered by domain tag.
   * Create sorted copy of subdomain tags to partition child nodes in a
   * single pass:
   */
  char ** group_subdomain_tags_sorted =
    malloc(num_group_subdomain_tags * sizeof(char *));
  for (int sdt = 0; sdt < num_group_subdomain_tags; ++sdt) {
    group_subdomain_tags_sorted[sdt] =
      malloc((strlen(group_subdomain_tags[sdt]) + 1) * sizeof(char));
    strcpy(group_subdomain_tags_sorted[sdt], group_subdomain_tags[sdt]);
  }
  qsort(group_subdomain_tags_sorted, num_group_subdomain_tags,
        sizeof(char*), cmpstr_);

  int num_existing_domain_groups = 0;
  for (int sd = 0; sd < domain->num_domains; sd++) {
    if (domain->children[sd]->scope == DART_LOCALITY_SCOPE_GROUP) {
      num_existing_domain_groups++;
    }
  }
  num_ungrouped -= num_existing_domain_groups;

  /* Partition child nodes of domain into grouped and ungrouped
   * subdomains:
   */
  dart_domain_locality_t * group_domains     = NULL;
  dart_domain_locality_t * ungrouped_domains = NULL;
  if (num_existing_domain_groups > 0) {
    group_domains =
      malloc(sizeof(dart_domain_locality_t) * num_existing_domain_groups);
  }
  if (num_ungrouped > 0) {
    ungrouped_domains =
      malloc(sizeof(dart_domain_locality_t) * num_ungrouped);
  }
  dart_domain_locality_t * grouped_domains =
    malloc(sizeof(dart_domain_locality_t) * num_grouped);

  /* Copy child nodes into partitions:
   */
  int sdt                  = 0;
  int group_idx            = 0;
  int grouped_idx          = 0;
  int ungrouped_idx        = 0;
  int group_domain_rel_idx = num_ungrouped + num_existing_domain_groups;

  for (int sd = 0; sd < domain->num_domains; sd++) {
<<<<<<< HEAD
    dart_domain_locality_t * subdom      = domain->children[sd];
    dart_domain_locality_t * domain_copy = NULL;
=======
    dart_domain_locality_t * subdom        = &domain->domains[sd];
    dart_domain_locality_t * domain_copy   = NULL;
>>>>>>> fb257800

    if (subdom->scope == DART_LOCALITY_SCOPE_GROUP) {
      DART_ASSERT_MSG(
        group_domains != NULL, "No subdomains at group locality scope");
      domain_copy = &group_domains[group_idx];
      group_idx++;
    }
    else if (sdt < num_group_subdomain_tags &&
             strcmp(subdom->domain_tag, group_subdomain_tags_sorted[sdt])
             == 0) {
      domain_copy = &grouped_domains[grouped_idx];
      grouped_idx++;
      sdt++;
    } else {
      DART_ASSERT_MSG(
        ungrouped_domains != NULL,
        "No ungrouped subdomains at group locality scope");
      domain_copy = &ungrouped_domains[ungrouped_idx];
      ungrouped_idx++;
    }
    DART_ASSERT(domain_copy != NULL);
    memcpy(domain_copy, subdom, sizeof(dart_domain_locality_t));
  }

  for (int sdt = 0; sdt < num_group_subdomain_tags; ++sdt) {
    DART_LOG_TRACE("dart__base__locality__domain_group: "
                   "free(group_subdomain_tags[%d])", sdt);
    free(group_subdomain_tags_sorted[sdt]);
  }
  DART_LOG_TRACE("dart__base__locality__domain_group: "
                 "free(group_subdomain_tags_sorted)");
  free(group_subdomain_tags_sorted);

  /* Check that all subdomains have been found: */
  if (sdt != num_group_subdomain_tags) {
    DART_LOG_ERROR("dart__base__locality__group_subdomains ! "
                   "only found %d of %d requested subdomains",
                   sdt, num_group_subdomain_tags);
    free(ungrouped_domains);
    free(group_domains);
    free(grouped_domains);
    return DART_ERR_NOTFOUND;
  }

  /* Append group domain to subdomains:
   */
  domain->children =
    realloc(domain->children,
            sizeof(dart_domain_locality_t *) * num_subdomains_new);
  DART_ASSERT(domain->children != NULL);

  domain->num_domains = num_subdomains_new;

  /* Initialize group domain and set it as the input domain's last child
   * node:
   */
  dart_domain_locality_t * group_domain =
    domain->children[group_domain_rel_idx];

  if (group_domain == NULL) {
    DART_LOG_ERROR("dart__base__locality__group_subdomains: "
                   "Group domain at relative index %d not defined",
                   group_domain_rel_idx);
    free(ungrouped_domains);
    return DART_ERR_NOTFOUND;
  }

  if (group_domain == NULL) {
    DART_LOG_ERROR("dart__base__locality__group_subdomains: "
                   "Group domain at relative index %d not defined",
                   group_domain_rel_idx);
    return DART_ERR_NOTFOUND;
  }

  dart__base__locality__domain__init(group_domain);

  /* TODO: hwinfo of group domain is not initialized.
   */
  group_domain->parent         = domain;
  group_domain->relative_index = group_domain_rel_idx;
  group_domain->level          = domain->level + 1;
  group_domain->scope          = DART_LOCALITY_SCOPE_GROUP;
  group_domain->num_domains    = num_grouped;
  group_domain->children       = malloc(sizeof(dart_domain_locality_t *) *
                                        num_grouped);

  int tag_len      = sprintf(group_domain->domain_tag, "%s",
                             domain->domain_tag);
  int tag_last_idx = domain_last_tag_suffix + 1;
  sprintf(group_domain->domain_tag + tag_len, ".%d", tag_last_idx);
  DART_LOG_TRACE("dart__base__locality__group_subdomains: "
                 "group_domain.tag: %s relative index: %d grouped: %d "
                 "ungrouped: %d",
                 group_domain->domain_tag, group_domain->relative_index,
                 num_grouped, num_ungrouped);

  strcpy(group_domain_tag_out, group_domain->domain_tag);

  /*
   * Set grouped partition of subdomains as child nodes of group domain:
   */
  group_domain->num_units = 0;
  group_domain->num_nodes = 0;
  for (int gd = 0; gd < num_grouped; gd++) {
    memcpy(group_domain->children[gd], &grouped_domains[gd],
           sizeof(dart_domain_locality_t));
  }
  dart__base__locality__domain__update_subdomains(
    group_domain);

  /*
   * Collect unit ids of group domain:
   */
  group_domain->unit_ids = malloc(sizeof(dart_global_unit_t) *
                                  group_domain->num_units);
  int group_domain_unit_idx = 0;
  for (int gd = 0; gd < num_grouped; gd++) {
    dart_domain_locality_t * group_subdomain = group_domain->children[gd];
    memcpy(group_domain->unit_ids + group_domain_unit_idx,
           group_subdomain->unit_ids,
           sizeof(dart_global_unit_t) * group_subdomain->num_units);
    group_domain_unit_idx += group_subdomain->num_units;
  }

  for (int sd = 0; sd < num_ungrouped; sd++) {
    DART_ASSERT(
<<<<<<< HEAD
      domain->children != NULL);
=======
      domain->domains != NULL);
>>>>>>> fb257800
    DART_ASSERT_MSG(
      ungrouped_domains != NULL,
      "No ungrouped subdomains at group locality scope");
    DART_LOG_TRACE(
      "dart__base__locality__group_subdomains: ==> children[%d] u: %s",
      sd, domain->children[sd]->domain_tag);
    memcpy(domain->children[sd],
           &ungrouped_domains[sd],
           sizeof(dart_domain_locality_t));

    /* Pointers are invalidated by realloc, update parent pointers of
     * subdomains: */
    domain->children[sd]->parent         = domain;
    domain->children[sd]->relative_index = sd;
  }

  for (int g = 0; g < num_existing_domain_groups; g++) {
    int abs_g = g + num_ungrouped;
    
    DART_LOG_TRACE(
      "dart__base__locality__group_subdomains: ==> domains[%d] g: %s",
<<<<<<< HEAD
      abs_g, domain->children[abs_g]->domain_tag);

    DART_ASSERT_MSG(
      group_domains != NULL, "No subdomains at group locality scope");
    memcpy(domain->children[abs_g], &group_domains[g],
=======
      abs_g, domain->domains[abs_g].domain_tag);
    DART_ASSERT_MSG(
      group_domains != NULL, "No subdomains at group locality scope");
    memcpy(&domain->domains[abs_g], &group_domains[g],
>>>>>>> fb257800
           sizeof(dart_domain_locality_t));

    /* Pointers are invalidated by realloc, update parent pointers of
     * subdomains: */
    domain->children[abs_g]->parent         = domain;
    domain->children[abs_g]->relative_index = abs_g;
  }
  DART_LOG_TRACE(
    "dart__base__locality__group_subdomains: ==> domains[%d] *: %s",
    group_domain->relative_index, group_domain->domain_tag);

#ifdef DART_ENABLE_LOGGING
  int g_idx = 0;
  for (int sd = 0; sd < domain->num_domains; sd++) {
    dart_domain_locality_t * subdom = domain->children[sd];
    DART_LOG_TRACE(
      "dart__base__locality__group_subdomains: --> children[%d:%d]: "
      "tag:'%s' scope:%d subdomains:%d ADDR[%p]",
      sd, subdom->relative_index, subdom->domain_tag,
      subdom->scope, subdom->num_domains, (void *)subdom);
    if (subdom->scope == DART_LOCALITY_SCOPE_GROUP) {
      for (int gsd = 0; gsd < subdom->num_domains; gsd++) {
        dart_domain_locality_t * group_subdom = subdom->children[gsd];
        dart__unused(group_subdom);
        DART_LOG_TRACE(
          "dart__base__locality__group_subdomains: -->   groups[%d:%d]."
          "domains[%d]: tag:'%s' scope: %d subdomains:%d",
          g_idx, group_subdom->relative_index, gsd,
          group_subdom->domain_tag,
          group_subdom->scope, group_subdom->num_domains);
      }
      g_idx++;
    }
  }
#endif

  DART_LOG_TRACE("dart__base__locality__domain_group: "
                 "free(grouped_domains)");
  free(grouped_domains);

  DART_LOG_TRACE("dart__base__locality__domain_group: "
                 "free(ungrouped_domains)");
  free(ungrouped_domains);

  DART_LOG_TRACE("dart__base__locality__group_subdomains >");
  return DART_OK;
}

dart_ret_t dart__base__locality__scope_domains_rec(
  const dart_domain_locality_t     * domain,
  dart_locality_scope_t              scope,
  int                              * num_domains_out,
  dart_domain_locality_t         *** domains_out)
{
  dart_ret_t ret;
  DART_LOG_TRACE("dart__base__locality__scope_domains_rec() domain.level:%d",
                 domain->level);

  if (domain->scope == scope) {
    DART_LOG_TRACE("dart__base__locality__scope_domains_rec: "
                   "domain %s matched", domain->domain_tag);
    int     dom_idx           = *num_domains_out;
    *num_domains_out         += 1;
    dart_domain_locality_t ** domains_temp =
      (dart_domain_locality_t **)(realloc(*domains_out,
                                         sizeof(dart_domain_locality_t *) *
                                         (*num_domains_out)));
    if (NULL != domains_temp) {
      *domains_out            = domains_temp;
      (*domains_out)[dom_idx] = (dart_domain_locality_t *)(domain);
      DART_LOG_TRACE("dart__base__locality__scope_domains_rec: "
                     "domain %d: %s",
                     dom_idx, (*domains_out)[dom_idx]->domain_tag);
    } else {
      DART_LOG_ERROR("dart__base__locality__scope_domains_rec ! "
                     "realloc failed");
      free(*domains_out);
      *domains_out = NULL;
      return DART_ERR_OTHER;
    }
  } else {
    for (int d = 0; d < domain->num_domains; ++d) {
      ret = dart__base__locality__scope_domains_rec(
              domain->children[d],
              scope,
              num_domains_out,
              domains_out);
      /* not returning DART_ERR_NOTFOUND if no match in child domain
       * as heterogeneous subdomains (child domains in different scopes)
       * are to be supported.
       */
      if (ret != DART_OK) {
        return ret;
      }
    }
  }
  DART_LOG_TRACE("dart__base__locality__scope_domains_rec >");
  return DART_OK;
}
<|MERGE_RESOLUTION|>--- conflicted
+++ resolved
@@ -154,11 +154,7 @@
   DART_ASSERT_RETURNS(dart_team_size(team, &num_units), DART_OK);
   team_global_domain->num_units = num_units;
   team_global_domain->unit_ids  = malloc(num_units *
-<<<<<<< HEAD
                                          sizeof(dart_global_unit_t));
-=======
-                                          sizeof(dart_global_unit_t));
->>>>>>> fb257800
   for (size_t u = 0; u < num_units; ++u) {
     dart_team_unit_t luid = { u };
     DART_ASSERT_RETURNS(
@@ -949,13 +945,8 @@
   int group_domain_rel_idx = num_ungrouped + num_existing_domain_groups;
 
   for (int sd = 0; sd < domain->num_domains; sd++) {
-<<<<<<< HEAD
     dart_domain_locality_t * subdom      = domain->children[sd];
     dart_domain_locality_t * domain_copy = NULL;
-=======
-    dart_domain_locality_t * subdom        = &domain->domains[sd];
-    dart_domain_locality_t * domain_copy   = NULL;
->>>>>>> fb257800
 
     if (subdom->scope == DART_LOCALITY_SCOPE_GROUP) {
       DART_ASSERT_MSG(
@@ -1082,11 +1073,7 @@
 
   for (int sd = 0; sd < num_ungrouped; sd++) {
     DART_ASSERT(
-<<<<<<< HEAD
       domain->children != NULL);
-=======
-      domain->domains != NULL);
->>>>>>> fb257800
     DART_ASSERT_MSG(
       ungrouped_domains != NULL,
       "No ungrouped subdomains at group locality scope");
@@ -1108,18 +1095,11 @@
     
     DART_LOG_TRACE(
       "dart__base__locality__group_subdomains: ==> domains[%d] g: %s",
-<<<<<<< HEAD
       abs_g, domain->children[abs_g]->domain_tag);
 
     DART_ASSERT_MSG(
       group_domains != NULL, "No subdomains at group locality scope");
     memcpy(domain->children[abs_g], &group_domains[g],
-=======
-      abs_g, domain->domains[abs_g].domain_tag);
-    DART_ASSERT_MSG(
-      group_domains != NULL, "No subdomains at group locality scope");
-    memcpy(&domain->domains[abs_g], &group_domains[g],
->>>>>>> fb257800
            sizeof(dart_domain_locality_t));
 
     /* Pointers are invalidated by realloc, update parent pointers of
