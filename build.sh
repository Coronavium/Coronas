#!/bin/sh

BUILD_DIR=./build

FORCE_BUILD=false
if [ "$1" = "-f" ]; then
  FORCE_BUILD=true
fi

await_confirm() {
  if ! $FORCE_BUILD; then
    echo ""
    echo "   To build using these settings, hit ENTER"
    read confirm
  fi
}

exit_message() {
  echo "--------------------------------------------------------"
  echo "Done. To install DASH, run    make install    in $BUILD_DIR"
}

if [ "${PAPI_HOME}" = "" ]; then
  PAPI_HOME=$PAPI_BASE
fi

# To specify a build configuration for a specific system, use:
#
#                    -DENVIRONMENT_TYPE=<type> \
#
# For available types, see the files in folder ./config.
# To specify a custom build configuration, use:
#
#                    -DENVIRONMENT_CONFIG_PATH=<path to cmake file> \
#

# To use an existing installation of gtest instead of downloading the sources
# from the google test subversion repository, use:
#
#                    -DGTEST_LIBRARY_PATH=${HOME}/gtest \
#                    -DGTEST_INCLUDE_PATH=${HOME}/gtest/include \
#

# To build with MKL support, set environment variables MKLROOT and INTELROOT.
#

# To enable IPM runtime support, use:
#
#                    -DIPM_PREFIX=<IPM install path> \

# For likwid support, ensure that the likwid development headers are
# installed.

# Configure with default release build settings:
mkdir -p $BUILD_DIR
rm -Rf $BUILD_DIR/*
(cd $BUILD_DIR && cmake -DCMAKE_BUILD_TYPE=Release \
                        -DBUILD_SHARED_LIBS=OFF \
                        -DBUILD_GENERIC=OFF \
                        -DENVIRONMENT_TYPE=default \
                        -DINSTALL_PREFIX=$HOME/opt/dash-0.4.0/ \
                        -DDART_IMPLEMENTATIONS=mpi \
                        -DENABLE_THREADSUPPORT=ON \
                        -DENABLE_DEV_COMPILER_WARNINGS=OFF \
                        -DENABLE_EXT_COMPILER_WARNINGS=OFF \
                        -DENABLE_LT_OPTIMIZATION=OFF \
                        -DENABLE_ASSERTIONS=ON \
                        \
                        -DENABLE_SHARED_WINDOWS=ON \
                        -DENABLE_DYNAMIC_WINDOWS=ON \
                        -DENABLE_DEFAULT_INDEX_TYPE_LONG=ON \
                        \
                        -DENABLE_LOGGING=OFF \
                        -DENABLE_TRACE_LOGGING=OFF \
                        -DENABLE_DART_LOGGING=OFF \
                        \
                        -DENABLE_LIBNUMA=ON \
                        -DENABLE_LIKWID=OFF \
                        -DENABLE_HWLOC=ON \
                        -DENABLE_PAPI=ON \
                        -DENABLE_MKL=ON \
                        -DENABLE_BLAS=ON \
                        -DENABLE_LAPACK=ON \
                        -DENABLE_SCALAPACK=ON \
                        -DENABLE_PLASMA=ON \
                        -DENABLE_HDF5=ON \
<<<<<<< HEAD
                        -DENABLE_VALGRIND=OFF \
                        -DENABLE_TCMALLOC=ON \
=======
                        -DENABLE_MEMKIND=ON \
>>>>>>> fb201484
                        \
                        -DBUILD_EXAMPLES=ON \
                        -DBUILD_TESTS=ON \
                        -DBUILD_DOCS=ON \
                        \
                        -DIPM_PREFIX=${IPM_HOME} \
                        -DPAPI_PREFIX=${PAPI_HOME} \
                        \
                        -DCMAKE_EXPORT_COMPILE_COMMANDS=ON \
                        ../ && \
 await_confirm && \
 make -j 4) && (cp $BUILD_DIR/compile_commands.json .) && \
exit_message
<|MERGE_RESOLUTION|>--- conflicted
+++ resolved
@@ -84,12 +84,9 @@
                         -DENABLE_SCALAPACK=ON \
                         -DENABLE_PLASMA=ON \
                         -DENABLE_HDF5=ON \
-<<<<<<< HEAD
                         -DENABLE_VALGRIND=OFF \
                         -DENABLE_TCMALLOC=ON \
-=======
                         -DENABLE_MEMKIND=ON \
->>>>>>> fb201484
                         \
                         -DBUILD_EXAMPLES=ON \
                         -DBUILD_TESTS=ON \
