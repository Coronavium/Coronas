version: 2
jobs:
  gnu_mpich:
    docker:
      - image: dashproject/ci:mpich
    environment:
<<<<<<< HEAD
      GTEST_FILTER: "-*Locality*"
=======
      GTEST_FILTER: "-TeamLocalityTest.*:DARTLocalityTest.*"
>>>>>>> ba5dd9d4
      DASH_MAKE_PROCS: 2
      DASH_MAX_UNITS: 4
      DASH_BUILDEX: OFF
      CC: gcc
      CXX: g++
    steps:
      - checkout
      - run: bash dash/scripts/dash-ci.sh Release
      - run: bash dash/scripts/dash-ci.sh Minimal
      - run:
          command: bash dash/scripts/circleci/collect-artifacts.sh
          when: always
      - store_artifacts:
          path: /tmp/build-logs
      - store_test_results:
          path: /tmp/build-tests

  gnu_openmpi2:
    docker:
      - image: dashproject/ci:openmpi2
    environment:
      MPI_EXEC_FLAGS: "--allow-run-as-root --map-by core"
<<<<<<< HEAD
      GTEST_FILTER: "-*Locality*"
=======
      GTEST_FILTER: "-TeamLocalityTest.*:DARTLocalityTest.*"
>>>>>>> ba5dd9d4
      DASH_MAKE_PROCS: 2
      DASH_MAX_UNITS: 4
      DASH_BUILDEX: OFF
      CC: gcc
      CXX: g++
    steps:
      - checkout
      - run: bash dash/scripts/dash-ci.sh Release
      - run: bash dash/scripts/dash-ci.sh Minimal
      - run:
          command: bash dash/scripts/circleci/collect-artifacts.sh
          when: always
      - store_artifacts:
          path: /tmp/build-logs
      - store_test_results:
          path: /tmp/build-tests

  gnu_openmpi3:
    docker:
      - image: dashproject/ci:openmpi3
    environment:
      MPI_EXEC_FLAGS: "--allow-run-as-root --map-by core"
<<<<<<< HEAD
      GTEST_FILTER: "-*Locality*"
=======
      GTEST_FILTER: "-TeamLocalityTest.*:DARTLocalityTest.*"
>>>>>>> ba5dd9d4
      DASH_MAKE_PROCS: 2
      DASH_MAX_UNITS: 4
      DASH_BUILDEX: OFF
      CC: gcc
      CXX: g++
    steps:
      - checkout
      - run: bash dash/scripts/dash-ci.sh Release
      - run: bash dash/scripts/dash-ci.sh Minimal
      - run:
          command: bash dash/scripts/circleci/collect-artifacts.sh
          when: always
      - store_artifacts:
          path: /tmp/build-logs
      - store_test_results:
          path: /tmp/build-tests

  clang_mpich:
    docker:
      - image: dashproject/ci:mpich
    environment:
<<<<<<< HEAD
      GTEST_FILTER: "-*Locality*"
=======
      GTEST_FILTER: "-TeamLocalityTest.*:DARTLocalityTest.*"
>>>>>>> ba5dd9d4
      DASH_MAKE_PROCS: 2
      DASH_MAX_UNITS: 4
      DASH_BUILDEX: OFF
      CC: clang-3.8
      CXX: clang++-3.8
    steps:
      - checkout
      - run: bash dash/scripts/dash-ci.sh Release
      - run: bash dash/scripts/dash-ci.sh Minimal
      - run:
          command: bash dash/scripts/circleci/collect-artifacts.sh
          when: always
      - store_artifacts:
          path: /tmp/build-logs
      - store_test_results:
          path: /tmp/build-tests

workflows:
  version: 2
  build_and_test:
    jobs:
      - gnu_mpich
      - gnu_openmpi2
      - gnu_openmpi3
      - clang_mpich
<|MERGE_RESOLUTION|>--- conflicted
+++ resolved
@@ -4,11 +4,7 @@
     docker:
       - image: dashproject/ci:mpich
     environment:
-<<<<<<< HEAD
-      GTEST_FILTER: "-*Locality*"
-=======
       GTEST_FILTER: "-TeamLocalityTest.*:DARTLocalityTest.*"
->>>>>>> ba5dd9d4
       DASH_MAKE_PROCS: 2
       DASH_MAX_UNITS: 4
       DASH_BUILDEX: OFF
@@ -31,11 +27,7 @@
       - image: dashproject/ci:openmpi2
     environment:
       MPI_EXEC_FLAGS: "--allow-run-as-root --map-by core"
-<<<<<<< HEAD
-      GTEST_FILTER: "-*Locality*"
-=======
       GTEST_FILTER: "-TeamLocalityTest.*:DARTLocalityTest.*"
->>>>>>> ba5dd9d4
       DASH_MAKE_PROCS: 2
       DASH_MAX_UNITS: 4
       DASH_BUILDEX: OFF
@@ -58,11 +50,7 @@
       - image: dashproject/ci:openmpi3
     environment:
       MPI_EXEC_FLAGS: "--allow-run-as-root --map-by core"
-<<<<<<< HEAD
-      GTEST_FILTER: "-*Locality*"
-=======
       GTEST_FILTER: "-TeamLocalityTest.*:DARTLocalityTest.*"
->>>>>>> ba5dd9d4
       DASH_MAKE_PROCS: 2
       DASH_MAX_UNITS: 4
       DASH_BUILDEX: OFF
@@ -84,11 +72,7 @@
     docker:
       - image: dashproject/ci:mpich
     environment:
-<<<<<<< HEAD
-      GTEST_FILTER: "-*Locality*"
-=======
       GTEST_FILTER: "-TeamLocalityTest.*:DARTLocalityTest.*"
->>>>>>> ba5dd9d4
       DASH_MAKE_PROCS: 2
       DASH_MAX_UNITS: 4
       DASH_BUILDEX: OFF
