#!/bin/sh

BUILD_DIR=./build.nasty

FORCE_BUILD=false
if [ "$1" = "-f" ]; then
  FORCE_BUILD=true
fi

await_confirm() {
  if ! $FORCE_BUILD; then
    echo ""
    echo "   To build using these settings, hit ENTER"
    read confirm
  fi
}

exit_message() {
  echo "--------------------------------------------------------"
  echo "Done. To install DASH, run    make install    in $BUILD_DIR"
}

if [ "${PAPI_HOME}" = "" ]; then
  PAPI_HOME=$PAPI_BASE
fi

# To specify a build configuration for a specific system, use:
#
#                    -DENVIRONMENT_TYPE=<type> \
#
# For available types, see the files in folder ./config.
# To specify a custom build configuration, use:
#
#                    -DENVIRONMENT_CONFIG_PATH=<path to cmake file> \
#

# To use an existing installation of gtest instead of downloading the sources
# from the google test subversion repository, use:
#
#                    -DGTEST_LIBRARY_PATH=${HOME}/gtest \
#                    -DGTEST_INCLUDE_PATH=${HOME}/gtest/include \
#

# To build with MKL support, set environment variables MKLROOT and INTELROOT.
#

# To enable IPM runtime support, use:
#
#                    -DIPM_PREFIX=<IPM install path> \

# For likwid support, ensure that the likwid development headers are
# installed.

# To use the NastyMPI proxy for debugging and testing, use:
#
#                    -DENABLE_NASTYMPI=ON \
#                    -DNASTYMPI_LIBRARY_PATH=<path/to/nasty/lib \
#
# !!!!!!!!!!!!!!!!!!!!! DO NOT ENABLE IN PRODUCTION !!!!!!!!!!!!!!!!!!!!!!!!

# Configure with default release build settings:
mkdir -p $BUILD_DIR
rm -Rf $BUILD_DIR/*
(cd $BUILD_DIR && cmake -DCMAKE_BUILD_TYPE=Release \
                        -DENVIRONMENT_TYPE=default \
                        -DINSTALL_PREFIX=$HOME/opt/dash-0.4.0-nasty \
                        -DDART_IMPLEMENTATIONS=mpi \
                        -DENABLE_THREADSUPPORT=ON \
                        -DENABLE_DEV_COMPILER_WARNINGS=OFF \
                        -DENABLE_EXT_COMPILER_WARNINGS=OFF \
                        -DENABLE_LT_OPTIMIZATION=OFF \
                        -DENABLE_ASSERTIONS=ON \
                        \
                        -DENABLE_SHARED_WINDOWS=OFF \
                        -DENABLE_DYNAMIC_WINDOWS=OFF \
                        -DENABLE_DEFAULT_INDEX_TYPE_LONG=ON \
                        \
                        -DENABLE_LOGGING=OFF \
                        -DENABLE_TRACE_LOGGING=OFF \
                        -DENABLE_DART_LOGGING=OFF \
                        \
                        -DENABLE_LIBNUMA=ON \
                        -DENABLE_LIKWID=OFF \
                        -DENABLE_HWLOC=ON \
                        -DENABLE_PAPI=ON \
                        -DENABLE_MKL=ON \
                        -DENABLE_BLAS=ON \
                        -DENABLE_LAPACK=ON \
                        -DENABLE_SCALAPACK=ON \
                        -DENABLE_PLASMA=ON \
                        -DENABLE_HDF5=ON \
<<<<<<< HEAD
                        -DENABLE_VALGRIND=OFF \
=======
                        -DENABLE_MEMKIND=ON \
>>>>>>> fb201484
                        \
                        -DENABLE_NASTYMPI=ON \
                        \
                        -DBUILD_EXAMPLES=OFF \
                        -DBUILD_TESTS=ON \
                        -DBUILD_DOCS=OFF \
                        \
                        -DIPM_PREFIX=${IPM_HOME} \
                        -DPAPI_PREFIX=${PAPI_HOME} \
                        \
                        -DCMAKE_EXPORT_COMPILE_COMMANDS=ON \
                        ../ && \
 await_confirm && \
 make -j 4) && (cp $BUILD_DIR/compile_commands.json .) && \
exit_message
<|MERGE_RESOLUTION|>--- conflicted
+++ resolved
@@ -89,11 +89,8 @@
                         -DENABLE_SCALAPACK=ON \
                         -DENABLE_PLASMA=ON \
                         -DENABLE_HDF5=ON \
-<<<<<<< HEAD
                         -DENABLE_VALGRIND=OFF \
-=======
                         -DENABLE_MEMKIND=ON \
->>>>>>> fb201484
                         \
                         -DENABLE_NASTYMPI=ON \
                         \
