# DASH 0.3.0


## DASH Template Library

### Features:

- Added meta-type traits and helpers
- Added range types and range expressions
- Added view types and view expressions for views on multidimensional ranges
  with projections between local and global index space; full support of
  1-dimensional ranges, restricted support of multidimensional projections
- Introduced locality domain concepts and unit locality discovery
<<<<<<< HEAD
  (`dash::util::Locality`, `dash::util::LocalityDomain`)
- Introduced dynamic containers `dash::List` and `dash::UnorderedMap`
=======
  (`dash::util::Locality`, `dash::util::LocalityDomain`).
- Introduced dynamic containers `dash::List` and `dash::UnorderedMap`.
- Fixed iteration and pointer arithmetics of `dash::GloPtr` in global address
  space.
>>>>>>> de9d87d8
- Global dynamic memory allocation: concepts and reference implementations
  (`dash::GlobHeapMem`, `dash::GlobStaticMem`)
- Supporting `dash::Atomic<T>` as container element type
- Well-defined atomic operation semantics for `dash::Shared`
- Added load balance patterns and automatic data distribution based on
  locality information to aid in load balancing
- Improved pattern implementations, rewriting pattern methods as single
  arithmetic expressions
- Introduced parallel IO concepts for DASH containers (`dash::io`),
<<<<<<< HEAD
  currently implemented based on HDF5
- Introduced stencil iterator and halo block concepts
=======
  currently implemented based on HDF5.
- Using strict unit ID types to distinguish global and team scope
- Introduced stencil iterator and halo block concepts.
>>>>>>> de9d87d8
- Using new DASH locality domain concept to provide automatic configuration
  of OpenMP for node-level parallelization
- New algorithms, including `dash::fill`, `dash::generate`, `dash::find`.
- Drastic performance improvements in algorithms, e.g. `dash::min_element`,
  `dash::transform`
- Additional benchmark applications
- Additional example applications, including histogram sort and radix sort
  implementations
- Runtime configuration interface (`dash::util::Config`)
- Improved output format and log targets in unit tests
- Added support for HDF5 groups
<<<<<<< HEAD
- Support patterns with underfilled blocks in dash::io::hdf5
- Relaxed restrictions on container element types
=======
- Support patterns with underfilled blocks in `dash::io::hdf5`
- Allow trivially copyable data types in containers
>>>>>>> de9d87d8

### Bugfixes:

- Index calculations in `BlockPattern` with underfilled blocks
- Fixed element access of `.local.begin()` in `dash::Matrix`
- Fixed delayed allocation of `dash::Matrix`
- Conversions of `GlobPtr<T>`, `GlobRef<T>`, `GlobIter<T>`, ... now
  const-correct (e.g., to `GlobIter<const T>` instead of `const GlobIter<T>`)
- Consistent usage of index- and size types
- Numerous stability fixes and performance improvements
- Move-semantics of allocators

### Known limitations:

<<<<<<< HEAD
- Type trait `dash::is_container_compatible` does not check
  `std::is_trivially_copyable` for Cray compilers and GCC <= 4.8.0
  (issue #241)



## DART Interface and Base Library

### Features:

- Introduced strong typing of unit ids depending on reference scope
  (global or relative to team) as `dart_team_unit_t` / `dash::team_unit_t`
  and `dart_global_unit_t` / `dash::global_unit_t`.
- Added function `dart_allreduce` and `dart_reduce`
- Made global memory allocation and communication operations aware of the
  underlying data type to improve stability and performance
- Made DART global pointer globally unique to allow copying of global pointer
  between members of the team that allocated the global memory.
  Note that a global now contains unit IDs relative to the team that allocated
  the memory instead of global unit IDs. 
- Extended use of `const` specifier in DART communication interface 
- Introduced typed unit IDs to safely distinguish between global IDs 
  (`dart_global_unit_t`) and IDs that are relative to a team
  (`dart_team_unit_t`).
=======
Features:

- Drastically improved continuous integration, CI configurations for
  Travis and CircleCI
- Added codedocs (http://codedocs.xyz) in deploy chain to automate API
  documentation updates
- Added readthedocs in deploy chain to generate user guides in distribution
  documentation
- Added NastyMPI test target in continuous integration
- Added docker container build configurations
- Intel MIC architecture build targets (tested on SuperMIC, Knights Corner).
- Support for likwid.
- Support for HDF5.
- Generate cmake package for DASH and DART
- Added build configuration for code coverage tests
- Enforce minimum C++ compiler versions:
    - GCC: 4.8.0
    - Clang: 3.8.0
    - Intel: 15.0.0

- New compiler flags:
    - `DASH_ENABLE_LIKWID`: Whether DASH has been compiled with likwid
      support.
    - `DASH_ENABLE_HDF5`: Whether DASH has been compiled with HDF5 support.
    - `DASH__ARCH__HAS_RDTSC`: Whether the target architecture provides
      an RDTSC micro-instruction.

Bugfixes:

- Fixed compiler errors for Intel MIC compiler (`icc -mmic`, `mpiicc -mic`).
- Fixed compiler errors for Intel Compiler 16.0.
- Disable hdf5 support if only serial version of hdf5 lib is loaded

## DART Interface

Features:

- Introduced strong typing of unit ids depending on reference scope
  (global or relative to team) as `dart_team_unit_t` / `dash::team_unit_t`
  and `dart_global_unit_t` / `dash::global_unit_t`
- Added function `dart_allreduce` and `dart_reduce`
- Made global memory allocation and communication operations aware of the 
  underlying data type to improve stability and performance
- Made DART global pointer globally unique to allow copying of global pointer 
  between members of the team that allocated the global memory. Note that a 
  global pointer now contains unit IDs relative to the team that allocated 
  the memory instead of global unit IDs.
- Extended use of `const` specifier in DART communication interface
- Introduced typed unit IDs to safely distinguish between global IDs 
  (`dart_global_unit_t`) and IDs that are relative to a team (`dart_team_unit_t`).
  
>>>>>>> de9d87d8
- Added interface component `dart_locality` implementing topology discovery
  and hierarchical locality description

    - New types:
        - `dart_locality_scope_t`: enum of locality scopes (global, node,
          module, NUMA, ...)
        - `dart_hwinfo_t`: hardware information such as number of NUMA
          domains and cores, CPU clock frequencies, CPU pinning, cache sizes,
          etc.
        - `dart_domain_locality_t`: node in a locality domain hierarchy
          providing locality information such as the number of units in the
          domain and their ids, sub-domains, level in topology, etc.
        - `dart_unit_localiy_t`: locality information for a specific unit

    - New functions:
        - `dart_domain_locality`: Access hierarchical locality description of
          a specified locality domain
        - `dart_team_locality`: Access hierarchical locality description of a
          specified team.
        - `dart_unit_locality`: Access locality description of a specified
          unit

    - New base implementations: \
      Implementations of the locality components to be usable by any DART
      backend:
        - `dart__base__locality__init`
        - `dart__base__locality__finalize`
        - `dart__base__locality__domain`
        - `dart__base__locality__unit`

### Bugfixes:

- Added clarification which DART functionality provides thread-safe access. 
  DART functions can be considered thread-safe as long as they do not operate
  on the same data structures. In particular, thread-concurrent (collective) 
  operations on the same team are not guaranteed to be safe. 

### Known limitations:

- Locality discovery does not support multiple units mapped to same domain
  (issues #239, #161, #153)
- Thread support features (build option `ENABLE_THREADSUPPORT`) lead to
  consistency failures with OpenMPI (issue #292)
  


## DART-MPI

### Features:

### Bugfixes:

- Fixed numerous memory leaks in dart-mpi

### Known limitations:

- Elements allocated in shared windows are not aligned for some versions of
  OpenMPI (issue #280)



## Build System

- Drastically improved continuous integration, CI configurations for
  Travis and CircleCI
- Added codedocs (http://codedocs.xyz) in deploy chain to automate API
  documentation updates
- Added readthedocs in deploy chain to generate user guides in distribution
  documentation
- Added NastyMPI test target in continuous integration
- Added docker container build configurations
- Intel MIC architecture build targets (tested on SuperMIC, Knights Corner).
- Support for likwid.
- Support for HDF5.
- Generate cmake package for DASH and DART
- Added build configuration for code coverage tests
- Enforce minimum C++ compiler versions:
    - GCC: 5.1.0
    - Clang: 3.8.0
    - Intel: 15.0.0

- New compiler flags:
    - `DASH_ENABLE_LIKWID`: Whether DASH has been compiled with likwid
      support.
    - `DASH_ENABLE_HDF5`: Whether DASH has been compiled with HDF5 support.
    - `DASH__ARCH__HAS_RDTSC`: Whether the target architecture provides
      an RDTSC micro-instruction.

### Bugfixes:

- Fixed compiler errors for Intel MIC compiler (`icc -mmic`, `mpiicc -mic`).
- Fixed compiler errors for Intel Compiler 16.0.
- Disable hdf5 support if only serial version of hdf5 lib is loaded




# DASH 0.2.0 (2016-03-03)


## Build System

### Features:

- Added support for ScaLAPACK.
- Added support for MKL.
- Added support for numalib.
- Added support for IPM.
- Added support for PLASMA.
- Added support for hwloc.
- Enabled reporting of compiler warnings (`-Wall -pedantic`).
- New compiler flags:

    - `DASH_ENABLE_SCALAPACK`: Whether DASH has been compiled with ScaLAPACK
      support.
    - `DASH_ENABLE_MKL`: Whether DASH has been compiled with Intel MKL
      support.
    - `DASH_ENABLE_NUMA`: Whether DASH has been compiled with numalib support.
    - `DASH_ENABLE_IPM`: Whether DASH has been compiled with support for
      run-time calls of IPM functions.
    - `DASH_ENABLE_PLASMA`: Whether DASH has been compiled with support for
      the PLASMA linear algebra library.

  New compiler flags specific to DART-MPI, also available in DASH when built
  with DART-MPI backend:

    - `DART_MPI_IMPL_ID`: Identification string of the linked MPI
      implementation.
    - `DART_MPI_IS_INTEL`: Defined if DART-MPI uses Intel MPI.
    - `DART_MPI_IS_MPICH`: Defined if DART-MPI uses MPICH, including IBM MPI.
    - `DART_MPI_IS_MVAPICH`: Defined if DART-MPI uses MVAPICH.
    - `DART_MPI_IS_OPENMPI`: Defined if DART-MPI uses OpenMPI.

### Bugfixes:

- Fixed compiler flags for Cray compiler.



## DART Interface

### Features:

- Added type `dart_operation_t` for specification of reduce operations.
- Added type `dart_datatype_t` for portable specification of data types.

### Bugfixes:

- Fixed compiler warnings.



## DART-MPI

### Features:

- Added logging.

### Bugfixes:

- Fixed missing deallocation of shared memory segments when MPI shared windows
  are disabled.
- Reduced MPI calls in rank queries.
- Numerous stability improvements, added checks of parameters and return
  values of MPI calls.
- Fixed compiler warnings.



## DASH

- Added documentation of container concepts.

### Features:

- Added `dash::make_team_spec` providing automatic cartesian arrangement of
  units optimizing communication performance based on pattern properties.
- Added `dash::ShiftTilePattern` (previously `dash::TilePattern`).
- Added `dash::TilePattern`.
- Added algorithms `dash::fill` and `dash::generate`.
- Added `dash::GlobViewIter` for specifying and iterating multi-dimensional
  views e.g. on matrices.
- Added benchmark application `bench.10.summa` for evaluation of
  `dash::multiply<dash::Matrix>`.
- Added benchmark application `bench.07.local-copy` for evaluation of
  `dash::copy` (global-to-local copy operations).
- Extended GUPS benchmark application `bench.03.gups`.
- Extended micro-benchmark `bench.09.multi-reader`.
- Added automatic balancing of process grid extents in `dash::TeamSpec`,
  optimizing for surface-to-volume ratio.
- Added tool `dash::tools::PatternVisualizer` to visualize data distributions
  in SVG graphics.
- Added log helper `print_pattern_mapping` to visualize data distributions in
  log output.
- Significantly improved performance of `dash::summa`.
- Added support for irregular blocked distributions (underfilled blocks) for
  `dash::Array`.
- Added `dash::util::Locality`, a minimalistic helper class for obtaining
  basic locality information like NUMA domains and CPU pinning.
- Added utility class `dash::util::BenchmarkParams` for printing benchmark
  parameters, DASH configuration and environment settings in measurements
  preamble.
- Improved efficiency of `dash::copy` for local-to-local copying.

### Bugfixes:

- Fixed compiler errors for ICC 15.
- Fixed order of coordinate indices in patterns and `dash::Matrix`.
- Fixed definition of assertion macros when configured with runtime
  assertions disabled.
- Added barrier in `dash::Array.deallocate()` to prevent partitions of a
  global array to be freed when going out of scope while other units might
  still attempt to access it.
- Fixed compiler warnings.
- Fixed `dash::copy` for huge ranges.<|MERGE_RESOLUTION|>--- conflicted
+++ resolved
@@ -11,15 +11,10 @@
   with projections between local and global index space; full support of
   1-dimensional ranges, restricted support of multidimensional projections
 - Introduced locality domain concepts and unit locality discovery
-<<<<<<< HEAD
   (`dash::util::Locality`, `dash::util::LocalityDomain`)
 - Introduced dynamic containers `dash::List` and `dash::UnorderedMap`
-=======
-  (`dash::util::Locality`, `dash::util::LocalityDomain`).
-- Introduced dynamic containers `dash::List` and `dash::UnorderedMap`.
 - Fixed iteration and pointer arithmetics of `dash::GloPtr` in global address
   space.
->>>>>>> de9d87d8
 - Global dynamic memory allocation: concepts and reference implementations
   (`dash::GlobHeapMem`, `dash::GlobStaticMem`)
 - Supporting `dash::Atomic<T>` as container element type
@@ -29,14 +24,9 @@
 - Improved pattern implementations, rewriting pattern methods as single
   arithmetic expressions
 - Introduced parallel IO concepts for DASH containers (`dash::io`),
-<<<<<<< HEAD
   currently implemented based on HDF5
 - Introduced stencil iterator and halo block concepts
-=======
-  currently implemented based on HDF5.
 - Using strict unit ID types to distinguish global and team scope
-- Introduced stencil iterator and halo block concepts.
->>>>>>> de9d87d8
 - Using new DASH locality domain concept to provide automatic configuration
   of OpenMP for node-level parallelization
 - New algorithms, including `dash::fill`, `dash::generate`, `dash::find`.
@@ -48,13 +38,8 @@
 - Runtime configuration interface (`dash::util::Config`)
 - Improved output format and log targets in unit tests
 - Added support for HDF5 groups
-<<<<<<< HEAD
-- Support patterns with underfilled blocks in dash::io::hdf5
 - Relaxed restrictions on container element types
-=======
 - Support patterns with underfilled blocks in `dash::io::hdf5`
-- Allow trivially copyable data types in containers
->>>>>>> de9d87d8
 
 ### Bugfixes:
 
@@ -69,7 +54,6 @@
 
 ### Known limitations:
 
-<<<<<<< HEAD
 - Type trait `dash::is_container_compatible` does not check
   `std::is_trivially_copyable` for Cray compilers and GCC <= 4.8.0
   (issue #241)
@@ -80,61 +64,9 @@
 
 ### Features:
 
-- Introduced strong typing of unit ids depending on reference scope
-  (global or relative to team) as `dart_team_unit_t` / `dash::team_unit_t`
-  and `dart_global_unit_t` / `dash::global_unit_t`.
-- Added function `dart_allreduce` and `dart_reduce`
-- Made global memory allocation and communication operations aware of the
-  underlying data type to improve stability and performance
-- Made DART global pointer globally unique to allow copying of global pointer
-  between members of the team that allocated the global memory.
-  Note that a global now contains unit IDs relative to the team that allocated
-  the memory instead of global unit IDs. 
-- Extended use of `const` specifier in DART communication interface 
-- Introduced typed unit IDs to safely distinguish between global IDs 
-  (`dart_global_unit_t`) and IDs that are relative to a team
+- Introduced strong typing of unit IDs to safely distinguish between global
+  IDs (`dart_global_unit_t`) and IDs that are relative to a team
   (`dart_team_unit_t`).
-=======
-Features:
-
-- Drastically improved continuous integration, CI configurations for
-  Travis and CircleCI
-- Added codedocs (http://codedocs.xyz) in deploy chain to automate API
-  documentation updates
-- Added readthedocs in deploy chain to generate user guides in distribution
-  documentation
-- Added NastyMPI test target in continuous integration
-- Added docker container build configurations
-- Intel MIC architecture build targets (tested on SuperMIC, Knights Corner).
-- Support for likwid.
-- Support for HDF5.
-- Generate cmake package for DASH and DART
-- Added build configuration for code coverage tests
-- Enforce minimum C++ compiler versions:
-    - GCC: 4.8.0
-    - Clang: 3.8.0
-    - Intel: 15.0.0
-
-- New compiler flags:
-    - `DASH_ENABLE_LIKWID`: Whether DASH has been compiled with likwid
-      support.
-    - `DASH_ENABLE_HDF5`: Whether DASH has been compiled with HDF5 support.
-    - `DASH__ARCH__HAS_RDTSC`: Whether the target architecture provides
-      an RDTSC micro-instruction.
-
-Bugfixes:
-
-- Fixed compiler errors for Intel MIC compiler (`icc -mmic`, `mpiicc -mic`).
-- Fixed compiler errors for Intel Compiler 16.0.
-- Disable hdf5 support if only serial version of hdf5 lib is loaded
-
-## DART Interface
-
-Features:
-
-- Introduced strong typing of unit ids depending on reference scope
-  (global or relative to team) as `dart_team_unit_t` / `dash::team_unit_t`
-  and `dart_global_unit_t` / `dash::global_unit_t`
 - Added function `dart_allreduce` and `dart_reduce`
 - Made global memory allocation and communication operations aware of the 
   underlying data type to improve stability and performance
@@ -143,10 +75,6 @@
   global pointer now contains unit IDs relative to the team that allocated 
   the memory instead of global unit IDs.
 - Extended use of `const` specifier in DART communication interface
-- Introduced typed unit IDs to safely distinguish between global IDs 
-  (`dart_global_unit_t`) and IDs that are relative to a team (`dart_team_unit_t`).
-  
->>>>>>> de9d87d8
 - Added interface component `dart_locality` implementing topology discovery
   and hierarchical locality description
 
