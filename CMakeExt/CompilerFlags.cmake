--- conflicted
+++ resolved
@@ -146,13 +146,6 @@
   # using Clang
   set (CXX_STD_FLAG "--std=c++${DASH_CXX_STD_REQUIRED}"
        CACHE STRING "C++ compiler std flag")
-<<<<<<< HEAD
-  set (CXX_GDB_FLAG "-g"
-       CACHE STRING "C++ compiler (clang++) debug symbols flag")
-  set (CXX_OMP_FLAG ${OpenMP_CXX_FLAGS})
-  set (CC_OMP_FLAG  ${OpenMP_C_FLAGS})
-=======
->>>>>>> 9e5c611c
 
   if(CMAKE_CXX_COMPILER_VERSION VERSION_LESS "3.8.0")
     message(FATAL_ERROR "Insufficient Clang version (< 3.8.0)")
@@ -162,14 +155,7 @@
   # using GCC
   set (CXX_STD_FLAG "--std=c++${DASH_CXX_STD_REQUIRED}"
        CACHE STRING "C++ compiler std flag")
-<<<<<<< HEAD
-  set (CXX_GDB_FLAG "-ggdb3 -rdynamic"
-       CACHE STRING "C++ compiler GDB debug symbols flag")
-  set (CXX_OMP_FLAG ${OpenMP_CXX_FLAGS})
-  set (CC_OMP_FLAG  ${OpenMP_C_FLAGS})
-=======
   set (CXX_GDB_FLAG "-ggdb3 -rdynamic")
->>>>>>> 9e5c611c
   if(ENABLE_LT_OPTIMIZATION)
     set (CXX_LTO_FLAG "-flto -fwhole-program -fno-use-linker-plugin")
   endif()
@@ -182,11 +168,6 @@
   # using Intel C++
   set (CXX_STD_FLAG "-std=c++${DASH_CXX_STD_REQUIRED}"
        CACHE STRING "C++ compiler std flag")
-<<<<<<< HEAD
-  set (CXX_OMP_FLAG ${OpenMP_CXX_FLAGS})
-  set (CC_OMP_FLAG  ${OpenMP_C_FLAGS})
-=======
->>>>>>> 9e5c611c
   if(ENABLE_LT_OPTIMIZATION)
     set (CXX_LTO_FLAG "-ipo")
   endif()
@@ -247,22 +228,8 @@
     "${CMAKE_C_FLAGS} ${CC_REPORT_FLAG} ${CC_WARN_FLAG}")
 set(CMAKE_C_FLAGS_DEBUG
     "${CMAKE_C_FLAGS_DEBUG} -O0 -DDASH_DEBUG ${CC_GDB_FLAG}")
-<<<<<<< HEAD
-
-set(CMAKE_CXX_FLAGS_DEBUG
-    "${CMAKE_CXX_FLAGS_DEBUG} ${CXX_STD_FLAG} ${CXX_OMP_FLAG}")
-set(CMAKE_CXX_FLAGS_DEBUG
-    "${CMAKE_CXX_FLAGS_DEBUG} ${CC_REPORT_FLAG} ${CXX_WARN_FLAG}")
-set(CMAKE_CXX_FLAGS_DEBUG
-    "${CMAKE_CXX_FLAGS_DEBUG} -O0 -DDASH_DEBUG ${CXX_GDB_FLAG}")
-
-
-set(CMAKE_C_FLAGS
-    "${CMAKE_C_FLAGS} ${CC_STD_FLAG} ${CC_OMP_FLAG}")
-=======
 set(CMAKE_C_FLAGS_RELWITHDEBINFO
     "${CMAKE_C_FLAGS_RELWITHDEBINFO} ${CC_GDB_FLAG}")
->>>>>>> 9e5c611c
 set(CMAKE_C_FLAGS_RELEASE
     "${CMAKE_C_FLAGS_RELEASE} ${CXX_LTO_FLAG}")
 set(CMAKE_C_FLAGS_RELEASE
@@ -270,10 +237,6 @@
 
 set(CMAKE_CXX_FLAGS
     "${CMAKE_CXX_FLAGS} ${CXX_STD_FLAG} ${CXX_OMP_FLAG}")
-<<<<<<< HEAD
-set(CMAKE_CXX_FLAGS_RELEASE
-    "${CMAKE_CXX_FLAGS_RELEASE} ${CXX_LTO_FLAG} ${CC_REPORT_FLAG}")
-=======
 set(CMAKE_CXX_FLAGS
     "${CMAKE_CXX_FLAGS} ${CC_REPORT_FLAG} ${CXX_WARN_FLAG}")
 set(CMAKE_CXX_FLAGS_DEBUG
@@ -282,7 +245,6 @@
     "${CMAKE_CXX_FLAGS_RELWITHDEBINFO} ${CXX_GDB_FLAG}")
 set(CMAKE_CXX_FLAGS_RELEASE
     "${CMAKE_CXX_FLAGS_RELEASE} ${CXX_LTO_FLAG}")
->>>>>>> 9e5c611c
 set(CMAKE_CXX_FLAGS_RELEASE
     "${CMAKE_CXX_FLAGS_RELEASE} -Ofast -DDASH_RELEASE")
 
