## Compiler flags

# GCC debug flags:
# -ggdb       Debug info for GDB
# -rdynamic   Instructs the linker to add all symbols, not only used ones,
#             to the dynamic symbol table

set(CMAKE_CXX_STANDARD ${DASH_CXX_STANDARD})


find_package(OpenMP)


# The following warning options are intentionally not enabled:
#
#  ,--------------------------.-------------------------------------------.
#  | Flag                     | Reason                                    |
#  :--------------------------+-------------------------------------------:
#  | -Wmissing-declarations   | Arguably only relevant for code style     |
#  | -Wshadow                 | Very unlikely to cause unintended effects |
#  | -Weffc++                 | Spurious false positives                  |
#  '--------------------------'-------------------------------------------'

set (DART_C_STD_PREFERED "99")
set (DASH_CXX_STD_PREFERED "11")

# Check if compiler provides c++14
if(${CMAKE_VERSION} VERSION_GREATER 3.0.0)
  include(CheckCXXCompilerFlag)
  CHECK_CXX_COMPILER_FLAG("-std=c++14" COMPILER_SUPPORTS_CXX14)
  if(COMPILER_SUPPORTS_CXX14)
    set (DASH_CXX_STD_PREFERED "14")
    message(STATUS "Compile with CXX 14")
  endif()
endif()

if (ENABLE_DEV_COMPILER_WARNINGS
  OR ENABLE_EXT_COMPILER_WARNINGS
  AND NOT "${CMAKE_CXX_COMPILER_ID}" MATCHES "Cray")

  set (DASH_DEVELOPER_CCXX_FLAGS
       "${DASH_DEVELOPER_CCXX_FLAGS} -Wcast-align")

  if (NOT "${CMAKE_CXX_COMPILER_ID}" MATCHES "Clang")
    set (DASH_DEVELOPER_CCXX_FLAGS
         "${DASH_DEVELOPER_CCXX_FLAGS} -Wopenmp-simd")
  endif()

  set (DASH_DEVELOPER_CCXX_FLAGS
       "${DASH_DEVELOPER_CCXX_FLAGS} -Wcast-align")
  set (DASH_DEVELOPER_CCXX_FLAGS
       "${DASH_DEVELOPER_CCXX_FLAGS} -Wopenmp-simd")
  set (DASH_DEVELOPER_CCXX_FLAGS
       "${DASH_DEVELOPER_CCXX_FLAGS} -Wcast-qual")
  set (DASH_DEVELOPER_CCXX_FLAGS
       "${DASH_DEVELOPER_CCXX_FLAGS} -Wdisabled-optimization -Wformat")
  set (DASH_DEVELOPER_CCXX_FLAGS
       "${DASH_DEVELOPER_CCXX_FLAGS} -Winit-self")
  set (DASH_DEVELOPER_CCXX_FLAGS
       "${DASH_DEVELOPER_CCXX_FLAGS} -Wmissing-include-dirs -Wenum-compare")
  set (DASH_DEVELOPER_CCXX_FLAGS
       "${DASH_DEVELOPER_CCXX_FLAGS} -Wswitch")
  set (DASH_DEVELOPER_CCXX_FLAGS
       "${DASH_DEVELOPER_CCXX_FLAGS} -Wunused -Wtrigraphs")
  set (DASH_DEVELOPER_CCXX_FLAGS
       "${DASH_DEVELOPER_CCXX_FLAGS} -Wdeprecated -Wno-float-equal")
  set (DASH_DEVELOPER_CCXX_FLAGS
       "${DASH_DEVELOPER_CCXX_FLAGS} -ftemplate-backtrace-limit=0")

  if (OPENMP_FOUND)
    set (DASH_DEVELOPER_CCXX_FLAGS
         "${DASH_DEVELOPER_CCXX_FLAGS} -Wopenmp-simd")
  endif()

  # C++-only warning flags

  set (DASH_DEVELOPER_CXX_FLAGS "${DASH_DEVELOPER_CCXX_FLAGS}")

  set (DASH_DEVELOPER_CXX_FLAGS
         "${DASH_DEVELOPER_CXX_FLAGS} -Wno-ctor-dtor-privacy")

  if (ENABLE_EXT_COMPILER_WARNINGS)
    # this flag causes warnings on DASH_ASSERT_RETURNS
    set (DASH_DEVELOPER_CXX_FLAGS
         "${DASH_DEVELOPER_CXX_FLAGS} -Wsign-promo")
    # this flag might help spot overflows in index computation but is too
    # verbose in general
    set (DASH_DEVELOPER_CXX_FLAGS
         "${DASH_DEVELOPER_CXX_FLAGS} -Wstrict-overflow=2")
    # some good hints, but too style-related to be used in general
    set (DASH_DEVELOPER_CXX_FLAGS
         "${DASH_DEVELOPER_CXX_FLAGS} -Weffc++")
  endif()

  set (DASH_DEVELOPER_CXX_FLAGS
       "${DASH_DEVELOPER_CXX_FLAGS} -Wreorder -Wnon-virtual-dtor")
  set (DASH_DEVELOPER_CXX_FLAGS
       "${DASH_DEVELOPER_CXX_FLAGS} -Woverloaded-virtual")

  # C-only warning flags

  set (DASH_DEVELOPER_CC_FLAGS "${DASH_DEVELOPER_CCXX_FLAGS}")
  set (DASH_DEVELOPER_CC_FLAGS
       "${DASH_DEVELOPER_CC_FLAGS}  -Wbad-function-cast")
  set (DASH_DEVELOPER_CC_FLAGS
       "${DASH_DEVELOPER_CC_FLAGS}  -Wnested-externs")

  if (NOT "${CMAKE_CXX_COMPILER_ID}" MATCHES "Clang")
    set (DASH_DEVELOPER_CC_FLAGS
         "${DASH_DEVELOPER_CC_FLAGS}  -Wc99-c11-compat")
    set (DASH_DEVELOPER_CC_FLAGS
         "${DASH_DEVELOPER_CC_FLAGS}  -Wmissing-parameter-type")
  endif()

  set (DASH_DEVELOPER_CC_FLAGS
       "${DASH_DEVELOPER_CC_FLAGS}  -Wpointer-sign")
  set (DASH_DEVELOPER_CC_FLAGS
       "${DASH_DEVELOPER_CC_FLAGS}  -Wmissing-declarations")

  if ("${CMAKE_CXX_COMPILER_ID}" MATCHES "Intel")
    set (DASH_DEVELOPER_CC_FLAGS
         "${DASH_DEVELOPER_CC_FLAGS} -diag-disable=10006")
    set (DASH_DEVELOPER_CXX_FLAGS
         "${DASH_DEVELOPER_CXX_FLAGS} -diag-disable=10006")
  endif()

endif()

# disable warnings on unknown warning flags

set (CC_WARN_FLAG  "${CC_WARN_FLAG}  -Wall -Wextra -Wpedantic")
set (CXX_WARN_FLAG "${CXX_WARN_FLAG} -Wall -Wextra -Wpedantic")

set (CC_WARN_FLAG  "${DASH_DEVELOPER_CC_FLAGS}")
set (CXX_WARN_FLAG "${DASH_DEVELOPER_CXX_FLAGS}")

if (ENABLE_DEV_COMPILER_WARNINGS)
  if (NOT "${CMAKE_CXX_COMPILER_ID}" MATCHES "Cray")
    # Flags for C and C++:
    set (CXX_WARN_FLAG "${CXX_WARN_FLAG} -Wno-unused-function")
    set (CXX_WARN_FLAG "${CXX_WARN_FLAG} -Wno-missing-braces")
    set (CXX_WARN_FLAG "${CXX_WARN_FLAG} -Wno-format")
    set (CXX_WARN_FLAG "${CXX_WARN_FLAG} -Wno-unused-parameter")
    set (CC_WARN_FLAG  "${CC_WARN_FLAG}")
    # C++ specific flags:
    set (CXX_WARN_FLAG "${CXX_WARN_FLAG} -Wno-invalid-offsetof")
    set (CXX_WARN_FLAG "${CXX_WARN_FLAG} -Wno-unused-local-typedefs")
  endif()
endif()


set (CXX_GDB_FLAG "-g"
     CACHE STRING "C++ compiler (clang++) debug symbols flag")
if(OPENMP_FOUND)
  set (CXX_OMP_FLAG ${OpenMP_CXX_FLAGS})
endif()

# Set C++ compiler flags:
if ("${CMAKE_CXX_COMPILER_ID}" MATCHES ".*Clang")
  # using Clang
<<<<<<< HEAD
  set (CXX_GDB_FLAG "-g"
       CACHE STRING "C++ compiler (clang++) debug symbols flag")
  set (CXX_OMP_FLAG ${OpenMP_CXX_FLAGS})
  set (CC_OMP_FLAG  ${OpenMP_CC_FLAGS})
  
=======
  set (CXX_STD_FLAG "--std=c++${DASH_CXX_STD_PREFERED}"
       CACHE STRING "C++ compiler std flag")

>>>>>>> 3d8fec09
  if(CMAKE_CXX_COMPILER_VERSION VERSION_LESS "3.8.0")
    message(FATAL_ERROR "Insufficient Clang version (< 3.8.0)")
  endif()

elseif ("${CMAKE_CXX_COMPILER_ID}" MATCHES "GNU")
  # using GCC
<<<<<<< HEAD
  set (CXX_GDB_FLAG "-ggdb3 -rdynamic"
       CACHE STRING "C++ compiler GDB debug symbols flag")
  set (CXX_OMP_FLAG ${OpenMP_CXX_FLAGS})
  set (CC_OMP_FLAG  ${OpenMP_CC_FLAGS})
=======
  set (CXX_STD_FLAG "--std=c++${DASH_CXX_STD_PREFERED}"
       CACHE STRING "C++ compiler std flag")
  set (CXX_GDB_FLAG "-ggdb3 -rdynamic")
>>>>>>> 3d8fec09
  if(ENABLE_LT_OPTIMIZATION)
    set (CXX_LTO_FLAG "-flto -fwhole-program -fno-use-linker-plugin")
  endif()

  if(CMAKE_CXX_COMPILER_VERSION VERSION_LESS "4.8.1")
    message(FATAL_ERROR "Insufficient GCC version (< 4.8.1)")
  endif()

elseif ("${CMAKE_CXX_COMPILER_ID}" MATCHES "Intel")
  # using Intel C++
<<<<<<< HEAD
  set (CXX_OMP_FLAG ${OpenMP_CXX_FLAGS})
  set (CC_OMP_FLAG  ${OpenMP_CC_FLAGS})
=======
  set (CXX_STD_FLAG "-std=c++${DASH_CXX_STD_PREFERED}"
       CACHE STRING "C++ compiler std flag")
>>>>>>> 3d8fec09
  if(ENABLE_LT_OPTIMIZATION)
    set (CXX_LTO_FLAG "-ipo")
  endif()
  if(ENABLE_CC_REPORTS)
    set (CC_REPORT_FLAG "-qopt-report=4 -qopt-report-phase ipo")
  endif()

  if(CMAKE_CXX_COMPILER_VERSION VERSION_LESS "15.0.0")
    message(FATAL_ERROR "Insufficient Intel compiler version (< 15.0.0)")
  endif()

elseif ("${CMAKE_CXX_COMPILER_ID}" MATCHES "Cray")
  # Cray compiler not supported for C++
  message(WARNING,
    "Cray compiler does not support C++11/14 features and is "
    "only eligible for building DART.")
endif()

set (CC_GDB_FLAG "-g"
     CACHE STRING "C compiler (clang) debug symbols flag")
if(OPENMP_FOUND)
  set (CC_OMP_FLAG  ${OpenMP_C_FLAGS})
endif()

# Set C compiler flags:
if ("${CMAKE_C_COMPILER_ID}" MATCHES ".*Clang")
  # using Clang
  set (CC_STD_FLAG "--std=c${DART_C_STD_PREFERED}"
       CACHE STRING "C compiler std flag")
elseif ("${CMAKE_C_COMPILER_ID}" MATCHES "GNU")
  # using GCC
<<<<<<< HEAD
  set (CC_STD_FLAG "-std=c99"
=======
  set (CC_STD_FLAG "--std=c${DART_C_STD_PREFERED}"
>>>>>>> 3d8fec09
       CACHE STRING "C compiler std flag")
  set (CC_GDB_FLAG "-ggdb3")
elseif ("${CMAKE_C_COMPILER_ID}" MATCHES "Intel")
  # using Intel C++
  set (CC_STD_FLAG "-std=c${DART_C_STD_PREFERED}"
       CACHE STRING "C compiler std flag")
elseif ("${CMAKE_C_COMPILER_ID}" MATCHES "Cray")
  # using Cray
  set (CC_STD_FLAG "-h c${DART_C_STD_PREFERED}"
       CACHE STRING "C compiler std flag")
endif()

#if(${CMAKE_VERSION} VERSION_LESS 3.0.0 )
# CMake does not add compiler flags correctly, so use this workaround
  set(CMAKE_CXX_FLAGS
      "${CMAKE_CXX_FLAGS} ${CXX_STD_FLAG}")
  set(CMAKE_C_FLAGS
      "${CMAKE_C_FLAGS} ${CC_STD_FLAG}")
#endif()

set(CMAKE_C_FLAGS
    "${CMAKE_C_FLAGS} ${CC_ENV_SETUP_FLAGS}")
set(CMAKE_CXX_FLAGS
    "${CMAKE_CXX_FLAGS} ${CXX_ENV_SETUP_FLAGS}")
set(CMAKE_C_FLAGS
    "${CMAKE_C_FLAGS} ${CC_OMP_FLAG}")
set(CMAKE_C_FLAGS
    "${CMAKE_C_FLAGS} ${CC_REPORT_FLAG} ${CC_WARN_FLAG}")
set(CMAKE_C_FLAGS_DEBUG
    "${CMAKE_C_FLAGS_DEBUG} -O0 -DDASH_DEBUG ${CC_GDB_FLAG}")
set(CMAKE_C_FLAGS_RELWITHDEBINFO
    "${CMAKE_C_FLAGS_RELWITHDEBINFO} ${CC_GDB_FLAG}")
set(CMAKE_C_FLAGS_RELEASE
    "${CMAKE_C_FLAGS_RELEASE} ${CXX_LTO_FLAG}")
set(CMAKE_C_FLAGS_RELEASE
    "${CMAKE_C_FLAGS_RELEASE} -Ofast -DDASH_RELEASE")

set(CMAKE_CXX_FLAGS
    "${CMAKE_CXX_FLAGS} ${CXX_OMP_FLAG}")
set(CMAKE_CXX_FLAGS
    "${CMAKE_CXX_FLAGS} ${CC_REPORT_FLAG} ${CXX_WARN_FLAG}")
set(CMAKE_CXX_FLAGS_DEBUG
    "${CMAKE_CXX_FLAGS_DEBUG} -O0 -DDASH_DEBUG ${CXX_GDB_FLAG}")
set(CMAKE_CXX_FLAGS_RELWITHDEBINFO
    "${CMAKE_CXX_FLAGS_RELWITHDEBINFO} ${CXX_GDB_FLAG}")
set(CMAKE_CXX_FLAGS_RELEASE
    "${CMAKE_CXX_FLAGS_RELEASE} ${CXX_LTO_FLAG}")
set(CMAKE_CXX_FLAGS_RELEASE
    "${CMAKE_CXX_FLAGS_RELEASE} -Ofast -DDASH_RELEASE")

if (BUILD_COVERAGE_TESTS)
  # Profiling is only supported for Debug builds:
  set(CMAKE_C_FLAGS
      "${CMAKE_C_FLAGS} --coverage -fprofile-arcs -ftest-coverage")
endif()

if (ENABLE_ASSERTIONS)
  set(CMAKE_C_FLAGS
      "${CMAKE_C_FLAGS} -DDASH_ENABLE_ASSERTIONS")
  set(CMAKE_C_FLAGS
      "${CMAKE_C_FLAGS} -DDART_ENABLE_ASSERTIONS")

  set(CMAKE_CXX_FLAGS
      "${CMAKE_CXX_FLAGS} -DDASH_ENABLE_ASSERTIONS")
  set(CMAKE_CXX_FLAGS
      "${CMAKE_CXX_FLAGS} -DDART_ENABLE_ASSERTIONS")
endif()

message(STATUS "CC  flags          : ${CMAKE_C_FLAGS}")
message(STATUS "CXX flags          : ${CMAKE_CXX_FLAGS}")
message(STATUS "CC  flags (Debug)  : ${CMAKE_C_FLAGS_DEBUG}")
message(STATUS "CXX flags (Debug)  : ${CMAKE_CXX_FLAGS_DEBUG}")
message(STATUS "CC  flags (RelWDeb): ${CMAKE_C_FLAGS_RELWITHDEBINFO}")
message(STATUS "CXX flags (RelWDeb): ${CMAKE_CXX_FLAGS_RELWITHDEBINFO}")
message(STATUS "CC  flags (Release): ${CMAKE_C_FLAGS_RELEASE}")
message(STATUS "CXX flags (Release): ${CMAKE_CXX_FLAGS_RELEASE}")
<|MERGE_RESOLUTION|>--- conflicted
+++ resolved
@@ -158,33 +158,28 @@
 # Set C++ compiler flags:
 if ("${CMAKE_CXX_COMPILER_ID}" MATCHES ".*Clang")
   # using Clang
-<<<<<<< HEAD
   set (CXX_GDB_FLAG "-g"
        CACHE STRING "C++ compiler (clang++) debug symbols flag")
   set (CXX_OMP_FLAG ${OpenMP_CXX_FLAGS})
   set (CC_OMP_FLAG  ${OpenMP_CC_FLAGS})
-  
-=======
+
   set (CXX_STD_FLAG "--std=c++${DASH_CXX_STD_PREFERED}"
        CACHE STRING "C++ compiler std flag")
 
->>>>>>> 3d8fec09
   if(CMAKE_CXX_COMPILER_VERSION VERSION_LESS "3.8.0")
     message(FATAL_ERROR "Insufficient Clang version (< 3.8.0)")
   endif()
 
 elseif ("${CMAKE_CXX_COMPILER_ID}" MATCHES "GNU")
   # using GCC
-<<<<<<< HEAD
   set (CXX_GDB_FLAG "-ggdb3 -rdynamic"
        CACHE STRING "C++ compiler GDB debug symbols flag")
   set (CXX_OMP_FLAG ${OpenMP_CXX_FLAGS})
   set (CC_OMP_FLAG  ${OpenMP_CC_FLAGS})
-=======
+
   set (CXX_STD_FLAG "--std=c++${DASH_CXX_STD_PREFERED}"
        CACHE STRING "C++ compiler std flag")
-  set (CXX_GDB_FLAG "-ggdb3 -rdynamic")
->>>>>>> 3d8fec09
+
   if(ENABLE_LT_OPTIMIZATION)
     set (CXX_LTO_FLAG "-flto -fwhole-program -fno-use-linker-plugin")
   endif()
@@ -195,13 +190,12 @@
 
 elseif ("${CMAKE_CXX_COMPILER_ID}" MATCHES "Intel")
   # using Intel C++
-<<<<<<< HEAD
   set (CXX_OMP_FLAG ${OpenMP_CXX_FLAGS})
   set (CC_OMP_FLAG  ${OpenMP_CC_FLAGS})
-=======
+
   set (CXX_STD_FLAG "-std=c++${DASH_CXX_STD_PREFERED}"
        CACHE STRING "C++ compiler std flag")
->>>>>>> 3d8fec09
+
   if(ENABLE_LT_OPTIMIZATION)
     set (CXX_LTO_FLAG "-ipo")
   endif()
@@ -233,11 +227,7 @@
        CACHE STRING "C compiler std flag")
 elseif ("${CMAKE_C_COMPILER_ID}" MATCHES "GNU")
   # using GCC
-<<<<<<< HEAD
-  set (CC_STD_FLAG "-std=c99"
-=======
   set (CC_STD_FLAG "--std=c${DART_C_STD_PREFERED}"
->>>>>>> 3d8fec09
        CACHE STRING "C compiler std flag")
   set (CC_GDB_FLAG "-ggdb3")
 elseif ("${CMAKE_C_COMPILER_ID}" MATCHES "Intel")
