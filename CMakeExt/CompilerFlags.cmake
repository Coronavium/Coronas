## Compiler flags

# GCC debug flags:
# -ggdb       Debug info for GDB
# -rdynamic   Instructs the linker to add all symbols, not only used ones,
#             to the dynamic symbol table


find_package(OpenMP)


# The following warning options are intentionally not enabled:
#
#  ,--------------------------.-------------------------------------------.
#  | Flag                     | Reason                                    |
#  :--------------------------+-------------------------------------------:
#  | -Wmissing-declarations   | Arguably only relevant for code style     |
#  | -Wshadow                 | Very unlikely to cause unintended effects |
#  | -Weffc++                 | Spurious false positives                  |
#  '--------------------------'-------------------------------------------'

if (ENABLE_DEVELOPER_COMPILER_WARNINGS 
  OR ENABLE_EXTENDED_COMPILER_WARNINGS 
  AND NOT "${CMAKE_CXX_COMPILER_ID}" MATCHES "Cray")

  set (DASH_DEVELOPER_CCXX_FLAGS
       "${DASH_DEVELOPER_CCXX_FLAGS} -Wcast-align")

  if (NOT "${CMAKE_CXX_COMPILER_ID}" MATCHES "Clang")
    set (DASH_DEVELOPER_CCXX_FLAGS
         "${DASH_DEVELOPER_CCXX_FLAGS} -Wopenmp-simd")
  endif()

  set (DASH_DEVELOPER_CCXX_FLAGS
       "${DASH_DEVELOPER_CCXX_FLAGS} -Wstrict-overflow=3")
  set (DASH_DEVELOPER_CCXX_FLAGS
       "${DASH_DEVELOPER_CCXX_FLAGS} -Wcast-align")
  set (DASH_DEVELOPER_CCXX_FLAGS
       "${DASH_DEVELOPER_CCXX_FLAGS} -Wopenmp-simd")
  set (DASH_DEVELOPER_CCXX_FLAGS
       "${DASH_DEVELOPER_CCXX_FLAGS} -Wstrict-overflow=3")
  set (DASH_DEVELOPER_CCXX_FLAGS
       "${DASH_DEVELOPER_CCXX_FLAGS} -Wcast-qual")
  set (DASH_DEVELOPER_CCXX_FLAGS
       "${DASH_DEVELOPER_CCXX_FLAGS} -Wdisabled-optimization -Wformat")
  set (DASH_DEVELOPER_CCXX_FLAGS
       "${DASH_DEVELOPER_CCXX_FLAGS} -Winit-self")
  set (DASH_DEVELOPER_CCXX_FLAGS
       "${DASH_DEVELOPER_CCXX_FLAGS} -Wmissing-include-dirs -Wenum-compare")
  set (DASH_DEVELOPER_CCXX_FLAGS
       "${DASH_DEVELOPER_CCXX_FLAGS} -Wswitch")
  set (DASH_DEVELOPER_CCXX_FLAGS
       "${DASH_DEVELOPER_CCXX_FLAGS} -Wunused -Wtrigraphs")
  set (DASH_DEVELOPER_CCXX_FLAGS
       "${DASH_DEVELOPER_CCXX_FLAGS} -Wdeprecated -Wno-float-equal")

  if (OPENMP_FOUND)
    set (DASH_DEVELOPER_CCXX_FLAGS
         "${DASH_DEVELOPER_CCXX_FLAGS} -Wopenmp-simd")
  endif()

  # C++-only warning flags

  set (DASH_DEVELOPER_CXX_FLAGS "${DASH_DEVELOPER_CCXX_FLAGS}")

  set (DASH_DEVELOPER_CXX_FLAGS
         "${DASH_DEVELOPER_CXX_FLAGS} -Wno-ctor-dtor-privacy")

  if (ENABLE_EXTENDED_COMPILER_WARNINGS)
    # this flag causes warnings on DASH_ASSERT_RETURNS
    set (DASH_DEVELOPER_CXX_FLAGS
         "${DASH_DEVELOPER_CXX_FLAGS} -Wsign-promo")
    # this flag might help spot overflows in index computation but is too verbose in general
    set (DASH_DEVELOPER_CXX_FLAGS
         "${DASH_DEVELOPER_CXX_FLAGS} -Wstrict-overflow=3")
    # some good hints, but too style-related to be used in general
    set (DASH_DEVELOPER_CXX_FLAGS
         "${DASH_DEVELOPER_CXX_FLAGS} -Weffc++")
  endif()

  set (DASH_DEVELOPER_CXX_FLAGS
       "${DASH_DEVELOPER_CXX_FLAGS} -Wreorder -Wnon-virtual-dtor")
  set (DASH_DEVELOPER_CXX_FLAGS
       "${DASH_DEVELOPER_CXX_FLAGS} -Woverloaded-virtual")
  
  # C-only warning flags

  set (DASH_DEVELOPER_CC_FLAGS "${DASH_DEVELOPER_CCXX_FLAGS}")
  set (DASH_DEVELOPER_CC_FLAGS
       "${DASH_DEVELOPER_CC_FLAGS}  -Wbad-function-cast")
  set (DASH_DEVELOPER_CC_FLAGS 
       "${DASH_DEVELOPER_CC_FLAGS}  -Wnested-externs")

  if (NOT "${CMAKE_CXX_COMPILER_ID}" MATCHES "Clang")
    set (DASH_DEVELOPER_CC_FLAGS
         "${DASH_DEVELOPER_CC_FLAGS}  -Wc99-c11-compat")
    set (DASH_DEVELOPER_CC_FLAGS
         "${DASH_DEVELOPER_CC_FLAGS}  -Wmissing-parameter-type")
  endif()

  set (DASH_DEVELOPER_CC_FLAGS
       "${DASH_DEVELOPER_CC_FLAGS}  -Wbad-function-cast -Wc99-c11-compat")
  set (DASH_DEVELOPER_CC_FLAGS
       "${DASH_DEVELOPER_CC_FLAGS}  -Wnested-externs")
  set (DASH_DEVELOPER_CC_FLAGS
       "${DASH_DEVELOPER_CC_FLAGS}  -Wmissing-parameter-type")
  set (DASH_DEVELOPER_CC_FLAGS
       "${DASH_DEVELOPER_CC_FLAGS}  -Wpointer-sign")
  set (DASH_DEVELOPER_CC_FLAGS
       "${DASH_DEVELOPER_CC_FLAGS}  -Wmissing-declarations")

  if ("${CMAKE_CXX_COMPILER_ID}" MATCHES "Intel")
    set (DASH_DEVELOPER_CC_FLAGS
         "${DASH_DEVELOPER_CC_FLAGS} -diag-disable=10006")
    set (DASH_DEVELOPER_CXX_FLAGS
         "${DASH_DEVELOPER_CXX_FLAGS} -diag-disable=10006")
  endif()

endif()

# disable warnings on unknown warning flags 

set (CC_WARN_FLAG  "${CXX_WARN_FLAG} -Wall -Wextra -Wpedantic")
set (CXX_WARN_FLAG "${CXX_WARN_FLAG} -Wall -Wextra -Wpedantic")

set (CC_WARN_FLAG  "${CXX_WARN_FLAG} -Wall -Wextra -Wpedantic")
set (CXX_WARN_FLAG "${CXX_WARN_FLAG} -Wall -Wextra -Wpedantic")

set (CC_WARN_FLAG  "${DASH_DEVELOPER_CC_FLAGS}")
set (CXX_WARN_FLAG "${DASH_DEVELOPER_CXX_FLAGS}")

if (ENABLE_DEVELOPER_COMPILER_WARNINGS)
  if (NOT "${CMAKE_CXX_COMPILER_ID}" MATCHES "Cray")
    # Flags for C and C++:
    set (CXX_WARN_FLAG "${CXX_WARN_FLAG} -Wno-unused-function")
    set (CXX_WARN_FLAG "${CXX_WARN_FLAG} -Wno-missing-braces")
    set (CXX_WARN_FLAG "${CXX_WARN_FLAG} -Wno-format")
    set (CXX_WARN_FLAG "${CXX_WARN_FLAG} -Wno-unused-parameter")
    set (CC_WARN_FLAG  "${CXX_WARN_FLAG}")
    # C++ specific flags:
    set (CXX_WARN_FLAG "${CXX_WARN_FLAG} -Wno-invalid-offsetof")
    set (CXX_WARN_FLAG "${CXX_WARN_FLAG} -Wno-unused-local-typedefs")
  endif()
endif()

# Set C++ compiler flags:
if ("${CMAKE_CXX_COMPILER_ID}" MATCHES ".*Clang")
  # using Clang
  set (CXX_STD_FLAG "--std=c++11"
       CACHE STRING "C++ compiler std flag")
<<<<<<< HEAD
# set (CXX_OMP_FLAG "-fopenmp")
=======
>>>>>>> cc4cfbf1
  set (CXX_OMP_FLAG ${OpenMP_CXX_FLAGS})
elseif ("${CMAKE_CXX_COMPILER_ID}" MATCHES "GNU")
  # using GCC
  set (CXX_STD_FLAG "--std=c++11"
       CACHE STRING "C++ compiler std flag")
  set (CXX_GDB_FLAG "-ggdb3 -rdynamic"
       CACHE STRING "C++ compiler GDB debug symbols flag")
<<<<<<< HEAD
# set (CXX_OMP_FLAG "-fopenmp")
=======
>>>>>>> cc4cfbf1
  set (CXX_OMP_FLAG ${OpenMP_CXX_FLAGS})
  if(ENABLE_LT_OPTIMIZATION)
    set (CXX_LTO_FLAG "-flto -fwhole-program -fno-use-linker-plugin")
  endif()
elseif ("${CMAKE_CXX_COMPILER_ID}" MATCHES "Intel")
  # using Intel C++
  set (CXX_STD_FLAG "-std=c++11"
       CACHE STRING "C++ compiler std flag")
<<<<<<< HEAD
# set (CXX_OMP_FLAG "-qopenmp")
=======
>>>>>>> cc4cfbf1
  set (CXX_OMP_FLAG ${OpenMP_CXX_FLAGS})
  if(ENABLE_LT_OPTIMIZATION)
    set (CXX_LTO_FLAG "-ipo")
  endif()
  if(ENABLE_CC_REPORTS)
    set (CC_REPORT_FLAG "-qopt-report=4 -qopt-report-phase ipo")
  endif()
elseif ("${CMAKE_CXX_COMPILER_ID}" MATCHES "Cray")
  # Cray compiler not supported for C++
  message(FATAL_ERROR,
          "Cray compiler does not support C++11 features and is only "
          "eligible for building DART.")
endif()

# Set C compiler flags:
if ("${CMAKE_C_COMPILER_ID}" MATCHES ".*Clang")
  # using Clang
  set (CC_STD_FLAG "--std=c99"
       CACHE STRING "C compiler std flag")
elseif ("${CMAKE_C_COMPILER_ID}" MATCHES "GNU")
  # using GCC
  set (CC_STD_FLAG "--std=c99"
       CACHE STRING "C compiler std flag")
  set (CC_GDB_FLAG "-ggdb3"
       CACHE STRING "C compiler GDB debug symbols flag")
elseif ("${CMAKE_C_COMPILER_ID}" MATCHES "Intel")
  # using Intel C++
  set (CC_STD_FLAG "-std=c99"
       CACHE STRING "C compiler std flag")
elseif ("${CMAKE_C_COMPILER_ID}" MATCHES "Cray")
  # using Cray
  set (CC_STD_FLAG "-h c99"
       CACHE STRING "C compiler std flag")
endif()

<<<<<<< HEAD

# set(CMAKE_CXX_FLAGS_DEBUG
#     "${CMAKE_CXX_FLAGS_DEBUG} -Wa,-adhln=test-O3.s -g -fverbose-asm -masm=intel")
# set(CMAKE_CXX_FLAGS_RELEASE
#     "${CMAKE_CXX_FLAGS_DEBUG} -Wa,-adhln=test-O3.s -g -fverbose-asm -masm=intel")

=======
>>>>>>> cc4cfbf1
set(CMAKE_C_FLAGS_DEBUG
    "${CMAKE_C_FLAGS_DEBUG} ${CC_ENV_SETUP_FLAGS}")
set(CMAKE_CXX_FLAGS_DEBUG
    "${CMAKE_CXX_FLAGS_DEBUG} ${CXX_ENV_SETUP_FLAGS}")
set(CMAKE_C_FLAGS_RELEASE
    "${CMAKE_C_FLAGS_RELEASE} ${CC_ENV_SETUP_FLAGS}")
set(CMAKE_CXX_FLAGS_RELEASE
    "${CMAKE_CXX_FLAGS_RELEASE} ${CXX_ENV_SETUP_FLAGS}")

set(CMAKE_C_FLAGS_DEBUG
    "${CMAKE_C_FLAGS_DEBUG} ${CC_STD_FLAG} ${CXX_OMP_FLAG} ${CC_REPORT_FLAG} ${CC_WARN_FLAG} -Ofast -DDASH_DEBUG ${CC_GDB_FLAG}")
set(CMAKE_CXX_FLAGS_DEBUG
    "${CMAKE_CXX_FLAGS_DEBUG} ${CXX_STD_FLAG} ${CXX_OMP_FLAG} ${CC_REPORT_FLAG} ${CC_WARN_FLAG} -Ofast -DDASH_DEBUG ${CXX_GDB_FLAG}")

set(CMAKE_C_FLAGS_RELEASE
  "${CMAKE_C_FLAGS_RELEASE} ${CC_STD_FLAG} ${CXX_OMP_FLAG} ${CXX_LTO_FLAG} ${CC_REPORT_FLAG} ${CC_WARN_FLAG} -Ofast -DDASH_RELEASE")
set(CMAKE_CXX_FLAGS_RELEASE
  "${CMAKE_CXX_FLAGS_RELEASE} ${CXX_STD_FLAG} ${CXX_OMP_FLAG} ${CXX_LTO_FLAG} ${CC_REPORT_FLAG} ${CXX_WARN_FLAG} -Ofast -DDASH_RELEASE")

if (BUILD_COVERAGE_TESTS)
  # Profiling is only supported for Debug builds:
  set(CMAKE_C_FLAGS_DEBUG
      "${CMAKE_C_FLAGS_DEBUG} --coverage -fprofile-arcs -ftest-coverage")
  set(CMAKE_CXX_FLAGS_DEBUG
      "${CMAKE_CXX_FLAGS_DEBUG} --coverage -fprofile-arcs -ftest-coverage")
endif()

if (ENABLE_ASSERTIONS)
  set(CMAKE_C_FLAGS_DEBUG
      "${CMAKE_C_FLAGS_DEBUG} -DDASH_ENABLE_ASSERTIONS -DDART_ENABLE_ASSERTIONS")
  set(CMAKE_CXX_FLAGS_DEBUG
      "${CMAKE_CXX_FLAGS_DEBUG} -DDASH_ENABLE_ASSERTIONS -DDART_ENABLE_ASSERTIONS")

  set(CMAKE_C_FLAGS_RELEASE
      "${CMAKE_C_FLAGS_RELEASE} -DDASH_ENABLE_ASSERTIONS -DDART_ENABLE_ASSERTIONS")
  set(CMAKE_CXX_FLAGS_RELEASE
      "${CMAKE_CXX_FLAGS_RELEASE} -DDASH_ENABLE_ASSERTIONS -DDART_ENABLE_ASSERTIONS")
endif()

message(STATUS "CC  flags (Debug):   ${CMAKE_C_FLAGS_DEBUG}")
message(STATUS "CXX flags (Debug):   ${CMAKE_CXX_FLAGS_DEBUG}")
message(STATUS "CC  flags (Release): ${CMAKE_C_FLAGS_RELEASE}")
message(STATUS "CXX flags (Release): ${CMAKE_CXX_FLAGS_RELEASE}")
<|MERGE_RESOLUTION|>--- conflicted
+++ resolved
@@ -119,9 +119,6 @@
 endif()
 
 # disable warnings on unknown warning flags 
-
-set (CC_WARN_FLAG  "${CXX_WARN_FLAG} -Wall -Wextra -Wpedantic")
-set (CXX_WARN_FLAG "${CXX_WARN_FLAG} -Wall -Wextra -Wpedantic")
 
 set (CC_WARN_FLAG  "${CXX_WARN_FLAG} -Wall -Wextra -Wpedantic")
 set (CXX_WARN_FLAG "${CXX_WARN_FLAG} -Wall -Wextra -Wpedantic")
@@ -148,10 +145,6 @@
   # using Clang
   set (CXX_STD_FLAG "--std=c++11"
        CACHE STRING "C++ compiler std flag")
-<<<<<<< HEAD
-# set (CXX_OMP_FLAG "-fopenmp")
-=======
->>>>>>> cc4cfbf1
   set (CXX_OMP_FLAG ${OpenMP_CXX_FLAGS})
 elseif ("${CMAKE_CXX_COMPILER_ID}" MATCHES "GNU")
   # using GCC
@@ -159,10 +152,6 @@
        CACHE STRING "C++ compiler std flag")
   set (CXX_GDB_FLAG "-ggdb3 -rdynamic"
        CACHE STRING "C++ compiler GDB debug symbols flag")
-<<<<<<< HEAD
-# set (CXX_OMP_FLAG "-fopenmp")
-=======
->>>>>>> cc4cfbf1
   set (CXX_OMP_FLAG ${OpenMP_CXX_FLAGS})
   if(ENABLE_LT_OPTIMIZATION)
     set (CXX_LTO_FLAG "-flto -fwhole-program -fno-use-linker-plugin")
@@ -171,10 +160,6 @@
   # using Intel C++
   set (CXX_STD_FLAG "-std=c++11"
        CACHE STRING "C++ compiler std flag")
-<<<<<<< HEAD
-# set (CXX_OMP_FLAG "-qopenmp")
-=======
->>>>>>> cc4cfbf1
   set (CXX_OMP_FLAG ${OpenMP_CXX_FLAGS})
   if(ENABLE_LT_OPTIMIZATION)
     set (CXX_LTO_FLAG "-ipo")
@@ -210,15 +195,6 @@
        CACHE STRING "C compiler std flag")
 endif()
 
-<<<<<<< HEAD
-
-# set(CMAKE_CXX_FLAGS_DEBUG
-#     "${CMAKE_CXX_FLAGS_DEBUG} -Wa,-adhln=test-O3.s -g -fverbose-asm -masm=intel")
-# set(CMAKE_CXX_FLAGS_RELEASE
-#     "${CMAKE_CXX_FLAGS_DEBUG} -Wa,-adhln=test-O3.s -g -fverbose-asm -masm=intel")
-
-=======
->>>>>>> cc4cfbf1
 set(CMAKE_C_FLAGS_DEBUG
     "${CMAKE_C_FLAGS_DEBUG} ${CC_ENV_SETUP_FLAGS}")
 set(CMAKE_CXX_FLAGS_DEBUG
