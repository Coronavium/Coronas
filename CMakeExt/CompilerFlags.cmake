## Compiler flags

# GCC debug flags:
# -ggdb       Debug info for GDB
# -rdynamic   Instructs the linker to add all symbols, not only used ones,
#             to the dynamic symbol table


find_package(OpenMP)


# The following warning options are intentionally not enabled:
#
#  ,--------------------------.-------------------------------------------.
#  | Flag                     | Reason                                    |
#  :--------------------------+-------------------------------------------:
#  | -Wmissing-declarations   | Arguably only relevant for code style     |
#  | -Wshadow                 | Very unlikely to cause unintended effects |
#  | -Weffc++                 | Spurious false positives                  |
#  '--------------------------'-------------------------------------------'

<<<<<<< HEAD
# set minimum requirements here
set (DART_C_STD_PREFERED "99")
=======
set (DART_C_STD_PREFERED "11")
>>>>>>> 02d18204
set (DASH_CXX_STD_PREFERED "11")

# Used in CI Scripts to force a particular CXX version
if("$ENV{DASH_FORCE_C_STD}")
  message(INFO "Force C STD $ENV{DASH_FORCE_C_STD}")
  set(DASH_CXX_STD_PREFERED "$ENV{DASH_FORCE_C_STD}")

# Check if compiler provides c11
elseif(${CMAKE_VERSION} VERSION_GREATER 3.0.0)
  include(CheckCCompilerFlag)
  CHECK_C_COMPILER_FLAG("-std=c11" COMPILER_SUPPORTS_C11)
  if(COMPILER_SUPPORTS_C11)
    set (DASH_C_STD_PREFERED "11")
    message(STATUS "Compile with C 11")
  endif()
endif()

# Same for C++
if("$ENV{DASH_FORCE_CXX_STD}")
  message(INFO "Force C++ STD $ENV{DASH_FORCE_CXX_STD}")
  set(DASH_CXX_STD_PREFERED "$ENV{DASH_FORCE_CXX_STD}")

# Check if compiler provides c++14
elseif(${CMAKE_VERSION} VERSION_GREATER 3.0.0)
  include(CheckCXXCompilerFlag)
  CHECK_CXX_COMPILER_FLAG("-std=c++14" COMPILER_SUPPORTS_CXX14)
  if(COMPILER_SUPPORTS_CXX14)
    set (DASH_CXX_STD_PREFERED "14")
    message(STATUS "Compile with CXX 14")
  endif()
endif()

# Configure Compiler Warnings
if (ENABLE_DEV_COMPILER_WARNINGS
  OR ENABLE_EXT_COMPILER_WARNINGS
  AND NOT "${CMAKE_CXX_COMPILER_ID}" MATCHES "Cray")

  set (DASH_DEVELOPER_CCXX_FLAGS
       "${DASH_DEVELOPER_CCXX_FLAGS} -Wcast-align")

   if (NOT "${CMAKE_CXX_COMPILER_ID}" MATCHES "Clang" AND OPENMP_FOUND)
    set (DASH_DEVELOPER_CCXX_FLAGS
         "${DASH_DEVELOPER_CCXX_FLAGS} -Wopenmp-simd")
  endif()

  set (DASH_DEVELOPER_CCXX_FLAGS
       "${DASH_DEVELOPER_CCXX_FLAGS} -Wcast-align")
  set (DASH_DEVELOPER_CCXX_FLAGS
       "${DASH_DEVELOPER_CCXX_FLAGS} -Wcast-qual")
  set (DASH_DEVELOPER_CCXX_FLAGS
       "${DASH_DEVELOPER_CCXX_FLAGS} -Wdisabled-optimization -Wformat")
  set (DASH_DEVELOPER_CCXX_FLAGS
       "${DASH_DEVELOPER_CCXX_FLAGS} -Winit-self")
  set (DASH_DEVELOPER_CCXX_FLAGS
       "${DASH_DEVELOPER_CCXX_FLAGS} -Wmissing-include-dirs -Wenum-compare")
  set (DASH_DEVELOPER_CCXX_FLAGS
       "${DASH_DEVELOPER_CCXX_FLAGS} -Wswitch")
  set (DASH_DEVELOPER_CCXX_FLAGS
       "${DASH_DEVELOPER_CCXX_FLAGS} -Wunused -Wtrigraphs")
  set (DASH_DEVELOPER_CCXX_FLAGS
       "${DASH_DEVELOPER_CCXX_FLAGS} -Wdeprecated -Wno-float-equal")

  # C++-only warning flags

  set (DASH_DEVELOPER_CXX_FLAGS "${DASH_DEVELOPER_CCXX_FLAGS}")

  set (DASH_DEVELOPER_CXX_FLAGS
         "${DASH_DEVELOPER_CXX_FLAGS} -Wno-ctor-dtor-privacy")

  if (ENABLE_EXT_COMPILER_WARNINGS)
    # this flag causes warnings on DASH_ASSERT_RETURNS
    set (DASH_DEVELOPER_CXX_FLAGS
         "${DASH_DEVELOPER_CXX_FLAGS} -Wsign-promo")
    # this flag might help spot overflows in index computation but is too
    # verbose in general
    set (DASH_DEVELOPER_CXX_FLAGS
         "${DASH_DEVELOPER_CXX_FLAGS} -Wstrict-overflow=2")
    # some good hints, but too style-related to be used in general
    set (DASH_DEVELOPER_CXX_FLAGS
      "${DASH_DEVELOPER_CXX_FLAGS} -Weffc++ -Wno-error=effc++")
  endif()

  set (DASH_DEVELOPER_CXX_FLAGS
       "${DASH_DEVELOPER_CXX_FLAGS} -Wreorder -Wnon-virtual-dtor")
  set (DASH_DEVELOPER_CXX_FLAGS
       "${DASH_DEVELOPER_CXX_FLAGS} -Woverloaded-virtual")

  # C-only warning flags

  set (DASH_DEVELOPER_CC_FLAGS "${DASH_DEVELOPER_CCXX_FLAGS}")
  set (DASH_DEVELOPER_CC_FLAGS
       "${DASH_DEVELOPER_CC_FLAGS}  -Wbad-function-cast")
  set (DASH_DEVELOPER_CC_FLAGS
       "${DASH_DEVELOPER_CC_FLAGS}  -Wnested-externs")

  if (NOT "${CMAKE_CXX_COMPILER_ID}" MATCHES "Clang")
    set (DASH_DEVELOPER_CC_FLAGS
         "${DASH_DEVELOPER_CC_FLAGS}  -Wmissing-parameter-type")
  endif()

  set (DASH_DEVELOPER_CC_FLAGS
       "${DASH_DEVELOPER_CC_FLAGS}  -Wpointer-sign")
  set (DASH_DEVELOPER_CC_FLAGS
       "${DASH_DEVELOPER_CC_FLAGS}  -Wmissing-declarations")

  if ("${CMAKE_CXX_COMPILER_ID}" MATCHES "Intel")
    set (DASH_DEVELOPER_CC_FLAGS
         "${DASH_DEVELOPER_CC_FLAGS} -diag-disable=10006")
    set (DASH_DEVELOPER_CXX_FLAGS
         "${DASH_DEVELOPER_CXX_FLAGS} -diag-disable=10006")
  endif()

endif()

# disable warnings on unknown warning flags

set (CC_WARN_FLAG  "${CC_WARN_FLAG}  -Wall -Wextra -Wpedantic")
set (CXX_WARN_FLAG "${CXX_WARN_FLAG} -Wall -Wextra -Wpedantic")

set (CC_WARN_FLAG  "${DASH_DEVELOPER_CC_FLAGS}")
set (CXX_WARN_FLAG "${DASH_DEVELOPER_CXX_FLAGS}")

if (ENABLE_DEV_COMPILER_WARNINGS)
  if (NOT "${CMAKE_CXX_COMPILER_ID}" MATCHES "Cray")
    # Flags for C and C++:
    set (CXX_WARN_FLAG "${CXX_WARN_FLAG} -Wno-unused-function")
    set (CXX_WARN_FLAG "${CXX_WARN_FLAG} -Wno-missing-braces")
    set (CXX_WARN_FLAG "${CXX_WARN_FLAG} -Wno-format")
    set (CXX_WARN_FLAG "${CXX_WARN_FLAG} -Wno-unused-parameter")
    set (CC_WARN_FLAG  "${CC_WARN_FLAG}")
    # C++ specific flags:
    set (CXX_WARN_FLAG "${CXX_WARN_FLAG} -Wno-invalid-offsetof")
    set (CXX_WARN_FLAG "${CXX_WARN_FLAG} -Wno-unused-local-typedefs")
  endif()
endif()


set (CXX_GDB_FLAG "-g"
     CACHE STRING "C++ compiler (clang++) debug symbols flag")
if(OPENMP_FOUND)
  set (CXX_OMP_FLAG ${OpenMP_CXX_FLAGS})
endif()

# Set C++ compiler flags:
if ("${CMAKE_CXX_COMPILER_ID}" MATCHES ".*Clang")
  # using Clang
  set (CXX_STD_FLAG "--std=c++${DASH_CXX_STD_PREFERED}"
       CACHE STRING "C++ compiler std flag")

  if(CMAKE_CXX_COMPILER_VERSION VERSION_LESS "3.8.0")
    message(FATAL_ERROR "Insufficient Clang version (< 3.8.0)")
  endif()

elseif ("${CMAKE_CXX_COMPILER_ID}" MATCHES "GNU")
  # using GCC
  set (CXX_STD_FLAG "--std=c++${DASH_CXX_STD_PREFERED}"
       CACHE STRING "C++ compiler std flag")
  set (CXX_GDB_FLAG "-ggdb3 -rdynamic")
  if(ENABLE_LT_OPTIMIZATION)
    set (CXX_LTO_FLAG "-flto -fwhole-program -fno-use-linker-plugin")
  endif()

  if(CMAKE_CXX_COMPILER_VERSION VERSION_LESS "4.8.1")
    message(FATAL_ERROR "Insufficient GCC version (< 4.8.1)")
  endif()

elseif ("${CMAKE_CXX_COMPILER_ID}" MATCHES "Intel")
  # using Intel C++
  set (CXX_STD_FLAG "-std=c++${DASH_CXX_STD_PREFERED}"
       CACHE STRING "C++ compiler std flag")
  if(ENABLE_LT_OPTIMIZATION)
    set (CXX_LTO_FLAG "-ipo")
  endif()
  if(ENABLE_CC_REPORTS)
    set (CC_REPORT_FLAG "-qopt-report=4 -qopt-report-phase ipo")
  endif()


  if(CMAKE_CXX_COMPILER_VERSION VERSION_LESS "15.0.0")
    message(FATAL_ERROR "Insufficient Intel compiler version (< 15.0.0)")
  endif()

elseif ("${CMAKE_CXX_COMPILER_ID}" MATCHES "Cray")
  # Cray compiler not supported for C++
  message(FATAL_ERROR,
          "Cray compiler does not support C++11 features and is only "
          "eligible for building DART.")
endif()

set (CC_GDB_FLAG "-g"
     CACHE STRING "C compiler (clang) debug symbols flag")
if(OPENMP_FOUND)
  set (CC_OMP_FLAG  ${OpenMP_C_FLAGS})
endif()

# Set C compiler flags:
if ("${CMAKE_C_COMPILER_ID}" MATCHES ".*Clang")
  # using Clang
  set (CC_STD_FLAG "--std=c${DART_C_STD_PREFERED}"
       CACHE STRING "C compiler std flag")
elseif ("${CMAKE_C_COMPILER_ID}" MATCHES "GNU")
  # using GCC
  set (CC_STD_FLAG "--std=c${DART_C_STD_PREFERED}"
       CACHE STRING "C compiler std flag")
  set (CC_GDB_FLAG "-ggdb3")
elseif ("${CMAKE_C_COMPILER_ID}" MATCHES "Intel")
  # using Intel C++
  set (CC_STD_FLAG "-std=c${DART_C_STD_PREFERED}"
       CACHE STRING "C compiler std flag")
elseif ("${CMAKE_C_COMPILER_ID}" MATCHES "Cray")
  # using Cray
  set (CC_STD_FLAG "-h c${DART_C_STD_PREFERED}"
       CACHE STRING "C compiler std flag")
endif()

#if(${CMAKE_VERSION} VERSION_LESS 3.0.0 )
# CMake does not add compiler flags correctly, so use this workaround
  set(CMAKE_CXX_FLAGS
      "${CMAKE_CXX_FLAGS} ${CXX_STD_FLAG}")
  set(CMAKE_C_FLAGS
      "${CMAKE_C_FLAGS} ${CC_STD_FLAG}")
#endif()

set(CMAKE_C_FLAGS
    "${CMAKE_C_FLAGS} ${CC_ENV_SETUP_FLAGS}")
set(CMAKE_CXX_FLAGS
    "${CMAKE_CXX_FLAGS} ${CXX_ENV_SETUP_FLAGS}")
set(CMAKE_C_FLAGS
    "${CMAKE_C_FLAGS} ${CC_OMP_FLAG}")
set(CMAKE_C_FLAGS
    "${CMAKE_C_FLAGS} ${CC_REPORT_FLAG} ${CC_WARN_FLAG}")
set(CMAKE_C_FLAGS_DEBUG
    "${CMAKE_C_FLAGS_DEBUG} -O0 -DDASH_DEBUG ${CC_GDB_FLAG}")
set(CMAKE_C_FLAGS_RELWITHDEBINFO
    "${CMAKE_C_FLAGS_RELWITHDEBINFO} ${CC_GDB_FLAG}")
set(CMAKE_C_FLAGS_RELEASE
    "${CMAKE_C_FLAGS_RELEASE} ${CXX_LTO_FLAG}")
set(CMAKE_C_FLAGS_RELEASE
    "${CMAKE_C_FLAGS_RELEASE} -Ofast -DDASH_RELEASE")

set(CMAKE_CXX_FLAGS
    "${CMAKE_CXX_FLAGS} ${CXX_OMP_FLAG}")
set(CMAKE_CXX_FLAGS
    "${CMAKE_CXX_FLAGS} ${CC_REPORT_FLAG} ${CXX_WARN_FLAG}")
set(CMAKE_CXX_FLAGS_DEBUG
    "${CMAKE_CXX_FLAGS_DEBUG} -O0 -DDASH_DEBUG ${CXX_GDB_FLAG}")
set(CMAKE_CXX_FLAGS_RELWITHDEBINFO
    "${CMAKE_CXX_FLAGS_RELWITHDEBINFO} ${CXX_GDB_FLAG}")
set(CMAKE_CXX_FLAGS_RELEASE
    "${CMAKE_CXX_FLAGS_RELEASE} ${CXX_LTO_FLAG}")
set(CMAKE_CXX_FLAGS_RELEASE
    "${CMAKE_CXX_FLAGS_RELEASE} -Ofast -DDASH_RELEASE")

if (BUILD_COVERAGE_TESTS)
  # Profiling is only supported for Debug builds:
  set(CMAKE_C_FLAGS
      "${CMAKE_C_FLAGS} --coverage -fprofile-arcs -ftest-coverage")
endif()

if (ENABLE_ASSERTIONS)
  set(CMAKE_C_FLAGS
      "${CMAKE_C_FLAGS} -DDASH_ENABLE_ASSERTIONS")
  set(CMAKE_C_FLAGS
      "${CMAKE_C_FLAGS} -DDART_ENABLE_ASSERTIONS")

  set(CMAKE_CXX_FLAGS
      "${CMAKE_CXX_FLAGS} -DDASH_ENABLE_ASSERTIONS")
  set(CMAKE_CXX_FLAGS
      "${CMAKE_CXX_FLAGS} -DDART_ENABLE_ASSERTIONS")
endif()

message(STATUS "CC  flags          : ${CMAKE_C_FLAGS}")
message(STATUS "CXX flags          : ${CMAKE_CXX_FLAGS}")
message(STATUS "CC  flags (Debug)  : ${CMAKE_C_FLAGS_DEBUG}")
message(STATUS "CXX flags (Debug)  : ${CMAKE_CXX_FLAGS_DEBUG}")
message(STATUS "CC  flags (RelWDeb): ${CMAKE_C_FLAGS_RELWITHDEBINFO}")
message(STATUS "CXX flags (RelWDeb): ${CMAKE_CXX_FLAGS_RELWITHDEBINFO}")
message(STATUS "CC  flags (Release): ${CMAKE_C_FLAGS_RELEASE}")
message(STATUS "CXX flags (Release): ${CMAKE_CXX_FLAGS_RELEASE}")
<|MERGE_RESOLUTION|>--- conflicted
+++ resolved
@@ -19,12 +19,8 @@
 #  | -Weffc++                 | Spurious false positives                  |
 #  '--------------------------'-------------------------------------------'
 
-<<<<<<< HEAD
 # set minimum requirements here
 set (DART_C_STD_PREFERED "99")
-=======
-set (DART_C_STD_PREFERED "11")
->>>>>>> 02d18204
 set (DASH_CXX_STD_PREFERED "11")
 
 # Used in CI Scripts to force a particular CXX version
