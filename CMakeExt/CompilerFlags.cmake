## Compiler flags

# GCC debug flags:
# -ggdb       Debug info for GDB
# -rdynamic   Instructs the linker to add all symbols, not only used ones,
#             to the dynamic symbol table

set(CMAKE_CXX_STANDARD ${DASH_CXX_STANDARD})


find_package(OpenMP)


# The following warning options are intentionally not enabled:
#
#  ,--------------------------.-------------------------------------------.
#  | Flag                     | Reason                                    |
#  :--------------------------+-------------------------------------------:
#  | -Wmissing-declarations   | Arguably only relevant for code style     |
#  | -Wshadow                 | Very unlikely to cause unintended effects |
#  | -Weffc++                 | Spurious false positives                  |
#  '--------------------------'-------------------------------------------'

if (ENABLE_DEV_COMPILER_WARNINGS 
  OR ENABLE_EXT_COMPILER_WARNINGS 
  AND NOT "${CMAKE_CXX_COMPILER_ID}" MATCHES "Cray")

  set (DASH_DEVELOPER_CCXX_FLAGS
       "${DASH_DEVELOPER_CCXX_FLAGS} -Wcast-align")

  if (NOT "${CMAKE_CXX_COMPILER_ID}" MATCHES "Clang")
    set (DASH_DEVELOPER_CCXX_FLAGS
         "${DASH_DEVELOPER_CCXX_FLAGS} -Wopenmp-simd")
  endif()

  set (DASH_DEVELOPER_CCXX_FLAGS
       "${DASH_DEVELOPER_CCXX_FLAGS} -Wcast-align")
  set (DASH_DEVELOPER_CCXX_FLAGS
       "${DASH_DEVELOPER_CCXX_FLAGS} -Wopenmp-simd")
  set (DASH_DEVELOPER_CCXX_FLAGS
       "${DASH_DEVELOPER_CCXX_FLAGS} -Wcast-qual")
  set (DASH_DEVELOPER_CCXX_FLAGS
       "${DASH_DEVELOPER_CCXX_FLAGS} -Wdisabled-optimization -Wformat")
  set (DASH_DEVELOPER_CCXX_FLAGS
       "${DASH_DEVELOPER_CCXX_FLAGS} -Winit-self")
  set (DASH_DEVELOPER_CCXX_FLAGS
       "${DASH_DEVELOPER_CCXX_FLAGS} -Wmissing-include-dirs -Wenum-compare")
  set (DASH_DEVELOPER_CCXX_FLAGS
       "${DASH_DEVELOPER_CCXX_FLAGS} -Wswitch")
  set (DASH_DEVELOPER_CCXX_FLAGS
       "${DASH_DEVELOPER_CCXX_FLAGS} -Wunused -Wtrigraphs")
  set (DASH_DEVELOPER_CCXX_FLAGS
       "${DASH_DEVELOPER_CCXX_FLAGS} -Wdeprecated -Wno-float-equal")
  set (DASH_DEVELOPER_CCXX_FLAGS
       "${DASH_DEVELOPER_CCXX_FLAGS} -ftemplate-backtrace-limit=0")

  if (OPENMP_FOUND)
    set (DASH_DEVELOPER_CCXX_FLAGS
         "${DASH_DEVELOPER_CCXX_FLAGS} -Wopenmp-simd")
  endif()

  # C++-only warning flags

  set (DASH_DEVELOPER_CXX_FLAGS "${DASH_DEVELOPER_CCXX_FLAGS}")

  set (DASH_DEVELOPER_CXX_FLAGS
         "${DASH_DEVELOPER_CXX_FLAGS} -Wno-ctor-dtor-privacy")

  if (ENABLE_EXT_COMPILER_WARNINGS)
    # this flag causes warnings on DASH_ASSERT_RETURNS
    set (DASH_DEVELOPER_CXX_FLAGS
         "${DASH_DEVELOPER_CXX_FLAGS} -Wsign-promo")
    # this flag might help spot overflows in index computation but is too
    # verbose in general
    set (DASH_DEVELOPER_CXX_FLAGS
         "${DASH_DEVELOPER_CXX_FLAGS} -Wstrict-overflow=2")
    # some good hints, but too style-related to be used in general
    set (DASH_DEVELOPER_CXX_FLAGS
         "${DASH_DEVELOPER_CXX_FLAGS} -Weffc++")
  endif()

  set (DASH_DEVELOPER_CXX_FLAGS
       "${DASH_DEVELOPER_CXX_FLAGS} -Wreorder -Wnon-virtual-dtor")
  set (DASH_DEVELOPER_CXX_FLAGS
       "${DASH_DEVELOPER_CXX_FLAGS} -Woverloaded-virtual")
  
  # C-only warning flags

  set (DASH_DEVELOPER_CC_FLAGS "${DASH_DEVELOPER_CCXX_FLAGS}")
  set (DASH_DEVELOPER_CC_FLAGS
       "${DASH_DEVELOPER_CC_FLAGS}  -Wbad-function-cast")
  set (DASH_DEVELOPER_CC_FLAGS 
       "${DASH_DEVELOPER_CC_FLAGS}  -Wnested-externs")

  if (NOT "${CMAKE_CXX_COMPILER_ID}" MATCHES "Clang")
    set (DASH_DEVELOPER_CC_FLAGS
         "${DASH_DEVELOPER_CC_FLAGS}  -Wc99-c11-compat")
    set (DASH_DEVELOPER_CC_FLAGS
         "${DASH_DEVELOPER_CC_FLAGS}  -Wmissing-parameter-type")
  endif()

  set (DASH_DEVELOPER_CC_FLAGS
       "${DASH_DEVELOPER_CC_FLAGS}  -Wpointer-sign")
  set (DASH_DEVELOPER_CC_FLAGS
       "${DASH_DEVELOPER_CC_FLAGS}  -Wmissing-declarations")

  if ("${CMAKE_CXX_COMPILER_ID}" MATCHES "Intel")
    set (DASH_DEVELOPER_CC_FLAGS
         "${DASH_DEVELOPER_CC_FLAGS} -diag-disable=10006")
    set (DASH_DEVELOPER_CXX_FLAGS
         "${DASH_DEVELOPER_CXX_FLAGS} -diag-disable=10006")
  endif()

endif()

# disable warnings on unknown warning flags 

set (CC_WARN_FLAG  "${CC_WARN_FLAG}  -Wall -Wextra -Wpedantic")
set (CXX_WARN_FLAG "${CXX_WARN_FLAG} -Wall -Wextra -Wpedantic")

set (CC_WARN_FLAG  "${DASH_DEVELOPER_CC_FLAGS}")
set (CXX_WARN_FLAG "${DASH_DEVELOPER_CXX_FLAGS}")

if (ENABLE_DEV_COMPILER_WARNINGS)
  if (NOT "${CMAKE_CXX_COMPILER_ID}" MATCHES "Cray")
    # Flags for C and C++:
    set (CXX_WARN_FLAG "${CXX_WARN_FLAG} -Wno-unused-function")
    set (CXX_WARN_FLAG "${CXX_WARN_FLAG} -Wno-missing-braces")
    set (CXX_WARN_FLAG "${CXX_WARN_FLAG} -Wno-format")
    set (CXX_WARN_FLAG "${CXX_WARN_FLAG} -Wno-unused-parameter")
    set (CC_WARN_FLAG  "${CC_WARN_FLAG}")
    # C++ specific flags:
    set (CXX_WARN_FLAG "${CXX_WARN_FLAG} -Wno-invalid-offsetof")
    set (CXX_WARN_FLAG "${CXX_WARN_FLAG} -Wno-unused-local-typedefs")
  endif()
endif()

# Set C++ compiler flags:
if ("${CMAKE_CXX_COMPILER_ID}" MATCHES ".*Clang")
  # using Clang
  set (CXX_GDB_FLAG "-g"
       CACHE STRING "C++ compiler (clang++) debug symbols flag")
  set (CXX_OMP_FLAG ${OpenMP_CXX_FLAGS})
  set (CC_OMP_FLAG  ${OpenMP_CC_FLAGS})
  
  if(CMAKE_CXX_COMPILER_VERSION VERSION_LESS "3.8.0")
    message(FATAL_ERROR "Insufficient Clang version (< 3.8.0)")
  endif()

elseif ("${CMAKE_CXX_COMPILER_ID}" MATCHES "GNU")
  # using GCC
  set (CXX_GDB_FLAG "-ggdb3 -rdynamic"
       CACHE STRING "C++ compiler GDB debug symbols flag")
  set (CXX_OMP_FLAG ${OpenMP_CXX_FLAGS})
  set (CC_OMP_FLAG  ${OpenMP_CC_FLAGS})
  if(ENABLE_LT_OPTIMIZATION)
    set (CXX_LTO_FLAG "-flto -fwhole-program -fno-use-linker-plugin")
  endif()

  if(CMAKE_CXX_COMPILER_VERSION VERSION_LESS "4.8.1")
    message(FATAL_ERROR "Insufficient GCC version (< 4.8.1)")
  endif()

elseif ("${CMAKE_CXX_COMPILER_ID}" MATCHES "Intel")
  # using Intel C++
  set (CXX_OMP_FLAG ${OpenMP_CXX_FLAGS})
  set (CC_OMP_FLAG  ${OpenMP_CC_FLAGS})
  if(ENABLE_LT_OPTIMIZATION)
    set (CXX_LTO_FLAG "-ipo")
  endif()
  if(ENABLE_CC_REPORTS)
    set (CC_REPORT_FLAG "-qopt-report=4 -qopt-report-phase ipo")
  endif()

  if(CMAKE_CXX_COMPILER_VERSION VERSION_LESS "15.0.0")
    message(FATAL_ERROR "Insufficient Intel compiler version (< 15.0.0)")
  endif()

elseif ("${CMAKE_CXX_COMPILER_ID}" MATCHES "Cray")
  # Cray compiler not supported for C++
  message(WARNING,
    "Cray compiler does not support C++11/14 features and is "
    "only eligible for building DART.")
endif()

# Set C compiler flags:
if ("${CMAKE_C_COMPILER_ID}" MATCHES ".*Clang")
  # using Clang
  set (CC_STD_FLAG "--std=c99 -fPIC"
       CACHE STRING "C compiler std flag")
  set (CC_GDB_FLAG "-g"
       CACHE STRING "C compiler (clang) debug symbols flag")
elseif ("${CMAKE_C_COMPILER_ID}" MATCHES "GNU")
  # using GCC
<<<<<<< HEAD
  set (CC_STD_FLAG "-std=c99"
=======
  set (CC_STD_FLAG "--std=c99 -fPIC"
>>>>>>> 95088b7f
       CACHE STRING "C compiler std flag")
  set (CC_GDB_FLAG "-ggdb3"
       CACHE STRING "C compiler GDB debug symbols flag")
elseif ("${CMAKE_C_COMPILER_ID}" MATCHES "Intel")
  # using Intel C++
  set (CC_STD_FLAG "-std=c99"
       CACHE STRING "C compiler std flag")
elseif ("${CMAKE_C_COMPILER_ID}" MATCHES "Cray")
  # using Cray
  set (CC_STD_FLAG "-h c99"
       CACHE STRING "C compiler std flag")
endif()

set(CMAKE_C_FLAGS_DEBUG
    "${CMAKE_C_FLAGS_DEBUG} ${CC_ENV_SETUP_FLAGS}")
set(CMAKE_CXX_FLAGS_DEBUG
    "${CMAKE_CXX_FLAGS_DEBUG} ${CXX_ENV_SETUP_FLAGS}")
set(CMAKE_C_FLAGS_RELEASE
    "${CMAKE_C_FLAGS_RELEASE} ${CC_ENV_SETUP_FLAGS}")
set(CMAKE_CXX_FLAGS_RELEASE
    "${CMAKE_CXX_FLAGS_RELEASE} ${CXX_ENV_SETUP_FLAGS}")

set(CMAKE_C_FLAGS_DEBUG
    "${CMAKE_C_FLAGS_DEBUG} ${CC_STD_FLAG} ${CC_OMP_FLAG}")
set(CMAKE_C_FLAGS_DEBUG
    "${CMAKE_C_FLAGS_DEBUG} ${CC_REPORT_FLAG} ${CC_WARN_FLAG}")
set(CMAKE_C_FLAGS_DEBUG
    "${CMAKE_C_FLAGS_DEBUG} -O0 -DDASH_DEBUG ${CC_GDB_FLAG}")

set(CMAKE_CXX_FLAGS_DEBUG
    "${CMAKE_CXX_FLAGS_DEBUG} ${CXX_STD_FLAG} ${CXX_OMP_FLAG}")
set(CMAKE_CXX_FLAGS_DEBUG
    "${CMAKE_CXX_FLAGS_DEBUG} ${CC_REPORT_FLAG} ${CXX_WARN_FLAG}")
set(CMAKE_CXX_FLAGS_DEBUG
    "${CMAKE_CXX_FLAGS_DEBUG} -O0 -DDASH_DEBUG ${CXX_GDB_FLAG}")


set(CMAKE_C_FLAGS_RELEASE
    "${CMAKE_C_FLAGS_RELEASE} ${CC_STD_FLAG} ${CC_OMP_FLAG}")
set(CMAKE_C_FLAGS_RELEASE
    "${CMAKE_C_FLAGS_RELEASE} ${CXX_LTO_FLAG} ${CC_REPORT_FLAG}")
set(CMAKE_C_FLAGS_RELEASE
    "${CMAKE_C_FLAGS_RELEASE} ${CC_WARN_FLAG} -Ofast -DDASH_RELEASE")

set(CMAKE_CXX_FLAGS_RELEASE
    "${CMAKE_CXX_FLAGS_RELEASE} ${CXX_STD_FLAG} ${CXX_OMP_FLAG}")
set(CMAKE_CXX_FLAGS_RELEASE
    "${CMAKE_CXX_FLAGS_RELEASE} ${CXX_LTO_FLAG} ${CC_REPORT_FLAG}")
set(CMAKE_CXX_FLAGS_RELEASE
    "${CMAKE_CXX_FLAGS_RELEASE} ${CXX_WARN_FLAG} -Ofast -DDASH_RELEASE")

if (BUILD_COVERAGE_TESTS)
  # Profiling is only supported for Debug builds:
  set(CMAKE_C_FLAGS_DEBUG
      "${CMAKE_C_FLAGS_DEBUG} --coverage -fprofile-arcs -ftest-coverage")
  set(CMAKE_CXX_FLAGS_DEBUG
      "${CMAKE_CXX_FLAGS_DEBUG} --coverage -fprofile-arcs -ftest-coverage")
endif()

if (ENABLE_ASSERTIONS)
  set(CMAKE_C_FLAGS_DEBUG
      "${CMAKE_C_FLAGS_DEBUG} -DDASH_ENABLE_ASSERTIONS")
  set(CMAKE_C_FLAGS_DEBUG
      "${CMAKE_C_FLAGS_DEBUG} -DDART_ENABLE_ASSERTIONS")

  set(CMAKE_CXX_FLAGS_DEBUG
      "${CMAKE_CXX_FLAGS_DEBUG} -DDASH_ENABLE_ASSERTIONS")
  set(CMAKE_CXX_FLAGS_DEBUG
      "${CMAKE_CXX_FLAGS_DEBUG} -DDART_ENABLE_ASSERTIONS")

  set(CMAKE_C_FLAGS_RELEASE
      "${CMAKE_C_FLAGS_RELEASE} -DDASH_ENABLE_ASSERTIONS")
  set(CMAKE_C_FLAGS_RELEASE
      "${CMAKE_C_FLAGS_RELEASE} -DDART_ENABLE_ASSERTIONS")

  set(CMAKE_CXX_FLAGS_RELEASE
      "${CMAKE_CXX_FLAGS_RELEASE} -DDASH_ENABLE_ASSERTIONS")
  set(CMAKE_CXX_FLAGS_RELEASE
      "${CMAKE_CXX_FLAGS_RELEASE} -DDART_ENABLE_ASSERTIONS")
endif()

message(STATUS "CC  flags (Debug):   ${CMAKE_C_FLAGS_DEBUG}")
message(STATUS "CXX flags (Debug):   ${CMAKE_CXX_FLAGS_DEBUG}")
message(STATUS "CC  flags (Release): ${CMAKE_C_FLAGS_RELEASE}")
message(STATUS "CXX flags (Release): ${CMAKE_CXX_FLAGS_RELEASE}")
<|MERGE_RESOLUTION|>--- conflicted
+++ resolved
@@ -192,11 +192,7 @@
        CACHE STRING "C compiler (clang) debug symbols flag")
 elseif ("${CMAKE_C_COMPILER_ID}" MATCHES "GNU")
   # using GCC
-<<<<<<< HEAD
   set (CC_STD_FLAG "-std=c99"
-=======
-  set (CC_STD_FLAG "--std=c99 -fPIC"
->>>>>>> 95088b7f
        CACHE STRING "C compiler std flag")
   set (CC_GDB_FLAG "-ggdb3"
        CACHE STRING "C compiler GDB debug symbols flag")
